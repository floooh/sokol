--- conflicted
+++ resolved
@@ -1,8 +1,4 @@
-<<<<<<< HEAD
-import os, gen_zig, gen_beef
-=======
-import os, gen_nim, gen_zig
->>>>>>> 31acf61c
+import os, gen_nim, gen_zig, gen_beef
 
 tasks = [
     [ '../sokol_gfx.h',            'sg_',       [] ],
@@ -30,6 +26,7 @@
     dep_prefixes = task[2]
     gen_zig.gen(c_header_path, main_prefix, dep_prefixes)
 
+# Beef
 gen_beef.prepare()
 for task in tasks:
     c_header_path = task[0]
