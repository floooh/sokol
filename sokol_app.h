#pragma once
/*
    sokol_app.h -- cross-platform application wrapper

    Do this:
        #define SOKOL_IMPL
    before you include this file in *one* C or C++ file to create the
    implementation.

    Optionally provide the following defines with your own implementations:

    SOKOL_ASSERT(c)     - your own assert macro (default: assert(c))
    SOKOL_LOG(msg)      - your own logging function (default: puts(msg))
    SOKOL_UNREACHABLE() - a guard macro for unreachable code (default: assert(false))
    SOKOL_ABORT()       - called after an unrecoverable error (default: abort())
    SOKOL_WIN32_FORCE_MAIN  - define this on Win32 to use a main() entry point instead of WinMain
    SOKOL_API_DECL      - public function declaration prefix (default: extern)
    SOKOL_API_IMPL      - public function implementation prefix (default: -)

    Optionally define the following to force debug checks and validations
    even in release mode:

    SOKOL_DEBUG         - by default this is defined if _DEBUG is defined

    Portions of the Windows and Linux GL initialization and event code have been
    taken from GLFW (http://www.glfw.org/)

    iOS onscreen keyboard support 'inspired' by libgdx.

    If you use sokol_app.h together with sokol_gfx.h, include both headers
    in the implementation source file, and include sokol_app.h before
    sokol_gfx.h since sokol_app.h will also include the required 3D-API
    headers.

    On Windows, a minimal 'GL header' and function loader is integrated which
    contains just enough of GL for sokol_gfx.h. If you want to use your own
    GL header-generator/loader instead, define SOKOL_WIN32_NO_GL_LOADER
    before including the implementation part of sokol_app.h.

    TEMP NOTE DUMP
    ==============
    - need a way to quit application programmatically (sapp_request_quit())
    - need a way to intercept a pending quit via UI close button (could be
      done via frame_cb return value, and a sapp_quit_requested() function)
    - onscreen keyboard support on Android requires Java :(, should we even bother?
    - sapp_desc needs a bool whether to initialize depth-stencil surface
    - GL context initialization needs more control (at least what GL version to initialize)
    - application icon
    - mouse pointer visibility(?)
    - the UPDATE_CURSOR event currently behaves differently between Win32 and OSX
      (Win32 sends the event each frame when the mouse moves and is inside the window
      client area, OSX sends it only once when the mouse enters the client area)
    - the Android implementation calls cleanup_cb() and destroys the egl context in onDestroy
      at the latest but should do it earlier, in onStop, as an app is "killable" after onStop
      on Android Honeycomb and later (it can't be done at the moment as the app may be started
      again after onStop and the sokol lifecycle does not yet handle context teardown/bringup)

    FIXME: ERROR HANDLING (this will need an error callback function)

    FEATURE OVERVIEW
    ================
    sokol_app.h provides a minimalistic cross-platform API which
    implements the 'application-wrapper' parts of a 3D application:

    - a common application entry function
    - creates a window and 3D-API context/device with a 'default framebuffer'
    - makes the rendered frame visible
    - provides keyboard-, mouse- and low-level touch-events
    - platforms: MacOS, iOS, HTML5, Win32, Linux (planned: Android, RaspberryPi)
    - 3D-APIs: Metal, D3D11, GL3.2, GLES2, GLES3, WebGL, WebGL2

    FEATURE/PLATFORM MATRIX
    =======================
                        | Windows | macOS | Linux |  iOS  | Android | Raspi | HTML5
    --------------------+---------+-------+-------+-------+---------+-------+-------
    gl 3.x              | YES     | ---   | YES   | ---   | ---     | ---   | ---
    gles2/webgl         | ---     | ---   | ---   | YES   | YES     | TODO  | YES
    gles3/webgl2        | ---     | ---   | ---   | YES   | YES     | ---   | YES
    metal               | ---     | YES   | ---   | YES   | ---     | ---   | ---
    d3d11               | YES     | ---   | ---   | ---   | ---     | ---   | ---
    KEY_DOWN            | YES     | YES   | YES   | SOME  | TODO    | TODO  | YES
    KEY_UP              | YES     | YES   | YES   | SOME  | TODO    | TODO  | YES
    CHAR                | YES     | YES   | YES   | YES   | TODO    | TODO  | YES
    MOUSE_DOWN          | YES     | YES   | YES   | ---   | ---     | TODO  | YES
    MOUSE_UP            | YES     | YES   | YES   | ---   | ---     | TODO  | YES
    MOUSE_SCROLL        | YES     | YES   | YES   | ---   | ---     | TODO  | YES
    MOUSE_MOVE          | YES     | YES   | YES   | ---   | ---     | TODO  | YES
    MOUSE_ENTER         | YES     | YES   | YES   | ---   | ---     | TODO  | YES
    MOUSE_LEAVE         | YES     | YES   | YES   | ---   | ---     | TODO  | YES
    TOUCHES_BEGAN       | ---     | ---   | ---   | YES   | YES     | ---   | YES
    TOUCHES_MOVED       | ---     | ---   | ---   | YES   | YES     | ---   | YES
    TOUCHES_ENDED       | ---     | ---   | ---   | YES   | YES     | ---   | YES
    TOUCHES_CANCELLED   | ---     | ---   | ---   | YES   | YES     | ---   | YES
    RESIZED             | YES     | YES   | YES   | YES   | YES     | ---   | YES
    ICONIFIED           | YES     | YES   | YES   | ---   | ---     | ---   | ---
    RESTORED            | YES     | YES   | YES   | ---   | ---     | ---   | ---
    SUSPENDED           | ---     | ---   | ---   | YES   | YES     | ---   | TODO
    RESUMED             | ---     | ---   | ---   | YES   | YES     | ---   | TODO
    UPDATE_CURSOR       | YES     | YES   | TODO  | ---   | ---     | ---   | TODO
    IME                 | TODO    | TODO? | TODO  | ???   | TODO    | ???   | ???
    windowed            | YES     | YES   | YES   | ---   | ---     | TODO  | YES
    fullscreen          | YES     | YES   | TODO  | YES   | YES     | TODO  | ---
    pointer lock        | TODO    | TODO  | TODO  | ---   | ---     | TODO  | TODO
    screen keyboard     | ---     | ---   | ---   | YES   | TODO    | ---   | YES
    swap interval       | YES     | YES   | YES   | YES   | TODO    | TODO  | YES
    high-dpi            | YES     | YES   | TODO  | YES   | YES     | TODO  | YES

    - what about bluetooth keyboard / mouse on mobile platforms?

    STEP BY STEP
    ============
    --- Add a sokol_main() to your code which returns a sapp_desc structure
        with initialization parameters and callback function pointers. This
        function is called very early, usually at the start of the
        platform's entry function (e.g. main or WinMain). You should do as
        little as possible here, since the rest of your code might be called
        from another thread (this depends on the platform):

            sapp_desc sokol_main(int argc, char* argv[]) {
                return (sapp_desc) {
                    .width = 640,
                    .height = 480,
                    .init_cb = my_init_func,
                    .frame_cb = my_frame_func,
                    .cleanup_cb = my_cleanup_func,
                    .event_cb = my_event_func,
                    ...
                };
            }

        There are many more setup parameters, but these are the most important.
        For a complete list search for the sapp_desc structure declaration
        below.

        DO NOT call any sokol-app function from inside sokol_main(), since
        sokol-app will not be initialized at this point.

        The .width and .height parameters are the preferred size of the 3D
        rendering canvas. The actual size may differ from this depending on
        platform and other circumstances. Also the canvas size may change at
        any time (for instance when the user resizes the application window,
        or rotates the mobile device).

        All provided function callbacks will be called from the same thread,
        but this may be different from the thread where sokol_main() was called.

        .init_cb (void (init_cb*)(void))
            This function is called once after the application window,
            3D rendering context and swap chain have been created. The
            function takes no arguments and has no return value.
        .frame_cb (void (frame_cb*)(void))
            This is the per-frame callback, which is usually called 60
            times per second. This is where your application would update
            most of its state and perform all rendering.
        .cleanup_cb (void (cleanup_cb*)(void))
            The cleanup callback is called once right before the application
            quits.
        .event_cb (void (event-cb*)(const sapp_event* event))
            The event callback is mainly for input handling, but in the
            future may also be used to communicate other types of events
            to the application. Keep the event_cb struct member zero-initialized
            if your application doesn't require event handling.

    --- Implement the initialization callback function, this is called once
        after the rendering surface, 3D API and swap chain have been
        initialized by sokol_app. All sokol-app functions can be called
        from inside the initialization callback, the most useful functions
        at this point are:

        int sapp_width(void)
            Returns the current width of the default framebuffer, this may change
            from one frame to the next.
        int sapp_height(void)
            Likewise, returns the current height of the default framebuffer.

        bool sapp_gles2(void)
            Returns true if as GLES2 or WebGL2 context had been created (for
            instance because GLES3/WebGL2 isn't available on the device)

        const void* sapp_metal_get_device(void)
        const void* sapp_metal_get_renderpass_descriptor(void)
        const void* sapp_metal_get_drawable(void)
            If the Metal backend has been selected, these functions return pointers
            to various Metal API objects required for rendering, otherwise
            they return a null pointer. Note that the returned pointers
            to the renderpass-descriptor and drawable may change from one
            frame to the next!

        const void* sapp_macos_get_window(void)
            On macOS, get the NSWindow object pointer, otherwise a null pointer.

        const void* sapp_ios_get_window(void)
            On iOS, get the UIWindow object pointer, otherwise a null pointer.

        const void* sapp_win32_get_hwnd(void)
            On Windows, get the window's HWND, otherwise a null pointer.

        const void* sapp_d3d11_get_device(void);
        const void* sapp_d3d11_get_device_context(void);
        const void* sapp_d3d11_get_render_target_view(void);
        const void* sapp_d3d11_get_depth_stencil_view(void);
            Similar to the sapp_metal_* functions, the sapp_d3d11_* functions
            return pointers to D3D11 API objects required for rendering,
            only if the D3D11 backend has been selected. Otherwise they
            return a null pointer. Note that the returned pointers to the
            render-target-view and depth-stencil-view may change from one
            frame to the next!

    --- Implement the frame-callback function, this function will be called
        on the same thread as the init callback, but might be on a different
        thread than the sokol_main() function. Note that the size of
        the rendering framebuffer might have change since the frame callback
        was called last. Call the functions sapp_width() and sapp_height()
        to get the current size.

    --- Optionally implement the event-callback to handle input events.
        sokol-app provides the following type of input events:
            - a 'virtual key' was pressed down or released
            - a single text character was entered (provided as UTF-32 code point)
            - a mouse button was pressed down or released (left, right, middle)
            - mouse-wheel or 2D scrolling events
            - the mouse was moved
            - the mouse has entered or left the application window boundaries
            - low-level, portable multi-touch events (began, moved, ended, cancelled)
        More types of events will be added in the future (like window
        minimized, maximized, application life cycle events, etc...)

    --- Implement the cleanup-callback function, this is called once
        after the user quits the application (currently there's now way
        to quite the application programmatically)


    HIGH-DPI RENDERING
    ==================
    You can set the sapp_desc.high_dpi flag during initialization to request
    a full-resolution framebuffer on HighDPI displays. The default behaviour
    is sapp_desc.high_dpi=false, this means that the application will
    render to a lower-resolution framebuffer on HighDPI displays and the
    rendered content will be upscaled by the window system composer.

    In a HighDPI scenario, you still request the same window size during
    sokol_main(), but the framebuffer sizes returned by sapp_width()
    and sapp_height() will be scaled up according to the DPI scaling
    ratio. You can also get a DPI scaling factor with the function
    sapp_dpi_scale().

    Here's an example on a Mac with Retina display:

    sapp_desc sokol_main() {
        return (sapp_desc) {
            .width = 640,
            .height = 480,
            .high_dpi = true,
            ...
        };
    }

    The functions sapp_width(), sapp_height() and sapp_dpi_scale() will
    return the following values:

    sapp_width      -> 1280
    sapp_height     -> 960
    sapp_dpi_scale  -> 2.0

    If the high_dpi flag is false, or you're not running on a Retina display,
    the values would be:

    sapp_width      -> 640
    sapp_height     -> 480
    sapp_dpi_scale  -> 1.0

    FULLSCREEN
    ==========
    If the sapp_desc.fullscreen flag is true, sokol-app will try to create
    a fullscreen window on platforms with a 'proper' window system
    (mobile devices will always use fullscreen). The implementation details
    depend on the target platform, in general sokol-app will use a
    'soft approach' which doesn't interfere too much with the platform's
    window system (for instance borderless fullscreen window instead of
    a 'real' fullscreen mode). Such details might change over time
    as sokol-app is adapted for different needs.

    The most important effect of fullscreen mode to keep in mind is that
    the requested canvas width and height will be ignored for the initial
    window size, calling sapp_width() and sapp_height() will instead return
    the resolution of the fullscreen canvas (however the provided size
    might still be used for the non-fullscreen window, in case the user can
    switch back from fullscreen- to windowed-mode).

    ONSCREEN KEYBOARD
    =================
    On some platforms which don't provide a physical keyboard, sokol-app
    can display the platform's integrated onscreen keyboard for text
    input. To request that the onscreen keyboard is shown, call

        sapp_show_keyboard(true);

    Likewise, to hide the keyboard call:

        sapp_show_keyboard(false);

    Note that on the web platform, the keyboard can only be shown from
    inside an input handler. On such platforms, sapp_show_keyboard()
    will only work as expected when it is called from inside the
    sokol-app event callback function. When called from other places,
    an internal flag will be set, and the onscreen keyboard will be
    called at the next 'legal' opportunity (when the next input event
    is handled).

    zlib/libpng license

    Copyright (c) 2018 Andre Weissflog

    This software is provided 'as-is', without any express or implied warranty.
    In no event will the authors be held liable for any damages arising from the
    use of this software.

    Permission is granted to anyone to use this software for any purpose,
    including commercial applications, and to alter it and redistribute it
    freely, subject to the following restrictions:

        1. The origin of this software must not be misrepresented; you must not
        claim that you wrote the original software. If you use this software in a
        product, an acknowledgment in the product documentation would be
        appreciated but is not required.

        2. Altered source versions must be plainly marked as such, and must not
        be misrepresented as being the original software.

        3. This notice may not be removed or altered from any source
        distribution.
*/
#include <stdint.h>
#include <stdbool.h>

#ifndef SOKOL_API_DECL
    #define SOKOL_API_DECL extern
#endif

#ifdef __cplusplus
extern "C" {
#endif

enum {
    SAPP_MAX_TOUCHPOINTS = 8,
    SAPP_MAX_MOUSEBUTTONS = 3,
    SAPP_MAX_KEYCODES = 512,
};

typedef enum sapp_event_type {
    SAPP_EVENTTYPE_INVALID,
    SAPP_EVENTTYPE_KEY_DOWN,
    SAPP_EVENTTYPE_KEY_UP,
    SAPP_EVENTTYPE_CHAR,
    SAPP_EVENTTYPE_MOUSE_DOWN,
    SAPP_EVENTTYPE_MOUSE_UP,
    SAPP_EVENTTYPE_MOUSE_SCROLL,
    SAPP_EVENTTYPE_MOUSE_MOVE,
    SAPP_EVENTTYPE_MOUSE_ENTER,
    SAPP_EVENTTYPE_MOUSE_LEAVE,
    SAPP_EVENTTYPE_TOUCHES_BEGAN,
    SAPP_EVENTTYPE_TOUCHES_MOVED,
    SAPP_EVENTTYPE_TOUCHES_ENDED,
    SAPP_EVENTTYPE_TOUCHES_CANCELLED,
    SAPP_EVENTTYPE_RESIZED,
    SAPP_EVENTTYPE_ICONIFIED,
    SAPP_EVENTTYPE_RESTORED,
    SAPP_EVENTTYPE_SUSPENDED,
    SAPP_EVENTTYPE_RESUMED,
    SAPP_EVENTTYPE_UPDATE_CURSOR,
    _SAPP_EVENTTYPE_NUM,
    _SAPP_EVENTTYPE_FORCE_U32 = 0x7FFFFFF
} sapp_event_type;

/* key codes are the same names and values as GLFW */
typedef enum sapp_keycode {
    SAPP_KEYCODE_INVALID          = 0,
    SAPP_KEYCODE_SPACE            = 32,
    SAPP_KEYCODE_APOSTROPHE       = 39,  /* ' */
    SAPP_KEYCODE_COMMA            = 44,  /* , */
    SAPP_KEYCODE_MINUS            = 45,  /* - */
    SAPP_KEYCODE_PERIOD           = 46,  /* . */
    SAPP_KEYCODE_SLASH            = 47,  /* / */
    SAPP_KEYCODE_0                = 48,
    SAPP_KEYCODE_1                = 49,
    SAPP_KEYCODE_2                = 50,
    SAPP_KEYCODE_3                = 51,
    SAPP_KEYCODE_4                = 52,
    SAPP_KEYCODE_5                = 53,
    SAPP_KEYCODE_6                = 54,
    SAPP_KEYCODE_7                = 55,
    SAPP_KEYCODE_8                = 56,
    SAPP_KEYCODE_9                = 57,
    SAPP_KEYCODE_SEMICOLON        = 59,  /* ; */
    SAPP_KEYCODE_EQUAL            = 61,  /* = */
    SAPP_KEYCODE_A                = 65,
    SAPP_KEYCODE_B                = 66,
    SAPP_KEYCODE_C                = 67,
    SAPP_KEYCODE_D                = 68,
    SAPP_KEYCODE_E                = 69,
    SAPP_KEYCODE_F                = 70,
    SAPP_KEYCODE_G                = 71,
    SAPP_KEYCODE_H                = 72,
    SAPP_KEYCODE_I                = 73,
    SAPP_KEYCODE_J                = 74,
    SAPP_KEYCODE_K                = 75,
    SAPP_KEYCODE_L                = 76,
    SAPP_KEYCODE_M                = 77,
    SAPP_KEYCODE_N                = 78,
    SAPP_KEYCODE_O                = 79,
    SAPP_KEYCODE_P                = 80,
    SAPP_KEYCODE_Q                = 81,
    SAPP_KEYCODE_R                = 82,
    SAPP_KEYCODE_S                = 83,
    SAPP_KEYCODE_T                = 84,
    SAPP_KEYCODE_U                = 85,
    SAPP_KEYCODE_V                = 86,
    SAPP_KEYCODE_W                = 87,
    SAPP_KEYCODE_X                = 88,
    SAPP_KEYCODE_Y                = 89,
    SAPP_KEYCODE_Z                = 90,
    SAPP_KEYCODE_LEFT_BRACKET     = 91,  /* [ */
    SAPP_KEYCODE_BACKSLASH        = 92,  /* \ */
    SAPP_KEYCODE_RIGHT_BRACKET    = 93,  /* ] */
    SAPP_KEYCODE_GRAVE_ACCENT     = 96,  /* ` */
    SAPP_KEYCODE_WORLD_1          = 161, /* non-US #1 */
    SAPP_KEYCODE_WORLD_2          = 162, /* non-US #2 */
    SAPP_KEYCODE_ESCAPE           = 256,
    SAPP_KEYCODE_ENTER            = 257,
    SAPP_KEYCODE_TAB              = 258,
    SAPP_KEYCODE_BACKSPACE        = 259,
    SAPP_KEYCODE_INSERT           = 260,
    SAPP_KEYCODE_DELETE           = 261,
    SAPP_KEYCODE_RIGHT            = 262,
    SAPP_KEYCODE_LEFT             = 263,
    SAPP_KEYCODE_DOWN             = 264,
    SAPP_KEYCODE_UP               = 265,
    SAPP_KEYCODE_PAGE_UP          = 266,
    SAPP_KEYCODE_PAGE_DOWN        = 267,
    SAPP_KEYCODE_HOME             = 268,
    SAPP_KEYCODE_END              = 269,
    SAPP_KEYCODE_CAPS_LOCK        = 280,
    SAPP_KEYCODE_SCROLL_LOCK      = 281,
    SAPP_KEYCODE_NUM_LOCK         = 282,
    SAPP_KEYCODE_PRINT_SCREEN     = 283,
    SAPP_KEYCODE_PAUSE            = 284,
    SAPP_KEYCODE_F1               = 290,
    SAPP_KEYCODE_F2               = 291,
    SAPP_KEYCODE_F3               = 292,
    SAPP_KEYCODE_F4               = 293,
    SAPP_KEYCODE_F5               = 294,
    SAPP_KEYCODE_F6               = 295,
    SAPP_KEYCODE_F7               = 296,
    SAPP_KEYCODE_F8               = 297,
    SAPP_KEYCODE_F9               = 298,
    SAPP_KEYCODE_F10              = 299,
    SAPP_KEYCODE_F11              = 300,
    SAPP_KEYCODE_F12              = 301,
    SAPP_KEYCODE_F13              = 302,
    SAPP_KEYCODE_F14              = 303,
    SAPP_KEYCODE_F15              = 304,
    SAPP_KEYCODE_F16              = 305,
    SAPP_KEYCODE_F17              = 306,
    SAPP_KEYCODE_F18              = 307,
    SAPP_KEYCODE_F19              = 308,
    SAPP_KEYCODE_F20              = 309,
    SAPP_KEYCODE_F21              = 310,
    SAPP_KEYCODE_F22              = 311,
    SAPP_KEYCODE_F23              = 312,
    SAPP_KEYCODE_F24              = 313,
    SAPP_KEYCODE_F25              = 314,
    SAPP_KEYCODE_KP_0             = 320,
    SAPP_KEYCODE_KP_1             = 321,
    SAPP_KEYCODE_KP_2             = 322,
    SAPP_KEYCODE_KP_3             = 323,
    SAPP_KEYCODE_KP_4             = 324,
    SAPP_KEYCODE_KP_5             = 325,
    SAPP_KEYCODE_KP_6             = 326,
    SAPP_KEYCODE_KP_7             = 327,
    SAPP_KEYCODE_KP_8             = 328,
    SAPP_KEYCODE_KP_9             = 329,
    SAPP_KEYCODE_KP_DECIMAL       = 330,
    SAPP_KEYCODE_KP_DIVIDE        = 331,
    SAPP_KEYCODE_KP_MULTIPLY      = 332,
    SAPP_KEYCODE_KP_SUBTRACT      = 333,
    SAPP_KEYCODE_KP_ADD           = 334,
    SAPP_KEYCODE_KP_ENTER         = 335,
    SAPP_KEYCODE_KP_EQUAL         = 336,
    SAPP_KEYCODE_LEFT_SHIFT       = 340,
    SAPP_KEYCODE_LEFT_CONTROL     = 341,
    SAPP_KEYCODE_LEFT_ALT         = 342,
    SAPP_KEYCODE_LEFT_SUPER       = 343,
    SAPP_KEYCODE_RIGHT_SHIFT      = 344,
    SAPP_KEYCODE_RIGHT_CONTROL    = 345,
    SAPP_KEYCODE_RIGHT_ALT        = 346,
    SAPP_KEYCODE_RIGHT_SUPER      = 347,
    SAPP_KEYCODE_MENU             = 348,
} sapp_keycode;

typedef struct sapp_touchpoint {
    uintptr_t identifier;
    float pos_x;
    float pos_y;
    bool changed;
} sapp_touchpoint;

typedef enum sapp_mousebutton {
    SAPP_MOUSEBUTTON_INVALID = -1,
    SAPP_MOUSEBUTTON_LEFT = 0,
    SAPP_MOUSEBUTTON_RIGHT = 1,
    SAPP_MOUSEBUTTON_MIDDLE = 2,
} sapp_mousebutton;

enum {
    SAPP_MODIFIER_SHIFT = (1<<0),
    SAPP_MODIFIER_CTRL = (1<<1),
    SAPP_MODIFIER_ALT = (1<<2),
    SAPP_MODIFIER_SUPER = (1<<3)
};

typedef struct sapp_event {
    sapp_event_type type;
    uint32_t frame_count;
    sapp_keycode key_code;
    uint32_t char_code;
    uint32_t modifiers;
    sapp_mousebutton mouse_button;
    float mouse_x;
    float mouse_y;
    float scroll_x;
    float scroll_y;
    int num_touches;
    sapp_touchpoint touches[SAPP_MAX_TOUCHPOINTS];
    int window_width;
    int window_height;
    int framebuffer_width;
    int framebuffer_height;
} sapp_event;

typedef struct sapp_desc {
    void (*init_cb)(void);
    void (*frame_cb)(void);
    void (*cleanup_cb)(void);
    void (*event_cb)(const sapp_event*);
    void (*fail_cb)(const char*);
    int width;
    int height;
    int sample_count;
    int swap_interval;
    bool high_dpi;
    bool fullscreen;
    bool alpha;
    bool premultiplied_alpha;
    bool preserve_drawing_buffer;
    const char* window_title;
    const char* html5_canvas_name;
    bool html5_canvas_resize;
    bool ios_keyboard_resizes_canvas;
    /* use GLES2 even if GLES3 is available */
    bool gl_force_gles2;
    /* if true, user is expected to manage cursor image and visibility on SAPP_EVENTTYPE_UPDATE_CURSOR */
    bool user_cursor;
} sapp_desc;

/* user-provided functions */
extern sapp_desc sokol_main(int argc, char* argv[]);

/* sokol_app API functions */
SOKOL_API_DECL bool sapp_isvalid(void);
SOKOL_API_DECL int sapp_width(void);
SOKOL_API_DECL int sapp_height(void);
SOKOL_API_DECL bool sapp_high_dpi(void);
SOKOL_API_DECL float sapp_dpi_scale(void);
SOKOL_API_DECL void sapp_show_keyboard(bool visible);
SOKOL_API_DECL bool sapp_keyboard_shown(void);

/* GL/GLES specific functions */
SOKOL_API_DECL bool sapp_gles2(void);

/* OSX/Metal specific functions */
SOKOL_API_DECL const void* sapp_metal_get_device(void);
SOKOL_API_DECL const void* sapp_metal_get_renderpass_descriptor(void);
SOKOL_API_DECL const void* sapp_metal_get_drawable(void);
SOKOL_API_DECL const void* sapp_macos_get_window(void);
SOKOL_API_DECL const void* sapp_ios_get_window(void);

/* Win32/D3D11 specific functions */
SOKOL_API_DECL const void* sapp_d3d11_get_device(void);
SOKOL_API_DECL const void* sapp_d3d11_get_device_context(void);
SOKOL_API_DECL const void* sapp_d3d11_get_render_target_view(void);
SOKOL_API_DECL const void* sapp_d3d11_get_depth_stencil_view(void);
SOKOL_API_DECL const void* sapp_win32_get_hwnd(void);

#ifdef __cplusplus
} /* extern "C" */
#endif

/*-- IMPLEMENTATION ----------------------------------------------------------*/
#ifdef SOKOL_IMPL

#ifdef _MSC_VER
#pragma warning(push)
#pragma warning(disable:4201)   /* nonstandard extension used: nameless struct/union */
#pragma warning(disable:4115)   /* named type definition in parentheses */
#pragma warning(disable:4054)   /* 'type cast': from function pointer */
#pragma warning(disable:4055)   /* 'type cast': from data pointer */
#pragma warning(disable:4505)   /* unreferenced local function has been removed */
#endif

#include <string.h> /* memset */

/* check if the config defines are alright */
#if defined(__APPLE__)
    #if !__has_feature(objc_arc)
        #error "sokol_app.h requires ARC (Automatic Reference Counting) on MacOS and iOS"
    #endif
    #include <TargetConditionals.h>
    #if TARGET_OS_IPHONE
        /* iOS */
        #if !defined(SOKOL_METAL) && !defined(SOKOL_GLES3)
        #error("sokol_app.h: unknown 3D API selected for iOS, must be SOKOL_METAL or SOKOL_GLES3")
        #endif
    #else
        /* MacOS */
        #if !defined(SOKOL_METAL)
        #error("sokol_app.h: unknown 3D API selected for MacOS, must be SOKOL_METAL")
        #endif
    #endif
#elif defined(__EMSCRIPTEN__)
    /* emscripten (asm.js or wasm) */
    #if !defined(SOKOL_GLES3) && !defined(SOKOL_GLES2)
    #error("sokol_app.h: unknown 3D API selected for emscripten, must be SOKOL_GLES3 or SOKOL_GLES2")
    #endif
#elif defined(_WIN32)
    /* Windows (D3D11 or GL) */
    #if !defined(SOKOL_D3D11) && !defined(SOKOL_GLCORE33)
    #error("sokol_app.h: unknown 3D API selected for Win32, must be SOKOL_D3D11 or SOKOL_GLCORE33")
    #endif
#elif defined(linux)
    #if defined(__ANDROID__)
        /* Android */
        #if !defined(SOKOL_GLES3) && !defined(SOKOL_GLES2)
        #error("sokol_app.h: unknown 3D API selected for Android, must be SOKOL_GLES3 or SOKOL_GLES2")
        #endif
    #else
        /* Linux */
        #if !defined(SOKOL_GLCORE33)
        #error("sokol_app.h: unknown 3D API selected for Linux, must be SOKOL_GLCORE33")
        #endif
    #endif
#else
#error "sokol_app.h: Unknown platform"
#endif

#ifndef SOKOL_API_IMPL
    #define SOKOL_API_IMPL
#endif
#ifndef SOKOL_DEBUG
    #ifdef _DEBUG
        #define SOKOL_DEBUG (1)
    #endif
#endif
#ifndef SOKOL_ASSERT
    #include <assert.h>
    #define SOKOL_ASSERT(c) assert(c)
#endif
#if !defined(SOKOL_CALLOC) && !defined(SOKOL_FREE)
    #include <stdlib.h>
#endif
#if !defined(SOKOL_CALLOC)
    #define SOKOL_CALLOC(n,s) calloc(n,s)
#endif
#if !defined(SOKOL_FREE)
    #define SOKOL_FREE(p) free(p)
#endif
#ifndef SOKOL_LOG
    #ifdef SOKOL_DEBUG
<<<<<<< HEAD
        #if defined(__ANDROID__)
            #include <android/log.h>
            #define SOKOL_LOG(s) { SOKOL_ASSERT(s); __android_log_write(ANDROID_LOG_DEBUG, "SOKOL_APP", s); }
        #else
            #include <stdio.h>
            #define SOKOL_LOG(s) { SOKOL_ASSERT(s); puts(s); }
        #endif
=======
        #include <stdio.h>
        #define SOKOL_LOG(s) { SOKOL_ASSERT(s); puts(s); }
>>>>>>> 869e08a2
    #else
        #define SOKOL_LOG(s)
    #endif
#endif
#ifndef SOKOL_ABORT
    #include <stdlib.h>
    #define SOKOL_ABORT() abort()
#endif
#ifndef _SOKOL_PRIVATE
    #if defined(__GNUC__)
        #define _SOKOL_PRIVATE __attribute__((unused)) static
    #else
        #define _SOKOL_PRIVATE static
    #endif
#endif
#ifndef _SOKOL_UNUSED
    #define _SOKOL_UNUSED(x) (void)(x)
#endif

/* helper macros */
#define _sapp_def(val, def) (((val) == 0) ? (def) : (val))
#define _sapp_absf(a) (((a)<0.0f)?-(a):(a))

enum {
    _SAPP_MAX_TITLE_LENGTH = 128,
};

typedef struct {
    bool valid;
    int window_width;
    int window_height;
    int framebuffer_width;
    int framebuffer_height;
    int sample_count;
    int swap_interval;
    float dpi_scale;
    bool gles2_fallback;
    bool first_frame;
    bool init_called;
    bool cleanup_called;
    bool html5_canvas_resize;
    const char* html5_canvas_name;
    char window_title[_SAPP_MAX_TITLE_LENGTH];      /* UTF-8 */
    wchar_t window_title_wide[_SAPP_MAX_TITLE_LENGTH];   /* UTF-32 or UCS-2 */
    uint32_t frame_count;
    float mouse_x;
    float mouse_y;
    bool win32_mouse_tracked;
    bool onscreen_keyboard_shown;
    sapp_event event;
    sapp_desc desc;
    int argc;
    char** argv;
    sapp_keycode keycodes[SAPP_MAX_KEYCODES];
} _sapp_state;
static _sapp_state _sapp;

_SOKOL_PRIVATE void _sapp_fail(const char* msg) {
    if (_sapp.desc.fail_cb) {
        _sapp.desc.fail_cb(msg);
    }
    else {
        SOKOL_LOG(msg);
    }
    SOKOL_ABORT();
}

_SOKOL_PRIVATE void _sapp_strcpy(const char* src, char* dst, int max_len) {
    SOKOL_ASSERT(src && dst && (max_len > 0));
    char* const end = &(dst[max_len-1]);
    char c = 0;
    for (int i = 0; i < max_len; i++) {
        c = *src;
        if (c != 0) {
            src++;
        }
        *dst++ = c;
    }
    /* truncated? */
    if (c != 0) {
        *end = 0;
    }
}

_SOKOL_PRIVATE void _sapp_init_state(sapp_desc* desc, int argc, char* argv[]) {
    SOKOL_ASSERT(desc->init_cb);
    SOKOL_ASSERT(desc->frame_cb);
    SOKOL_ASSERT(desc->cleanup_cb);
    memset(&_sapp, 0, sizeof(_sapp));
    _sapp.argc = argc;
    _sapp.argv = argv;
    _sapp.desc = *desc;
    _sapp.first_frame = true;
    _sapp.window_width = _sapp_def(_sapp.desc.width, 640);
    _sapp.window_height = _sapp_def(_sapp.desc.height, 480);
    _sapp.framebuffer_width = _sapp.window_width;
    _sapp.framebuffer_height = _sapp.window_height;
    _sapp.sample_count = _sapp_def(_sapp.desc.sample_count, 1);
    _sapp.swap_interval = _sapp_def(_sapp.desc.swap_interval, 1);
    _sapp.html5_canvas_name = _sapp_def(_sapp.desc.html5_canvas_name, "#canvas");
    _sapp.html5_canvas_resize = _sapp.desc.html5_canvas_resize;
    if (_sapp.desc.window_title) {
        _sapp_strcpy(_sapp.desc.window_title, _sapp.window_title, sizeof(_sapp.window_title));
    }
    else {
        _sapp_strcpy("sokol_app", _sapp.window_title, sizeof(_sapp.window_title));
    }
    _sapp.dpi_scale = 1.0f;
}

_SOKOL_PRIVATE void _sapp_init_event(sapp_event_type type) {
    memset(&_sapp.event, 0, sizeof(_sapp.event));
    _sapp.event.type = type;
    _sapp.event.frame_count = _sapp.frame_count;
    _sapp.event.mouse_button = SAPP_MOUSEBUTTON_INVALID;
    _sapp.event.window_width = _sapp.window_width;
    _sapp.event.window_height = _sapp.window_height;
    _sapp.event.framebuffer_width = _sapp.framebuffer_width;
    _sapp.event.framebuffer_height = _sapp.framebuffer_height;
}

_SOKOL_PRIVATE bool _sapp_events_enabled(void) {
    /* only send events when an event callback is set, and the init function was called */
    return _sapp.desc.event_cb && _sapp.init_called;
}

_SOKOL_PRIVATE sapp_keycode _sapp_translate_key(int scan_code) {
    if ((scan_code >= 0) && (scan_code < SAPP_MAX_KEYCODES)) {
        return _sapp.keycodes[scan_code];
    }
    else {
        return SAPP_KEYCODE_INVALID;
    }
}

_SOKOL_PRIVATE void _sapp_frame(void) {
    if (_sapp.first_frame) {
        _sapp.first_frame = false;
        _sapp.desc.init_cb();
        _sapp.init_called = true;
    }
    _sapp.desc.frame_cb();
    _sapp.frame_count++;
}

/*== MacOS/iOS ===============================================================*/

#if defined(__APPLE__)

/*== MacOS ===================================================================*/
#if !TARGET_OS_IPHONE
#import <Metal/Metal.h>
#import <MetalKit/MetalKit.h>

@interface _sapp_macos_app_delegate : NSObject<NSApplicationDelegate>
@end
@interface _sapp_macos_window_delegate : NSObject<NSWindowDelegate>
@end
@interface _sapp_macos_mtk_view_dlg : NSObject<MTKViewDelegate>
@end
@interface _sapp_macos_view : MTKView
{
    NSTrackingArea* trackingArea;
}
@end

static NSWindow* _sapp_macos_window_obj;
static _sapp_macos_window_delegate* _sapp_macos_win_dlg_obj;
static _sapp_macos_app_delegate* _sapp_macos_app_dlg_obj;
static _sapp_macos_view* _sapp_view_obj;
static _sapp_macos_mtk_view_dlg* _sapp_macos_mtk_view_dlg_obj;
static id<MTLDevice> _sapp_mtl_device_obj;
static uint32_t _sapp_macos_flags_changed_store;

_SOKOL_PRIVATE void _sapp_macos_init_keytable(void) {
    _sapp.keycodes[0x1D] = SAPP_KEYCODE_0;
    _sapp.keycodes[0x12] = SAPP_KEYCODE_1;
    _sapp.keycodes[0x13] = SAPP_KEYCODE_2;
    _sapp.keycodes[0x14] = SAPP_KEYCODE_3;
    _sapp.keycodes[0x15] = SAPP_KEYCODE_4;
    _sapp.keycodes[0x17] = SAPP_KEYCODE_5;
    _sapp.keycodes[0x16] = SAPP_KEYCODE_6;
    _sapp.keycodes[0x1A] = SAPP_KEYCODE_7;
    _sapp.keycodes[0x1C] = SAPP_KEYCODE_8;
    _sapp.keycodes[0x19] = SAPP_KEYCODE_9;
    _sapp.keycodes[0x00] = SAPP_KEYCODE_A;
    _sapp.keycodes[0x0B] = SAPP_KEYCODE_B;
    _sapp.keycodes[0x08] = SAPP_KEYCODE_C;
    _sapp.keycodes[0x02] = SAPP_KEYCODE_D;
    _sapp.keycodes[0x0E] = SAPP_KEYCODE_E;
    _sapp.keycodes[0x03] = SAPP_KEYCODE_F;
    _sapp.keycodes[0x05] = SAPP_KEYCODE_G;
    _sapp.keycodes[0x04] = SAPP_KEYCODE_H;
    _sapp.keycodes[0x22] = SAPP_KEYCODE_I;
    _sapp.keycodes[0x26] = SAPP_KEYCODE_J;
    _sapp.keycodes[0x28] = SAPP_KEYCODE_K;
    _sapp.keycodes[0x25] = SAPP_KEYCODE_L;
    _sapp.keycodes[0x2E] = SAPP_KEYCODE_M;
    _sapp.keycodes[0x2D] = SAPP_KEYCODE_N;
    _sapp.keycodes[0x1F] = SAPP_KEYCODE_O;
    _sapp.keycodes[0x23] = SAPP_KEYCODE_P;
    _sapp.keycodes[0x0C] = SAPP_KEYCODE_Q;
    _sapp.keycodes[0x0F] = SAPP_KEYCODE_R;
    _sapp.keycodes[0x01] = SAPP_KEYCODE_S;
    _sapp.keycodes[0x11] = SAPP_KEYCODE_T;
    _sapp.keycodes[0x20] = SAPP_KEYCODE_U;
    _sapp.keycodes[0x09] = SAPP_KEYCODE_V;
    _sapp.keycodes[0x0D] = SAPP_KEYCODE_W;
    _sapp.keycodes[0x07] = SAPP_KEYCODE_X;
    _sapp.keycodes[0x10] = SAPP_KEYCODE_Y;
    _sapp.keycodes[0x06] = SAPP_KEYCODE_Z;
    _sapp.keycodes[0x27] = SAPP_KEYCODE_APOSTROPHE;
    _sapp.keycodes[0x2A] = SAPP_KEYCODE_BACKSLASH;
    _sapp.keycodes[0x2B] = SAPP_KEYCODE_COMMA;
    _sapp.keycodes[0x18] = SAPP_KEYCODE_EQUAL;
    _sapp.keycodes[0x32] = SAPP_KEYCODE_GRAVE_ACCENT;
    _sapp.keycodes[0x21] = SAPP_KEYCODE_LEFT_BRACKET;
    _sapp.keycodes[0x1B] = SAPP_KEYCODE_MINUS;
    _sapp.keycodes[0x2F] = SAPP_KEYCODE_PERIOD;
    _sapp.keycodes[0x1E] = SAPP_KEYCODE_RIGHT_BRACKET;
    _sapp.keycodes[0x29] = SAPP_KEYCODE_SEMICOLON;
    _sapp.keycodes[0x2C] = SAPP_KEYCODE_SLASH;
    _sapp.keycodes[0x0A] = SAPP_KEYCODE_WORLD_1;
    _sapp.keycodes[0x33] = SAPP_KEYCODE_BACKSPACE;
    _sapp.keycodes[0x39] = SAPP_KEYCODE_CAPS_LOCK;
    _sapp.keycodes[0x75] = SAPP_KEYCODE_DELETE;
    _sapp.keycodes[0x7D] = SAPP_KEYCODE_DOWN;
    _sapp.keycodes[0x77] = SAPP_KEYCODE_END;
    _sapp.keycodes[0x24] = SAPP_KEYCODE_ENTER;
    _sapp.keycodes[0x35] = SAPP_KEYCODE_ESCAPE;
    _sapp.keycodes[0x7A] = SAPP_KEYCODE_F1;
    _sapp.keycodes[0x78] = SAPP_KEYCODE_F2;
    _sapp.keycodes[0x63] = SAPP_KEYCODE_F3;
    _sapp.keycodes[0x76] = SAPP_KEYCODE_F4;
    _sapp.keycodes[0x60] = SAPP_KEYCODE_F5;
    _sapp.keycodes[0x61] = SAPP_KEYCODE_F6;
    _sapp.keycodes[0x62] = SAPP_KEYCODE_F7;
    _sapp.keycodes[0x64] = SAPP_KEYCODE_F8;
    _sapp.keycodes[0x65] = SAPP_KEYCODE_F9;
    _sapp.keycodes[0x6D] = SAPP_KEYCODE_F10;
    _sapp.keycodes[0x67] = SAPP_KEYCODE_F11;
    _sapp.keycodes[0x6F] = SAPP_KEYCODE_F12;
    _sapp.keycodes[0x69] = SAPP_KEYCODE_F13;
    _sapp.keycodes[0x6B] = SAPP_KEYCODE_F14;
    _sapp.keycodes[0x71] = SAPP_KEYCODE_F15;
    _sapp.keycodes[0x6A] = SAPP_KEYCODE_F16;
    _sapp.keycodes[0x40] = SAPP_KEYCODE_F17;
    _sapp.keycodes[0x4F] = SAPP_KEYCODE_F18;
    _sapp.keycodes[0x50] = SAPP_KEYCODE_F19;
    _sapp.keycodes[0x5A] = SAPP_KEYCODE_F20;
    _sapp.keycodes[0x73] = SAPP_KEYCODE_HOME;
    _sapp.keycodes[0x72] = SAPP_KEYCODE_INSERT;
    _sapp.keycodes[0x7B] = SAPP_KEYCODE_LEFT;
    _sapp.keycodes[0x3A] = SAPP_KEYCODE_LEFT_ALT;
    _sapp.keycodes[0x3B] = SAPP_KEYCODE_LEFT_CONTROL;
    _sapp.keycodes[0x38] = SAPP_KEYCODE_LEFT_SHIFT;
    _sapp.keycodes[0x37] = SAPP_KEYCODE_LEFT_SUPER;
    _sapp.keycodes[0x6E] = SAPP_KEYCODE_MENU;
    _sapp.keycodes[0x47] = SAPP_KEYCODE_NUM_LOCK;
    _sapp.keycodes[0x79] = SAPP_KEYCODE_PAGE_DOWN;
    _sapp.keycodes[0x74] = SAPP_KEYCODE_PAGE_UP;
    _sapp.keycodes[0x7C] = SAPP_KEYCODE_RIGHT;
    _sapp.keycodes[0x3D] = SAPP_KEYCODE_RIGHT_ALT;
    _sapp.keycodes[0x3E] = SAPP_KEYCODE_RIGHT_CONTROL;
    _sapp.keycodes[0x3C] = SAPP_KEYCODE_RIGHT_SHIFT;
    _sapp.keycodes[0x36] = SAPP_KEYCODE_RIGHT_SUPER;
    _sapp.keycodes[0x31] = SAPP_KEYCODE_SPACE;
    _sapp.keycodes[0x30] = SAPP_KEYCODE_TAB;
    _sapp.keycodes[0x7E] = SAPP_KEYCODE_UP;
    _sapp.keycodes[0x52] = SAPP_KEYCODE_KP_0;
    _sapp.keycodes[0x53] = SAPP_KEYCODE_KP_1;
    _sapp.keycodes[0x54] = SAPP_KEYCODE_KP_2;
    _sapp.keycodes[0x55] = SAPP_KEYCODE_KP_3;
    _sapp.keycodes[0x56] = SAPP_KEYCODE_KP_4;
    _sapp.keycodes[0x57] = SAPP_KEYCODE_KP_5;
    _sapp.keycodes[0x58] = SAPP_KEYCODE_KP_6;
    _sapp.keycodes[0x59] = SAPP_KEYCODE_KP_7;
    _sapp.keycodes[0x5B] = SAPP_KEYCODE_KP_8;
    _sapp.keycodes[0x5C] = SAPP_KEYCODE_KP_9;
    _sapp.keycodes[0x45] = SAPP_KEYCODE_KP_ADD;
    _sapp.keycodes[0x41] = SAPP_KEYCODE_KP_DECIMAL;
    _sapp.keycodes[0x4B] = SAPP_KEYCODE_KP_DIVIDE;
    _sapp.keycodes[0x4C] = SAPP_KEYCODE_KP_ENTER;
    _sapp.keycodes[0x51] = SAPP_KEYCODE_KP_EQUAL;
    _sapp.keycodes[0x43] = SAPP_KEYCODE_KP_MULTIPLY;
    _sapp.keycodes[0x4E] = SAPP_KEYCODE_KP_SUBTRACT;
}

/* MacOS entry function */
int main(int argc, char* argv[]) {
    sapp_desc desc = sokol_main(argc, argv);
    _sapp_init_state(&desc, argc, argv);
    _sapp_macos_init_keytable();
    [NSApplication sharedApplication];
    NSApp.activationPolicy = NSApplicationActivationPolicyRegular;
    _sapp_macos_app_dlg_obj = [[_sapp_macos_app_delegate alloc] init];
    NSApp.delegate = _sapp_macos_app_dlg_obj;
    [NSApp activateIgnoringOtherApps:YES];
    [NSApp run];
    return 0;
}

_SOKOL_PRIVATE void _sapp_macos_update_dimensions(void) {
    const CGSize fb_size = [_sapp_view_obj drawableSize];
    _sapp.framebuffer_width = fb_size.width;
    _sapp.framebuffer_height = fb_size.height;
    const NSRect bounds = [_sapp_view_obj bounds];
    _sapp.window_width = bounds.size.width;
    _sapp.window_height = bounds.size.height;
    SOKOL_ASSERT((_sapp.framebuffer_width > 0) && (_sapp.framebuffer_height > 0));
    _sapp.dpi_scale = (float)_sapp.framebuffer_width / (float)_sapp.window_width;
}

_SOKOL_PRIVATE void _sapp_macos_frame(void) {
    const NSPoint mouse_pos = [_sapp_macos_window_obj mouseLocationOutsideOfEventStream];
    _sapp.mouse_x = mouse_pos.x * _sapp.dpi_scale;
    _sapp.mouse_y = _sapp.framebuffer_height - (mouse_pos.y * _sapp.dpi_scale) - 1;
    _sapp_frame();
}

@implementation _sapp_macos_app_delegate
- (void)applicationDidFinishLaunching:(NSNotification*)aNotification {
    if (_sapp.desc.fullscreen) {
        NSRect screen_rect = NSScreen.mainScreen.frame;
        _sapp.window_width = screen_rect.size.width;
        _sapp.window_height = screen_rect.size.height;
        if (_sapp.desc.high_dpi) {
            _sapp.framebuffer_width = 2 * _sapp.window_width;
            _sapp.framebuffer_height = 2 * _sapp.window_height;
        }
        else {
            _sapp.framebuffer_width = _sapp.window_width;
            _sapp.framebuffer_height = _sapp.window_height;
        }
        _sapp.dpi_scale = (float)_sapp.framebuffer_width / (float) _sapp.window_width;
    }
    const NSUInteger style =
        NSWindowStyleMaskTitled |
        NSWindowStyleMaskClosable |
        NSWindowStyleMaskMiniaturizable |
        NSWindowStyleMaskResizable;
    _sapp_macos_window_obj = [[NSWindow alloc]
        initWithContentRect:NSMakeRect(0, 0, _sapp.window_width, _sapp.window_height)
        styleMask:style
        backing:NSBackingStoreBuffered
        defer:NO];
    _sapp_macos_window_obj.title = [NSString stringWithUTF8String:_sapp.window_title];
    _sapp_macos_window_obj.acceptsMouseMovedEvents = YES;
    _sapp_macos_window_obj.restorable = YES;
    _sapp_macos_win_dlg_obj = [[_sapp_macos_window_delegate alloc] init];
    _sapp_macos_window_obj.delegate = _sapp_macos_win_dlg_obj;
    _sapp_mtl_device_obj = MTLCreateSystemDefaultDevice();
    _sapp_macos_mtk_view_dlg_obj = [[_sapp_macos_mtk_view_dlg alloc] init];
    _sapp_view_obj = [[_sapp_macos_view alloc] init];
    [_sapp_view_obj updateTrackingAreas];
    _sapp_view_obj.preferredFramesPerSecond = 60 / _sapp.swap_interval;
    _sapp_view_obj.delegate = _sapp_macos_mtk_view_dlg_obj;
    _sapp_view_obj.device = _sapp_mtl_device_obj;
    _sapp_view_obj.colorPixelFormat = MTLPixelFormatBGRA8Unorm;
    _sapp_view_obj.depthStencilPixelFormat = MTLPixelFormatDepth32Float_Stencil8;
    _sapp_view_obj.sampleCount = _sapp.sample_count;
    _sapp_macos_window_obj.contentView = _sapp_view_obj;
    [_sapp_macos_window_obj makeFirstResponder:_sapp_view_obj];
    if (!_sapp.desc.high_dpi) {
        CGSize drawable_size = { (CGFloat) _sapp.framebuffer_width, (CGFloat) _sapp.framebuffer_height };
        _sapp_view_obj.drawableSize = drawable_size;
    }
    _sapp_macos_update_dimensions();
    _sapp_view_obj.layer.magnificationFilter = kCAFilterNearest;
    if (_sapp.desc.fullscreen) {
        [_sapp_macos_window_obj toggleFullScreen:self];
    }
    else {
        [_sapp_macos_window_obj center];
    }
    [_sapp_macos_window_obj makeKeyAndOrderFront:nil];
    _sapp.valid = true;
}

- (BOOL)applicationShouldTerminateAfterLastWindowClosed:(NSApplication*)sender {
    return YES;
}
@end

_SOKOL_PRIVATE uint32_t _sapp_macos_mod(NSEventModifierFlags f) {
    uint32_t m = 0;
    if (f & NSEventModifierFlagShift) {
        m |= SAPP_MODIFIER_SHIFT;
    }
    if (f & NSEventModifierFlagControl) {
        m |= SAPP_MODIFIER_CTRL;
    }
    if (f & NSEventModifierFlagOption) {
        m |= SAPP_MODIFIER_ALT;
    }
    if (f & NSEventModifierFlagCommand) {
        m |= SAPP_MODIFIER_SUPER;
    }
    return m;
}

_SOKOL_PRIVATE void _sapp_macos_mouse_event(sapp_event_type type, sapp_mousebutton btn, uint32_t mod) {
    if (_sapp_events_enabled()) {
        _sapp_init_event(type);
        _sapp.event.mouse_button = btn;
        _sapp.event.modifiers = mod;
        _sapp.event.mouse_x = _sapp.mouse_x;
        _sapp.event.mouse_y = _sapp.mouse_y;
        _sapp.desc.event_cb(&_sapp.event);
    }
}

_SOKOL_PRIVATE void _sapp_macos_key_event(sapp_event_type type, sapp_keycode key, uint32_t mod) {
    if (_sapp_events_enabled()) {
        _sapp_init_event(type);
        _sapp.event.key_code = key;
        _sapp.event.modifiers = mod;
        _sapp.desc.event_cb(&_sapp.event);
    }
}

_SOKOL_PRIVATE void _sapp_macos_app_event(sapp_event_type type) {
    if (_sapp_events_enabled()) {
        _sapp_init_event(type);
        _sapp.desc.event_cb(&_sapp.event);
    }
}

@implementation _sapp_macos_window_delegate
- (BOOL)windowShouldClose:(id)sender {
    _sapp.desc.cleanup_cb();
    return YES;
}

- (void)windowDidResize:(NSNotification*)notification {
    _sapp_macos_update_dimensions();
    _sapp_macos_app_event(SAPP_EVENTTYPE_RESIZED);
}

- (void)windowDidMiniaturize:(NSNotification*)notification {
    _sapp_macos_app_event(SAPP_EVENTTYPE_ICONIFIED);
}

- (void)windowDidDeminiaturize:(NSNotification*)notification {
    _sapp_macos_app_event(SAPP_EVENTTYPE_RESTORED);
}
@end

@implementation _sapp_macos_mtk_view_dlg
- (void)drawInMTKView:(MTKView*)view {
    @autoreleasepool {
        _sapp_macos_frame();
    }
}
- (void)mtkView:(MTKView*)view drawableSizeWillChange:(CGSize)size {
    /* this is required by the protocol, but we can't do anything useful here */
}
@end

@implementation _sapp_macos_view
- (BOOL)isOpaque {
    return YES;
}
- (BOOL)canBecomeKey {
    return YES;
}
- (BOOL)acceptsFirstResponder {
    return YES;
}
- (void)updateTrackingAreas {
    if (trackingArea != nil) {
        [self removeTrackingArea:trackingArea];
        trackingArea = nil;
    }
    const NSTrackingAreaOptions options = NSTrackingMouseEnteredAndExited |
                                          NSTrackingActiveInKeyWindow |
                                          NSTrackingEnabledDuringMouseDrag |
                                          NSTrackingCursorUpdate |
                                          NSTrackingInVisibleRect |
                                          NSTrackingAssumeInside;
    trackingArea = [[NSTrackingArea alloc] initWithRect:[self bounds] options:options owner:self userInfo:nil];
    [self addTrackingArea:trackingArea];
    [super updateTrackingAreas];
}
- (void)mouseEntered:(NSEvent*)event {
    _sapp_macos_mouse_event(SAPP_EVENTTYPE_MOUSE_ENTER, SAPP_MOUSEBUTTON_INVALID, _sapp_macos_mod(event.modifierFlags));
}
- (void)mouseExited:(NSEvent*)event {
    _sapp_macos_mouse_event(SAPP_EVENTTYPE_MOUSE_LEAVE, SAPP_MOUSEBUTTON_INVALID, _sapp_macos_mod(event.modifierFlags));
}
- (void)mouseDown:(NSEvent*)event {
    _sapp_macos_mouse_event(SAPP_EVENTTYPE_MOUSE_DOWN, SAPP_MOUSEBUTTON_LEFT, _sapp_macos_mod(event.modifierFlags));
}
- (void)mouseUp:(NSEvent*)event {
    _sapp_macos_mouse_event(SAPP_EVENTTYPE_MOUSE_UP, SAPP_MOUSEBUTTON_LEFT, _sapp_macos_mod(event.modifierFlags));
}
- (void)rightMouseDown:(NSEvent*)event {
    _sapp_macos_mouse_event(SAPP_EVENTTYPE_MOUSE_DOWN, SAPP_MOUSEBUTTON_RIGHT, _sapp_macos_mod(event.modifierFlags));
}
- (void)rightMouseUp:(NSEvent*)event {
    _sapp_macos_mouse_event(SAPP_EVENTTYPE_MOUSE_UP, SAPP_MOUSEBUTTON_RIGHT, _sapp_macos_mod(event.modifierFlags));
}
- (void)mouseMoved:(NSEvent*)event {
    _sapp_macos_mouse_event(SAPP_EVENTTYPE_MOUSE_MOVE, SAPP_MOUSEBUTTON_INVALID , _sapp_macos_mod(event.modifierFlags));
}
- (void)mouseDragged:(NSEvent*)event {
    _sapp_macos_mouse_event(SAPP_EVENTTYPE_MOUSE_MOVE, SAPP_MOUSEBUTTON_INVALID , _sapp_macos_mod(event.modifierFlags));
}
- (void)rightMouseDragged:(NSEvent*)event {
    _sapp_macos_mouse_event(SAPP_EVENTTYPE_MOUSE_MOVE, SAPP_MOUSEBUTTON_INVALID, _sapp_macos_mod(event.modifierFlags));
}
- (void)scrollWheel:(NSEvent*)event {
    if (_sapp_events_enabled()) {
        float dx = (float) event.scrollingDeltaX;
        float dy = (float) event.scrollingDeltaY;
        if (event.hasPreciseScrollingDeltas) {
            dx *= 0.1;
            dy *= 0.1;
        }
        if ((_sapp_absf(dx) > 0.0f) || (_sapp_absf(dy) > 0.0f)) {
            _sapp_init_event(SAPP_EVENTTYPE_MOUSE_SCROLL);
            _sapp.event.modifiers = _sapp_macos_mod(event.modifierFlags);
            _sapp.event.mouse_x = _sapp.mouse_x;
            _sapp.event.mouse_y = _sapp.mouse_y;
            _sapp.event.scroll_x = dx;
            _sapp.event.scroll_y = dy;
            _sapp.desc.event_cb(&_sapp.event);
        }
    }
}
- (void)keyDown:(NSEvent*)event {
    if (_sapp_events_enabled()) {
        const uint32_t mods = _sapp_macos_mod(event.modifierFlags);
        _sapp_macos_key_event(SAPP_EVENTTYPE_KEY_DOWN, _sapp_translate_key(event.keyCode), mods);
        const NSString* chars = event.characters;
        const NSUInteger len = chars.length;
        if (len > 0) {
            _sapp_init_event(SAPP_EVENTTYPE_CHAR);
            _sapp.event.modifiers = mods;
            for (NSUInteger i = 0; i < len; i++) {
                const unichar codepoint = [chars characterAtIndex:i];
                if ((codepoint & 0xFF00) == 0xF700) {
                    continue;
                }
                _sapp.event.char_code = codepoint;
                _sapp.desc.event_cb(&_sapp.event);
            }
        }
    }
}
- (void)keyUp:(NSEvent*)event {
    _sapp_macos_key_event(SAPP_EVENTTYPE_KEY_UP,
        _sapp_translate_key(event.keyCode),
        _sapp_macos_mod(event.modifierFlags));
}
- (void)flagsChanged:(NSEvent*)event {
    const uint32_t old_f = _sapp_macos_flags_changed_store;
    const uint32_t new_f = event.modifierFlags;
    _sapp_macos_flags_changed_store = new_f;
    sapp_keycode key_code = SAPP_KEYCODE_INVALID;
    bool down = false;
    if ((new_f ^ old_f) & NSEventModifierFlagShift) {
        key_code = SAPP_KEYCODE_LEFT_SHIFT;
        down = 0 != (new_f & NSEventModifierFlagShift);
    }
    if ((new_f ^ old_f) & NSEventModifierFlagControl) {
        key_code = SAPP_KEYCODE_LEFT_CONTROL;
        down = 0 != (new_f & NSEventModifierFlagControl);
    }
    if ((new_f ^ old_f) & NSEventModifierFlagOption) {
        key_code = SAPP_KEYCODE_LEFT_ALT;
        down = 0 != (new_f & NSEventModifierFlagOption);
    }
    if ((new_f ^ old_f) & NSEventModifierFlagCommand) {
        key_code = SAPP_KEYCODE_LEFT_SUPER;
        down = 0 != (new_f & NSEventModifierFlagCommand);
    }
    if (key_code != SAPP_KEYCODE_INVALID) {
        _sapp_macos_key_event(down ? SAPP_EVENTTYPE_KEY_DOWN : SAPP_EVENTTYPE_KEY_UP,
            key_code,
            _sapp_macos_mod(event.modifierFlags));
    }
}
- (void)cursorUpdate:(NSEvent*)event {
    if (_sapp.desc.user_cursor) {
        _sapp_macos_app_event(SAPP_EVENTTYPE_UPDATE_CURSOR);
    }
}
@end

#endif /* MacOS */

/*== iOS =====================================================================*/
#if TARGET_OS_IPHONE
#import <UIKit/UIKit.h>
#if defined(SOKOL_METAL)
#import <Metal/Metal.h>
#import <MetalKit/MetalKit.h>
#else
#import <GLKit/GLKit.h>
#include <OpenGLES/ES3/gl.h>
#include <OpenGLES/ES3/glext.h>
#endif

@interface _sapp_app_delegate : NSObject<UIApplicationDelegate>
@end
@interface _sapp_textfield_dlg : NSObject<UITextFieldDelegate>
- (void)keyboardWasShown:(NSNotification*)notif;
- (void)keyboardWillBeHidden:(NSNotification*)notif;
- (void)keyboardDidChangeFrame:(NSNotification*)notif;
@end
#if defined(SOKOL_METAL)
@interface _sapp_ios_mtk_view_dlg : NSObject<MTKViewDelegate>
@end
@interface _sapp_ios_view : MTKView;
@end
#else
@interface _sapp_ios_glk_view_dlg : NSObject<GLKViewDelegate>
@end
@interface _sapp_ios_view : GLKView
@end
#endif

static bool _sapp_ios_suspended;
static UIWindow* _sapp_ios_window_obj;
static _sapp_ios_view* _sapp_view_obj;
static UITextField* _sapp_ios_textfield_obj;
static _sapp_textfield_dlg* _sapp_ios_textfield_dlg_obj;
#if defined(SOKOL_METAL)
static _sapp_ios_mtk_view_dlg* _sapp_ios_mtk_view_dlg_obj;
static UIViewController<MTKViewDelegate>* _sapp_ios_view_ctrl_obj;
static id<MTLDevice> _sapp_mtl_device_obj;
#else
static EAGLContext* _sapp_ios_eagl_ctx_obj;
static _sapp_ios_glk_view_dlg* _sapp_ios_glk_view_dlg_obj;
static GLKViewController* _sapp_ios_view_ctrl_obj;
#endif

/* iOS entry function */
int main(int argc, char** argv) {
    @autoreleasepool {
        sapp_desc desc = sokol_main(argc, argv);
        _sapp_init_state(&desc, argc, argv);
        UIApplicationMain(argc, argv, nil, NSStringFromClass([_sapp_app_delegate class]));
    }
    return 0;
}

_SOKOL_PRIVATE void _sapp_ios_app_event(sapp_event_type type) {
    if (_sapp_events_enabled()) {
        _sapp_init_event(type);
        _sapp.desc.event_cb(&_sapp.event);
    }
}

_SOKOL_PRIVATE void _sapp_ios_update_dimensions(void) {
    CGRect screen_rect = UIScreen.mainScreen.bounds;
    _sapp.window_width = (int) screen_rect.size.width;
    _sapp.window_height = (int) screen_rect.size.height;
    int cur_fb_width, cur_fb_height;
    #if defined(SOKOL_METAL)
        const CGSize fb_size = _sapp_view_obj.drawableSize;
        cur_fb_width = (int) fb_size.width;
        cur_fb_height = (int) fb_size.height;
    #else
        cur_fb_width = (int) _sapp_view_obj.drawableWidth;
        cur_fb_height = (int) _sapp_view_obj.drawableHeight;
    #endif
    const bool dim_changed =
        (_sapp.framebuffer_width != cur_fb_width) ||
        (_sapp.framebuffer_height != cur_fb_height);
    _sapp.framebuffer_width = cur_fb_width;
    _sapp.framebuffer_height = cur_fb_height;
    SOKOL_ASSERT((_sapp.framebuffer_width > 0) && (_sapp.framebuffer_height > 0));
    _sapp.dpi_scale = (float)_sapp.framebuffer_width / (float) _sapp.window_width;
    if (dim_changed) {
        _sapp_ios_app_event(SAPP_EVENTTYPE_RESIZED);
    }
}

_SOKOL_PRIVATE void _sapp_ios_frame(void) {
    _sapp_ios_update_dimensions();
    _sapp_frame();
}

_SOKOL_PRIVATE void _sapp_ios_show_keyboard(bool shown) {
    /* if not happened yet, create an invisible text field */
    if (nil == _sapp_ios_textfield_obj) {
        _sapp_ios_textfield_dlg_obj = [[_sapp_textfield_dlg alloc] init];
        _sapp_ios_textfield_obj = [[UITextField alloc] initWithFrame:CGRectMake(10, 10, 100, 50)];
        _sapp_ios_textfield_obj.keyboardType = UIKeyboardTypeDefault;
        _sapp_ios_textfield_obj.returnKeyType = UIReturnKeyDefault;
        _sapp_ios_textfield_obj.autocapitalizationType = UITextAutocapitalizationTypeNone;
        _sapp_ios_textfield_obj.autocorrectionType = UITextAutocorrectionTypeNo;
        _sapp_ios_textfield_obj.spellCheckingType = UITextSpellCheckingTypeNo;
        _sapp_ios_textfield_obj.hidden = YES;
        _sapp_ios_textfield_obj.text = @"x";
        _sapp_ios_textfield_obj.delegate = _sapp_ios_textfield_dlg_obj;
        [_sapp_ios_view_ctrl_obj.view addSubview:_sapp_ios_textfield_obj];

        [[NSNotificationCenter defaultCenter] addObserver:_sapp_ios_textfield_dlg_obj
            selector:@selector(keyboardWasShown:)
            name:UIKeyboardDidShowNotification object:nil];
        [[NSNotificationCenter defaultCenter] addObserver:_sapp_ios_textfield_dlg_obj
            selector:@selector(keyboardWillBeHidden:)
            name:UIKeyboardWillHideNotification object:nil];
        [[NSNotificationCenter defaultCenter] addObserver:_sapp_ios_textfield_dlg_obj
            selector:@selector(keyboardDidChangeFrame:)
            name:UIKeyboardDidChangeFrameNotification object:nil];
    }
    if (shown) {
        /* setting the text field as first responder brings up the onscreen keyboard */
        [_sapp_ios_textfield_obj becomeFirstResponder];
    }
    else {
        [_sapp_ios_textfield_obj resignFirstResponder];
    }
}

@implementation _sapp_app_delegate
- (BOOL)application:(UIApplication*)application didFinishLaunchingWithOptions:(NSDictionary*)launchOptions {
    CGRect screen_rect = UIScreen.mainScreen.bounds;
    _sapp_ios_window_obj = [[UIWindow alloc] initWithFrame:screen_rect];
    _sapp.window_width = screen_rect.size.width;
    _sapp.window_height = screen_rect.size.height;
    if (_sapp.desc.high_dpi) {
        _sapp.framebuffer_width = 2 * _sapp.window_width;
        _sapp.framebuffer_height = 2 * _sapp.window_height;
    }
    else {
        _sapp.framebuffer_width = _sapp.window_width;
        _sapp.framebuffer_height = _sapp.window_height;
    }
    _sapp.dpi_scale = (float)_sapp.framebuffer_width / (float) _sapp.window_width;
    #if defined(SOKOL_METAL)
        _sapp_mtl_device_obj = MTLCreateSystemDefaultDevice();
        _sapp_ios_mtk_view_dlg_obj = [[_sapp_ios_mtk_view_dlg alloc] init];
        _sapp_view_obj = [[_sapp_ios_view alloc] init];
        _sapp_view_obj.preferredFramesPerSecond = 60 / _sapp.swap_interval;
        _sapp_view_obj.delegate = _sapp_ios_mtk_view_dlg_obj;
        _sapp_view_obj.device = _sapp_mtl_device_obj;
        _sapp_view_obj.colorPixelFormat = MTLPixelFormatBGRA8Unorm;
        _sapp_view_obj.depthStencilPixelFormat = MTLPixelFormatDepth32Float_Stencil8;
        _sapp_view_obj.sampleCount = _sapp.sample_count;
        if (_sapp.desc.high_dpi) {
            _sapp_view_obj.contentScaleFactor = 2.0;
        }
        else {
            _sapp_view_obj.contentScaleFactor = 1.0;
        }
        _sapp_view_obj.userInteractionEnabled = YES;
        _sapp_view_obj.multipleTouchEnabled = YES;
        [_sapp_ios_window_obj addSubview:_sapp_view_obj];
        _sapp_ios_view_ctrl_obj = [[UIViewController<MTKViewDelegate> alloc] init];
        _sapp_ios_view_ctrl_obj.view = _sapp_view_obj;
        _sapp_ios_window_obj.rootViewController = _sapp_ios_view_ctrl_obj;
    #else
        if (_sapp.desc.gl_force_gles2) {
            _sapp_ios_eagl_ctx_obj = [[EAGLContext alloc] initWithAPI:kEAGLRenderingAPIOpenGLES2];
            _sapp.gles2_fallback = true;
        }
        else {
            _sapp_ios_eagl_ctx_obj = [[EAGLContext alloc] initWithAPI:kEAGLRenderingAPIOpenGLES3];
            if (_sapp_ios_eagl_ctx_obj == nil) {
                _sapp_ios_eagl_ctx_obj = [[EAGLContext alloc] initWithAPI:kEAGLRenderingAPIOpenGLES2];
                _sapp.gles2_fallback = true;
            }
        }
        _sapp_ios_glk_view_dlg_obj = [[_sapp_ios_glk_view_dlg alloc] init];
        _sapp_view_obj = [[_sapp_ios_view alloc] initWithFrame:screen_rect];
        _sapp_view_obj.drawableColorFormat = GLKViewDrawableColorFormatRGBA8888;
        _sapp_view_obj.drawableDepthFormat = GLKViewDrawableDepthFormat24;
        _sapp_view_obj.drawableStencilFormat = GLKViewDrawableStencilFormatNone;
        _sapp_view_obj.drawableMultisample = GLKViewDrawableMultisampleNone; /* FIXME */
        _sapp_view_obj.context = _sapp_ios_eagl_ctx_obj;
        _sapp_view_obj.delegate = _sapp_ios_glk_view_dlg_obj;
        _sapp_view_obj.enableSetNeedsDisplay = NO;
        _sapp_view_obj.userInteractionEnabled = YES;
        _sapp_view_obj.multipleTouchEnabled = YES;
        if (_sapp.desc.high_dpi) {
            _sapp_view_obj.contentScaleFactor = 2.0;
        }
        else {
            _sapp_view_obj.contentScaleFactor = 1.0;
        }
        [_sapp_ios_window_obj addSubview:_sapp_view_obj];
        _sapp_ios_view_ctrl_obj = [[GLKViewController alloc] init];
        _sapp_ios_view_ctrl_obj.view = _sapp_view_obj;
        _sapp_ios_view_ctrl_obj.preferredFramesPerSecond = 60 / _sapp.swap_interval;
        _sapp_ios_window_obj.rootViewController = _sapp_ios_view_ctrl_obj;
    #endif
    [_sapp_ios_window_obj makeKeyAndVisible];

    _sapp.valid = true;
    return YES;
}

- (void)applicationWillResignActive:(UIApplication *)application {
    if (!_sapp_ios_suspended) {
        _sapp_ios_suspended = true;
        _sapp_ios_app_event(SAPP_EVENTTYPE_SUSPENDED);
    }
}

- (void)applicationDidBecomeActive:(UIApplication *)application {
    if (_sapp_ios_suspended) {
        _sapp_ios_suspended = false;
        _sapp_ios_app_event(SAPP_EVENTTYPE_RESUMED);
    }
}
@end

@implementation _sapp_textfield_dlg
- (void)keyboardWasShown:(NSNotification*)notif {
    _sapp.onscreen_keyboard_shown = true;
    /* query the keyboard's size, and modify the content view's size */
    if (_sapp.desc.ios_keyboard_resizes_canvas) {
        NSDictionary* info = notif.userInfo;
        CGFloat kbd_h = [[info objectForKey:UIKeyboardFrameEndUserInfoKey] CGRectValue].size.height;
        CGRect view_frame = UIScreen.mainScreen.bounds;
        view_frame.size.height -= kbd_h;
        _sapp_view_obj.frame = view_frame;
    }
}
- (void)keyboardWillBeHidden:(NSNotification*)notif {
    _sapp.onscreen_keyboard_shown = false;
    if (_sapp.desc.ios_keyboard_resizes_canvas) {
        _sapp_view_obj.frame = UIScreen.mainScreen.bounds;
    }
}
- (void)keyboardDidChangeFrame:(NSNotification*)notif {
    /* this is for the case when the screen rotation changes while the keyboard is open */
    if (_sapp.onscreen_keyboard_shown && _sapp.desc.ios_keyboard_resizes_canvas) {
        NSDictionary* info = notif.userInfo;
        CGFloat kbd_h = [[info objectForKey:UIKeyboardFrameEndUserInfoKey] CGRectValue].size.height;
        CGRect view_frame = UIScreen.mainScreen.bounds;
        view_frame.size.height -= kbd_h;
        _sapp_view_obj.frame = view_frame;
    }
}
- (BOOL)textField:(UITextField*)textField shouldChangeCharactersInRange:(NSRange)range replacementString:(NSString*)string {
    if (_sapp_events_enabled()) {
        const NSUInteger len = string.length;
        if (len > 0) {
            for (NSUInteger i = 0; i < len; i++) {
                unichar c = [string characterAtIndex:i];
                if (c >= 32) {
                    /* ignore surrogates for now */
                    if ((c < 0xD800) || (c > 0xDFFF)) {
                        _sapp_init_event(SAPP_EVENTTYPE_CHAR);
                        _sapp.event.char_code = c;
                        _sapp.desc.event_cb(&_sapp.event);
                    }
                }
                if (c <= 32) {
                    sapp_keycode k = SAPP_KEYCODE_INVALID;
                    switch (c) {
                        case 10: k = SAPP_KEYCODE_ENTER; break;
                        case 32: k = SAPP_KEYCODE_SPACE; break;
                        default: break;
                    }
                    if (k != SAPP_KEYCODE_INVALID) {
                        _sapp_init_event(SAPP_EVENTTYPE_KEY_DOWN);
                        _sapp.event.key_code = k;
                        _sapp.desc.event_cb(&_sapp.event);
                        _sapp_init_event(SAPP_EVENTTYPE_KEY_UP);
                        _sapp.event.key_code = k;
                        _sapp.desc.event_cb(&_sapp.event);
                    }
                }
            }
        }
        else {
            /* this was a backspace */
            _sapp_init_event(SAPP_EVENTTYPE_KEY_DOWN);
            _sapp.event.key_code = SAPP_KEYCODE_BACKSPACE;
            _sapp.desc.event_cb(&_sapp.event);
            _sapp_init_event(SAPP_EVENTTYPE_KEY_UP);
            _sapp.event.key_code = SAPP_KEYCODE_BACKSPACE;
            _sapp.desc.event_cb(&_sapp.event);
        }
    }
    return NO;
}
@end

#if defined(SOKOL_METAL)
@implementation _sapp_ios_mtk_view_dlg
- (void)drawInMTKView:(MTKView*)view {
    @autoreleasepool {
        _sapp_ios_frame();
    }
}

- (void)mtkView:(MTKView*)view drawableSizeWillChange:(CGSize)size {
    /* this is required by the protocol, but we can't do anything useful here */
}
@end
#else
@implementation _sapp_ios_glk_view_dlg
- (void)glkView:(GLKView*)view drawInRect:(CGRect)rect {
    @autoreleasepool {
        _sapp_ios_frame();
    }
}
@end
#endif

_SOKOL_PRIVATE void _sapp_ios_touch_event(sapp_event_type type, NSSet<UITouch *>* touches, UIEvent* event) {
    if (_sapp_events_enabled()) {
        _sapp_init_event(type);
        NSEnumerator* enumerator = event.allTouches.objectEnumerator;
        UITouch* ios_touch;
        while ((ios_touch = [enumerator nextObject])) {
            if ((_sapp.event.num_touches + 1) < SAPP_MAX_TOUCHPOINTS) {
                CGPoint ios_pos = [ios_touch locationInView:_sapp_view_obj];
                sapp_touchpoint* cur_point = &_sapp.event.touches[_sapp.event.num_touches++];
                cur_point->identifier = (uintptr_t) ios_touch;
                cur_point->pos_x = ios_pos.x * _sapp.dpi_scale;
                cur_point->pos_y = ios_pos.y * _sapp.dpi_scale;
                cur_point->changed = [touches containsObject:ios_touch];
            }
        }
        if (_sapp.event.num_touches > 0) {
            _sapp.desc.event_cb(&_sapp.event);
        }
    }
}

@implementation _sapp_ios_view
- (BOOL) isOpaque {
    return YES;
}
- (void)touchesBegan:(NSSet<UITouch *> *)touches withEvent:(UIEvent*)event {
    _sapp_ios_touch_event(SAPP_EVENTTYPE_TOUCHES_BEGAN, touches, event);
}
- (void)touchesMoved:(NSSet<UITouch *> *)touches withEvent:(UIEvent*)event {
    _sapp_ios_touch_event(SAPP_EVENTTYPE_TOUCHES_MOVED, touches, event);
}
- (void)touchesEnded:(NSSet<UITouch *> *)touches withEvent:(UIEvent*)event {
    _sapp_ios_touch_event(SAPP_EVENTTYPE_TOUCHES_ENDED, touches, event);
}
- (void)touchesCancelled:(NSSet<UITouch *> *)touches withEvent:(UIEvent*)event {
    _sapp_ios_touch_event(SAPP_EVENTTYPE_TOUCHES_CANCELLED, touches, event);
}
@end
#endif /* TARGET_OS_IPHONE */

#endif /* __APPLE__ */

/*== EMSCRIPTEN ==============================================================*/
#if defined(__EMSCRIPTEN__)
#if defined(SOKOL_GLES3)
#include <GLES3/gl3.h>
#else
#ifndef GL_EXT_PROTOTYPES
#define GL_GLEXT_PROTOTYPES
#endif
#include <GLES2/gl2.h>
#include <GLES2/gl2ext.h>
#endif
#include <emscripten/emscripten.h>
#include <emscripten/html5.h>

static bool _sapp_emsc_input_created;
static bool _sapp_emsc_wants_show_keyboard;
static bool _sapp_emsc_wants_hide_keyboard;

/* this function is called from a JS event handler when the user hides
    the onscreen keyboard pressing the 'dismiss keyboard key'
*/
EMSCRIPTEN_KEEPALIVE void _sapp_emsc_notify_keyboard_hidden(void) {
    _sapp.onscreen_keyboard_shown = false;
}

/* Javascript helper functions for mobile virtual keyboard input */
EM_JS(void, _sapp_js_create_textfield, (), {
    var inp = document.createElement("input");
    inp.type = "text";
    inp.id = "_sokol_app_input_element";
    inp.autocapitalize = "none";
    inp.addEventListener("focusout", function(e) {
        __sapp_emsc_notify_keyboard_hidden()

    });
    document.body.append(x);
});

EM_JS(void, _sapp_js_focus_textfield, (), {
    document.getElementById("_sokol_app_input_element").focus();
});

EM_JS(void, _sapp_js_unfocus_textfield, (), {
    document.getElementById("_sokol_app_input_element").blur();
});

/* called from the emscripten event handler to update the keyboard visibility
    state, this must happen from an JS input event handler, otherwise
    the request will be ignored by the browser
*/
_SOKOL_PRIVATE void _sapp_emsc_update_keyboard_state(void) {
    if (_sapp_emsc_wants_show_keyboard) {
        /* create input text field on demand */
        if (!_sapp_emsc_input_created) {
            _sapp_emsc_input_created = true;
            _sapp_js_create_textfield();
        }
        /* focus the text input field, this will bring up the keyboard */
        _sapp.onscreen_keyboard_shown = true;
        _sapp_emsc_wants_show_keyboard = false;
        _sapp_js_focus_textfield();
    }
    if (_sapp_emsc_wants_hide_keyboard) {
        /* unfocus the text input field */
        if (_sapp_emsc_input_created) {
            _sapp.onscreen_keyboard_shown = false;
            _sapp_emsc_wants_hide_keyboard = false;
            _sapp_js_unfocus_textfield();
        }
    }
}

/* actually showing the onscreen keyboard must be initiated from a JS
    input event handler, so we'll just keep track of the desired
    state, and the actual state change will happen with the next input event
*/
_SOKOL_PRIVATE void _sapp_emsc_show_keyboard(bool show) {
    if (show) {
        _sapp_emsc_wants_show_keyboard = true;
    }
    else {
        _sapp_emsc_wants_hide_keyboard = true;
    }
}

_SOKOL_PRIVATE EM_BOOL _sapp_emsc_size_changed(int event_type, const EmscriptenUiEvent* ui_event, void* user_data) {
    double w, h;
    emscripten_get_element_css_size(_sapp.html5_canvas_name, &w, &h);
    /* The above method might report zero when toggling HTML5 fullscreen,
       in that case use the window's inner width reported by the
       emscripten event. This works ok when toggling *into* fullscreen
       but doesn't properly restore the previous canvas size when switching
       back from fullscreen.

       In general, due to the HTML5's fullscreen API's flaky nature it is
       recommended to use 'soft fullscreen' (stretching the WebGL canvas
       over the browser window's client rect) with a CSS definition like this:

            position: absolute;
            top: 0px;
            left: 0px;
            margin: 0px;
            border: 0;
            width: 100%;
            height: 100%;
            overflow: hidden;
            display: block;
    */
    if (w < 1.0) {
        w = ui_event->windowInnerWidth;
    }
    else {
        _sapp.window_width = (int) w;
    }
    if (h < 1.0) {
        h = ui_event->windowInnerHeight;
    }
    else {
        _sapp.window_height = (int) h;
    }
    if (_sapp.desc.high_dpi) {
        _sapp.dpi_scale = emscripten_get_device_pixel_ratio();
        w *= _sapp.dpi_scale;
        h *= _sapp.dpi_scale;
    }
    _sapp.framebuffer_width = (int) w;
    _sapp.framebuffer_height = (int) h;
    SOKOL_ASSERT((_sapp.framebuffer_width > 0) && (_sapp.framebuffer_height > 0));
    emscripten_set_canvas_element_size(_sapp.html5_canvas_name, w, h);
    if (_sapp_events_enabled()) {
        _sapp_init_event(SAPP_EVENTTYPE_RESIZED);
        _sapp.desc.event_cb(&_sapp.event);
    }
    return true;
}

_SOKOL_PRIVATE void _sapp_emsc_frame(void) {
    if (_sapp.first_frame) {
        emscripten_set_main_loop_timing(EM_TIMING_RAF, _sapp.swap_interval);
    }
    _sapp_frame();
}

_SOKOL_PRIVATE EM_BOOL _sapp_emsc_context_cb(int emsc_type, const void* reserved, void* user_data) {
    sapp_event_type type;
    switch (emsc_type) {
        case EMSCRIPTEN_EVENT_WEBGLCONTEXTLOST:     type = SAPP_EVENTTYPE_SUSPENDED; break;
        case EMSCRIPTEN_EVENT_WEBGLCONTEXTRESTORED: type = SAPP_EVENTTYPE_RESUMED; break;
        default:                                    type = SAPP_EVENTTYPE_INVALID; break;
    }
    if (_sapp_events_enabled() && (SAPP_EVENTTYPE_INVALID != type)) {
        _sapp_init_event(type);
        _sapp.desc.event_cb(&_sapp.event);
    }
    return true;
}

_SOKOL_PRIVATE EM_BOOL _sapp_emsc_mouse_cb(int emsc_type, const EmscriptenMouseEvent* emsc_event, void* user_data) {
    _sapp.mouse_x = (emsc_event->canvasX * _sapp.dpi_scale);
    _sapp.mouse_y = (emsc_event->canvasY * _sapp.dpi_scale);
    if (_sapp_events_enabled() && (emsc_event->button >= 0) && (emsc_event->button < SAPP_MAX_MOUSEBUTTONS)) {
        sapp_event_type type;
        bool is_button_event = false;
        switch (emsc_type) {
            case EMSCRIPTEN_EVENT_MOUSEDOWN:
                type = SAPP_EVENTTYPE_MOUSE_DOWN;
                is_button_event = true;
                break;
            case EMSCRIPTEN_EVENT_MOUSEUP:
                type = SAPP_EVENTTYPE_MOUSE_UP;
                is_button_event = true;
                break;
            case EMSCRIPTEN_EVENT_MOUSEMOVE:
                type = SAPP_EVENTTYPE_MOUSE_MOVE;
                break;
            case EMSCRIPTEN_EVENT_MOUSEENTER:
                type = SAPP_EVENTTYPE_MOUSE_ENTER;
                break;
            case EMSCRIPTEN_EVENT_MOUSELEAVE:
                type = SAPP_EVENTTYPE_MOUSE_LEAVE;
                break;
            default:
                type = SAPP_EVENTTYPE_INVALID;
                break;
        }
        if (type != SAPP_EVENTTYPE_INVALID) {
            _sapp_init_event(type);
            if (emsc_event->ctrlKey) {
                _sapp.event.modifiers |= SAPP_MODIFIER_CTRL;
            }
            if (emsc_event->shiftKey) {
                _sapp.event.modifiers |= SAPP_MODIFIER_SHIFT;
            }
            if (emsc_event->altKey) {
                _sapp.event.modifiers |= SAPP_MODIFIER_ALT;
            }
            if (emsc_event->metaKey) {
                _sapp.event.modifiers |= SAPP_MODIFIER_SUPER;
            }
            if (is_button_event) {
                switch (emsc_event->button) {
                    case 0: _sapp.event.mouse_button = SAPP_MOUSEBUTTON_LEFT; break;
                    case 1: _sapp.event.mouse_button = SAPP_MOUSEBUTTON_MIDDLE; break;
                    case 2: _sapp.event.mouse_button = SAPP_MOUSEBUTTON_RIGHT; break;
                    default: _sapp.event.mouse_button = emsc_event->button; break;
                }
            }
            else {
                _sapp.event.mouse_button = SAPP_MOUSEBUTTON_INVALID;
            }
            _sapp.event.mouse_x = _sapp.mouse_x;
            _sapp.event.mouse_y = _sapp.mouse_y;
            _sapp.desc.event_cb(&_sapp.event);
        }
    }
    _sapp_emsc_update_keyboard_state();
    return true;
}

_SOKOL_PRIVATE EM_BOOL _sapp_emsc_wheel_cb(int emsc_type, const EmscriptenWheelEvent* emsc_event, void* user_data) {
    if (_sapp_events_enabled()) {
        _sapp_init_event(SAPP_EVENTTYPE_MOUSE_SCROLL);
        if (emsc_event->mouse.ctrlKey) {
            _sapp.event.modifiers |= SAPP_MODIFIER_CTRL;
        }
        if (emsc_event->mouse.shiftKey) {
            _sapp.event.modifiers |= SAPP_MODIFIER_SHIFT;
        }
        if (emsc_event->mouse.altKey) {
            _sapp.event.modifiers |= SAPP_MODIFIER_ALT;
        }
        if (emsc_event->mouse.metaKey) {
            _sapp.event.modifiers |= SAPP_MODIFIER_SUPER;
        }
        _sapp.event.scroll_x = -0.1 * (float)emsc_event->deltaX;
        _sapp.event.scroll_y = -0.1 * (float)emsc_event->deltaY;
        _sapp.desc.event_cb(&_sapp.event);
    }
    _sapp_emsc_update_keyboard_state();
    return true;
}

_SOKOL_PRIVATE EM_BOOL _sapp_emsc_key_cb(int emsc_type, const EmscriptenKeyboardEvent* emsc_event, void* user_data) {
    bool retval = true;
    if (_sapp_events_enabled()) {
        sapp_event_type type;
        switch (emsc_type) {
            case EMSCRIPTEN_EVENT_KEYDOWN:
                type = SAPP_EVENTTYPE_KEY_DOWN;
                break;
            case EMSCRIPTEN_EVENT_KEYUP:
                type = SAPP_EVENTTYPE_KEY_UP;
                break;
            case EMSCRIPTEN_EVENT_KEYPRESS:
                type = SAPP_EVENTTYPE_CHAR;
                break;
            default:
                type = SAPP_EVENTTYPE_INVALID;
                break;
        }
        if (type != SAPP_EVENTTYPE_INVALID) {
            _sapp_init_event(type);
            if (emsc_event->ctrlKey) {
                _sapp.event.modifiers |= SAPP_MODIFIER_CTRL;
            }
            if (emsc_event->shiftKey) {
                _sapp.event.modifiers |= SAPP_MODIFIER_SHIFT;
            }
            if (emsc_event->altKey) {
                _sapp.event.modifiers |= SAPP_MODIFIER_ALT;
            }
            if (emsc_event->metaKey) {
                _sapp.event.modifiers |= SAPP_MODIFIER_SUPER;
            }
            if (type == SAPP_EVENTTYPE_CHAR) {
                _sapp.event.char_code = emsc_event->charCode;
            }
            else {
                _sapp.event.key_code = _sapp_translate_key(emsc_event->keyCode);
                /* only forward a certain key ranges to the browser */
                switch (_sapp.event.key_code) {
                    case SAPP_KEYCODE_WORLD_1:
                    case SAPP_KEYCODE_WORLD_2:
                    case SAPP_KEYCODE_ESCAPE:
                    case SAPP_KEYCODE_ENTER:
                    case SAPP_KEYCODE_TAB:
                    case SAPP_KEYCODE_BACKSPACE:
                    case SAPP_KEYCODE_INSERT:
                    case SAPP_KEYCODE_DELETE:
                    case SAPP_KEYCODE_RIGHT:
                    case SAPP_KEYCODE_LEFT:
                    case SAPP_KEYCODE_DOWN:
                    case SAPP_KEYCODE_UP:
                    case SAPP_KEYCODE_PAGE_UP:
                    case SAPP_KEYCODE_PAGE_DOWN:
                    case SAPP_KEYCODE_HOME:
                    case SAPP_KEYCODE_END:
                    case SAPP_KEYCODE_CAPS_LOCK:
                    case SAPP_KEYCODE_SCROLL_LOCK:
                    case SAPP_KEYCODE_NUM_LOCK:
                    case SAPP_KEYCODE_PRINT_SCREEN:
                    case SAPP_KEYCODE_PAUSE:
                    case SAPP_KEYCODE_F1:
                    case SAPP_KEYCODE_F2:
                    case SAPP_KEYCODE_F3:
                    case SAPP_KEYCODE_F4:
                    case SAPP_KEYCODE_F5:
                    case SAPP_KEYCODE_F6:
                    case SAPP_KEYCODE_F7:
                    case SAPP_KEYCODE_F8:
                    case SAPP_KEYCODE_F9:
                    case SAPP_KEYCODE_F10:
                    case SAPP_KEYCODE_F11:
                    case SAPP_KEYCODE_F12:
                    case SAPP_KEYCODE_F13:
                    case SAPP_KEYCODE_F14:
                    case SAPP_KEYCODE_F15:
                    case SAPP_KEYCODE_F16:
                    case SAPP_KEYCODE_F17:
                    case SAPP_KEYCODE_F18:
                    case SAPP_KEYCODE_F19:
                    case SAPP_KEYCODE_F20:
                    case SAPP_KEYCODE_F21:
                    case SAPP_KEYCODE_F22:
                    case SAPP_KEYCODE_F23:
                    case SAPP_KEYCODE_F24:
                    case SAPP_KEYCODE_F25:
                    case SAPP_KEYCODE_LEFT_SHIFT:
                    case SAPP_KEYCODE_LEFT_CONTROL:
                    case SAPP_KEYCODE_LEFT_ALT:
                    case SAPP_KEYCODE_LEFT_SUPER:
                    case SAPP_KEYCODE_RIGHT_SHIFT:
                    case SAPP_KEYCODE_RIGHT_CONTROL:
                    case SAPP_KEYCODE_RIGHT_ALT:
                    case SAPP_KEYCODE_RIGHT_SUPER:
                    case SAPP_KEYCODE_MENU:
                        /* consume the event */
                        break;
                    default:
                        /* forward key to browser */
                        retval = false;
                        break;
                }
            }
            _sapp.desc.event_cb(&_sapp.event);
        }
    }
    _sapp_emsc_update_keyboard_state();
    return retval;
}

_SOKOL_PRIVATE EM_BOOL _sapp_emsc_touch_cb(int emsc_type, const EmscriptenTouchEvent* emsc_event, void* user_data) {
    bool retval = true;
    if (_sapp_events_enabled()) {
        sapp_event_type type;
        switch (emsc_type) {
            case EMSCRIPTEN_EVENT_TOUCHSTART:
                type = SAPP_EVENTTYPE_TOUCHES_BEGAN;
                break;
            case EMSCRIPTEN_EVENT_TOUCHMOVE:
                type = SAPP_EVENTTYPE_TOUCHES_MOVED;
                break;
            case EMSCRIPTEN_EVENT_TOUCHEND:
                type = SAPP_EVENTTYPE_TOUCHES_ENDED;
                break;
            case EMSCRIPTEN_EVENT_TOUCHCANCEL:
                type = SAPP_EVENTTYPE_TOUCHES_CANCELLED;
                break;
            default:
                type = SAPP_EVENTTYPE_INVALID;
                retval = false;
                break;
        }
        if (type != SAPP_EVENTTYPE_INVALID) {
            _sapp_init_event(type);
            if (emsc_event->ctrlKey) {
                _sapp.event.modifiers |= SAPP_MODIFIER_CTRL;
            }
            if (emsc_event->shiftKey) {
                _sapp.event.modifiers |= SAPP_MODIFIER_SHIFT;
            }
            if (emsc_event->altKey) {
                _sapp.event.modifiers |= SAPP_MODIFIER_ALT;
            }
            if (emsc_event->metaKey) {
                _sapp.event.modifiers |= SAPP_MODIFIER_SUPER;
            }
            _sapp.event.num_touches = emsc_event->numTouches;
            if (_sapp.event.num_touches > SAPP_MAX_TOUCHPOINTS) {
                _sapp.event.num_touches = SAPP_MAX_TOUCHPOINTS;
            }
            for (int i = 0; i < _sapp.event.num_touches; i++) {
                const EmscriptenTouchPoint* src = &emsc_event->touches[i];
                sapp_touchpoint* dst = &_sapp.event.touches[i];
                dst->identifier = src->identifier;
                dst->pos_x = src->canvasX * _sapp.dpi_scale;
                dst->pos_y = src->canvasY * _sapp.dpi_scale;
                dst->changed = src->isChanged;
            }
            _sapp.desc.event_cb(&_sapp.event);
        }
    }
    _sapp_emsc_update_keyboard_state();
    return retval;
}

_SOKOL_PRIVATE void _sapp_emsc_init_keytable(void) {
    _sapp.keycodes[8]   = SAPP_KEYCODE_BACKSPACE;
    _sapp.keycodes[9]   = SAPP_KEYCODE_TAB;
    _sapp.keycodes[13]  = SAPP_KEYCODE_ENTER;
    _sapp.keycodes[16]  = SAPP_KEYCODE_LEFT_SHIFT;
    _sapp.keycodes[17]  = SAPP_KEYCODE_LEFT_CONTROL;
    _sapp.keycodes[18]  = SAPP_KEYCODE_LEFT_ALT;
    _sapp.keycodes[19]  = SAPP_KEYCODE_PAUSE;
    _sapp.keycodes[27]  = SAPP_KEYCODE_ESCAPE;
    _sapp.keycodes[32]  = SAPP_KEYCODE_SPACE;
    _sapp.keycodes[33]  = SAPP_KEYCODE_PAGE_UP;
    _sapp.keycodes[34]  = SAPP_KEYCODE_PAGE_DOWN;
    _sapp.keycodes[35]  = SAPP_KEYCODE_END;
    _sapp.keycodes[36]  = SAPP_KEYCODE_HOME;
    _sapp.keycodes[37]  = SAPP_KEYCODE_LEFT;
    _sapp.keycodes[38]  = SAPP_KEYCODE_UP;
    _sapp.keycodes[39]  = SAPP_KEYCODE_RIGHT;
    _sapp.keycodes[40]  = SAPP_KEYCODE_DOWN;
    _sapp.keycodes[45]  = SAPP_KEYCODE_INSERT;
    _sapp.keycodes[46]  = SAPP_KEYCODE_DELETE;
    _sapp.keycodes[48]  = SAPP_KEYCODE_0;
    _sapp.keycodes[49]  = SAPP_KEYCODE_1;
    _sapp.keycodes[50]  = SAPP_KEYCODE_2;
    _sapp.keycodes[51]  = SAPP_KEYCODE_3;
    _sapp.keycodes[52]  = SAPP_KEYCODE_4;
    _sapp.keycodes[53]  = SAPP_KEYCODE_5;
    _sapp.keycodes[54]  = SAPP_KEYCODE_6;
    _sapp.keycodes[55]  = SAPP_KEYCODE_7;
    _sapp.keycodes[56]  = SAPP_KEYCODE_8;
    _sapp.keycodes[57]  = SAPP_KEYCODE_9;
    _sapp.keycodes[59]  = SAPP_KEYCODE_SEMICOLON;
    _sapp.keycodes[64]  = SAPP_KEYCODE_EQUAL;
    _sapp.keycodes[65]  = SAPP_KEYCODE_A;
    _sapp.keycodes[66]  = SAPP_KEYCODE_B;
    _sapp.keycodes[67]  = SAPP_KEYCODE_C;
    _sapp.keycodes[68]  = SAPP_KEYCODE_D;
    _sapp.keycodes[69]  = SAPP_KEYCODE_E;
    _sapp.keycodes[70]  = SAPP_KEYCODE_F;
    _sapp.keycodes[71]  = SAPP_KEYCODE_G;
    _sapp.keycodes[72]  = SAPP_KEYCODE_H;
    _sapp.keycodes[73]  = SAPP_KEYCODE_I;
    _sapp.keycodes[74]  = SAPP_KEYCODE_J;
    _sapp.keycodes[75]  = SAPP_KEYCODE_K;
    _sapp.keycodes[76]  = SAPP_KEYCODE_L;
    _sapp.keycodes[77]  = SAPP_KEYCODE_M;
    _sapp.keycodes[78]  = SAPP_KEYCODE_N;
    _sapp.keycodes[79]  = SAPP_KEYCODE_O;
    _sapp.keycodes[80]  = SAPP_KEYCODE_P;
    _sapp.keycodes[81]  = SAPP_KEYCODE_Q;
    _sapp.keycodes[82]  = SAPP_KEYCODE_R;
    _sapp.keycodes[83]  = SAPP_KEYCODE_S;
    _sapp.keycodes[84]  = SAPP_KEYCODE_T;
    _sapp.keycodes[85]  = SAPP_KEYCODE_U;
    _sapp.keycodes[86]  = SAPP_KEYCODE_V;
    _sapp.keycodes[87]  = SAPP_KEYCODE_W;
    _sapp.keycodes[88]  = SAPP_KEYCODE_X;
    _sapp.keycodes[89]  = SAPP_KEYCODE_Y;
    _sapp.keycodes[90]  = SAPP_KEYCODE_Z;
    _sapp.keycodes[91]  = SAPP_KEYCODE_LEFT_SUPER;
    _sapp.keycodes[93]  = SAPP_KEYCODE_MENU;
    _sapp.keycodes[96]  = SAPP_KEYCODE_KP_0;
    _sapp.keycodes[97]  = SAPP_KEYCODE_KP_1;
    _sapp.keycodes[98]  = SAPP_KEYCODE_KP_2;
    _sapp.keycodes[99]  = SAPP_KEYCODE_KP_3;
    _sapp.keycodes[100] = SAPP_KEYCODE_KP_4;
    _sapp.keycodes[101] = SAPP_KEYCODE_KP_5;
    _sapp.keycodes[102] = SAPP_KEYCODE_KP_6;
    _sapp.keycodes[103] = SAPP_KEYCODE_KP_7;
    _sapp.keycodes[104] = SAPP_KEYCODE_KP_8;
    _sapp.keycodes[105] = SAPP_KEYCODE_KP_9;
    _sapp.keycodes[106] = SAPP_KEYCODE_KP_MULTIPLY;
    _sapp.keycodes[107] = SAPP_KEYCODE_KP_ADD;
    _sapp.keycodes[109] = SAPP_KEYCODE_KP_SUBTRACT;
    _sapp.keycodes[110] = SAPP_KEYCODE_KP_DECIMAL;
    _sapp.keycodes[111] = SAPP_KEYCODE_KP_DIVIDE;
    _sapp.keycodes[112] = SAPP_KEYCODE_F1;
    _sapp.keycodes[113] = SAPP_KEYCODE_F2;
    _sapp.keycodes[114] = SAPP_KEYCODE_F3;
    _sapp.keycodes[115] = SAPP_KEYCODE_F4;
    _sapp.keycodes[116] = SAPP_KEYCODE_F5;
    _sapp.keycodes[117] = SAPP_KEYCODE_F6;
    _sapp.keycodes[118] = SAPP_KEYCODE_F7;
    _sapp.keycodes[119] = SAPP_KEYCODE_F8;
    _sapp.keycodes[120] = SAPP_KEYCODE_F9;
    _sapp.keycodes[121] = SAPP_KEYCODE_F10;
    _sapp.keycodes[122] = SAPP_KEYCODE_F11;
    _sapp.keycodes[123] = SAPP_KEYCODE_F12;
    _sapp.keycodes[144] = SAPP_KEYCODE_NUM_LOCK;
    _sapp.keycodes[145] = SAPP_KEYCODE_SCROLL_LOCK;
    _sapp.keycodes[173] = SAPP_KEYCODE_MINUS;
    _sapp.keycodes[186] = SAPP_KEYCODE_SEMICOLON;
    _sapp.keycodes[187] = SAPP_KEYCODE_EQUAL;
    _sapp.keycodes[188] = SAPP_KEYCODE_COMMA;
    _sapp.keycodes[189] = SAPP_KEYCODE_MINUS;
    _sapp.keycodes[190] = SAPP_KEYCODE_PERIOD;
    _sapp.keycodes[191] = SAPP_KEYCODE_SLASH;
    _sapp.keycodes[192] = SAPP_KEYCODE_GRAVE_ACCENT;
    _sapp.keycodes[219] = SAPP_KEYCODE_LEFT_BRACKET;
    _sapp.keycodes[220] = SAPP_KEYCODE_BACKSLASH;
    _sapp.keycodes[221] = SAPP_KEYCODE_RIGHT_BRACKET;
    _sapp.keycodes[222] = SAPP_KEYCODE_APOSTROPHE;
    _sapp.keycodes[224] = SAPP_KEYCODE_LEFT_SUPER;
}

int main(int argc, char* argv[]) {
    sapp_desc desc = sokol_main(argc, argv);
    _sapp_init_state(&desc, 0, 0);
    _sapp_emsc_init_keytable();
    double w, h;
    if (_sapp.html5_canvas_resize) {
        w = (double) desc.width;
        h = (double) desc.height;
    }
    else {
        emscripten_get_element_css_size(_sapp.html5_canvas_name, &w, &h);
        emscripten_set_resize_callback(0, 0, false, _sapp_emsc_size_changed);
    }
    if (_sapp.desc.high_dpi) {
        _sapp.dpi_scale = emscripten_get_device_pixel_ratio();
        w *= _sapp.dpi_scale;
        h *= _sapp.dpi_scale;
    }
    emscripten_set_canvas_element_size(_sapp.html5_canvas_name, w, h);
    _sapp.framebuffer_width = (int) w;
    _sapp.framebuffer_height = (int) h;
    EmscriptenWebGLContextAttributes attrs;
    emscripten_webgl_init_context_attributes(&attrs);
    attrs.alpha = _sapp.desc.alpha;
    attrs.depth = true;
    attrs.stencil = true;
    attrs.antialias = _sapp.sample_count > 1;
    attrs.premultipliedAlpha = _sapp.desc.premultiplied_alpha;
    attrs.preserveDrawingBuffer = _sapp.desc.preserve_drawing_buffer;
    attrs.enableExtensionsByDefault = true;
    #if defined(SOKOL_GLES3)
        if (desc.gl_force_gles2) {
            attrs.majorVersion = 1;
            _sapp.gles2_fallback = true;
        }
        else {
            attrs.majorVersion = 2;
        }
    #endif
    EMSCRIPTEN_WEBGL_CONTEXT_HANDLE ctx = emscripten_webgl_create_context(0, &attrs);
    if (!ctx) {
        attrs.majorVersion = 1;
        ctx = emscripten_webgl_create_context(0, &attrs);
        _sapp.gles2_fallback = true;
    }
    emscripten_webgl_make_context_current(ctx);
    _sapp.valid = true;
    emscripten_set_mousedown_callback(_sapp.html5_canvas_name, 0, true, _sapp_emsc_mouse_cb);
    emscripten_set_mouseup_callback(_sapp.html5_canvas_name, 0, true, _sapp_emsc_mouse_cb);
    emscripten_set_mousemove_callback(_sapp.html5_canvas_name, 0, true, _sapp_emsc_mouse_cb);
    emscripten_set_mouseenter_callback(_sapp.html5_canvas_name, 0, true, _sapp_emsc_mouse_cb);
    emscripten_set_mouseleave_callback(_sapp.html5_canvas_name, 0, true, _sapp_emsc_mouse_cb);
    emscripten_set_wheel_callback(_sapp.html5_canvas_name, 0, true, _sapp_emsc_wheel_cb);
    emscripten_set_keydown_callback(0, 0, true, _sapp_emsc_key_cb);
    emscripten_set_keyup_callback(0, 0, true, _sapp_emsc_key_cb);
    emscripten_set_keypress_callback(0, 0, true, _sapp_emsc_key_cb);
    emscripten_set_touchstart_callback(_sapp.html5_canvas_name, 0, true, _sapp_emsc_touch_cb);
    emscripten_set_touchmove_callback(_sapp.html5_canvas_name, 0, true, _sapp_emsc_touch_cb);
    emscripten_set_touchend_callback(_sapp.html5_canvas_name, 0, true, _sapp_emsc_touch_cb);
    emscripten_set_touchcancel_callback(_sapp.html5_canvas_name, 0, true, _sapp_emsc_touch_cb);
    emscripten_set_webglcontextlost_callback(_sapp.html5_canvas_name, 0, true, _sapp_emsc_context_cb);
    emscripten_set_webglcontextrestored_callback(_sapp.html5_canvas_name, 0, true, _sapp_emsc_context_cb);
    emscripten_set_main_loop(_sapp_emsc_frame, 0, 1);
    return 0;
}
#endif  /* __EMSCRIPTEN__ */

/*== MISC GL SUPPORT FUNCTIONS ================================================*/
#if defined(SOKOL_GLCORE33)
typedef struct {
    int         red_bits;
    int         green_bits;
    int         blue_bits;
    int         alpha_bits;
    int         depth_bits;
    int         stencil_bits;
    int         samples;
    bool        doublebuffer;
    uintptr_t   handle;
} _sapp_gl_fbconfig;

_SOKOL_PRIVATE void _sapp_gl_init_fbconfig(_sapp_gl_fbconfig* fbconfig) {
    memset(fbconfig, 0, sizeof(_sapp_gl_fbconfig));
    /* -1 means "don't care" */
    fbconfig->red_bits = -1;
    fbconfig->green_bits = -1;
    fbconfig->blue_bits = -1;
    fbconfig->alpha_bits = -1;
    fbconfig->depth_bits = -1;
    fbconfig->stencil_bits = -1;
    fbconfig->samples = -1;
}

_SOKOL_PRIVATE const _sapp_gl_fbconfig* _sapp_gl_choose_fbconfig(const _sapp_gl_fbconfig* desired, const _sapp_gl_fbconfig* alternatives, unsigned int count) {
    unsigned int i;
    unsigned int missing, least_missing = 1000000;
    unsigned int color_diff, least_color_diff = 10000000;
    unsigned int extra_diff, least_extra_diff = 10000000;
    const _sapp_gl_fbconfig* current;
    const _sapp_gl_fbconfig* closest = NULL;
    for (i = 0;  i < count;  i++) {
        current = alternatives + i;
        if (desired->doublebuffer != current->doublebuffer) {
            continue;
        }
        missing = 0;
        if (desired->alpha_bits > 0 && current->alpha_bits == 0) {
            missing++;
        }
        if (desired->depth_bits > 0 && current->depth_bits == 0) {
            missing++;
        }
        if (desired->stencil_bits > 0 && current->stencil_bits == 0) {
            missing++;
        }
        if (desired->samples > 0 && current->samples == 0) {
            /* Technically, several multisampling buffers could be
                involved, but that's a lower level implementation detail and
                not important to us here, so we count them as one
            */
            missing++;
        }

        /* These polynomials make many small channel size differences matter
            less than one large channel size difference
            Calculate color channel size difference value
        */
        color_diff = 0;
        if (desired->red_bits != -1) {
            color_diff += (desired->red_bits - current->red_bits) * (desired->red_bits - current->red_bits);
        }
        if (desired->green_bits != -1) {
            color_diff += (desired->green_bits - current->green_bits) * (desired->green_bits - current->green_bits);
        }
        if (desired->blue_bits != -1) {
            color_diff += (desired->blue_bits - current->blue_bits) * (desired->blue_bits - current->blue_bits);
        }

        /* Calculate non-color channel size difference value */
        extra_diff = 0;
        if (desired->alpha_bits != -1) {
            extra_diff += (desired->alpha_bits - current->alpha_bits) * (desired->alpha_bits - current->alpha_bits);
        }
        if (desired->depth_bits != -1) {
            extra_diff += (desired->depth_bits - current->depth_bits) * (desired->depth_bits - current->depth_bits);
        }
        if (desired->stencil_bits != -1) {
            extra_diff += (desired->stencil_bits - current->stencil_bits) * (desired->stencil_bits - current->stencil_bits);
        }
        if (desired->samples != -1) {
            extra_diff += (desired->samples - current->samples) * (desired->samples - current->samples);
        }

        /* Figure out if the current one is better than the best one found so far
            Least number of missing buffers is the most important heuristic,
            then color buffer size match and lastly size match for other buffers
        */
        if (missing < least_missing) {
            closest = current;
        }
        else if (missing == least_missing) {
            if ((color_diff < least_color_diff) ||
                (color_diff == least_color_diff && extra_diff < least_extra_diff))
            {
                closest = current;
            }
        }
        if (current == closest) {
            least_missing = missing;
            least_color_diff = color_diff;
            least_extra_diff = extra_diff;
        }
    }
    return closest;
}
#endif

/*== WINDOWS ==================================================================*/
#if defined(_WIN32)
#ifndef WIN32_LEAN_AND_MEAN
#define WIN32_LEAN_AND_MEAN
#endif
#include <windows.h>
#include <windowsx.h>

#if defined(SOKOL_D3D11)
#ifndef D3D11_NO_HELPERS
#define D3D11_NO_HELPERS
#endif
#ifndef CINTERFACE
#define CINTERFACE
#endif
#ifndef COBJMACROS
#define COBJMACROS
#endif
#include <windows.h>
#include <d3d11.h>
#include <dxgi.h>
#if (defined(WINAPI_FAMILY_PARTITION) && !WINAPI_FAMILY_PARTITION(WINAPI_PARTITION_DESKTOP))
#pragma comment (lib, "WindowsApp.lib")
#else
#pragma comment (lib, "user32.lib")
#pragma comment (lib, "dxgi.lib")
#pragma comment (lib, "d3d11.lib")
#pragma comment (lib, "dxguid.lib")
#endif
#endif

#ifndef DPI_ENUMS_DECLARED
typedef enum PROCESS_DPI_AWARENESS
{
    PROCESS_DPI_UNAWARE = 0,
    PROCESS_SYSTEM_DPI_AWARE = 1,
    PROCESS_PER_MONITOR_DPI_AWARE = 2
} PROCESS_DPI_AWARENESS;
typedef enum MONITOR_DPI_TYPE {
    MDT_EFFECTIVE_DPI = 0,
    MDT_ANGULAR_DPI = 1,
    MDT_RAW_DPI = 2,
    MDT_DEFAULT = MDT_EFFECTIVE_DPI
} MONITOR_DPI_TYPE;
#endif /*DPI_ENUMS_DECLARED*/

static HWND _sapp_win32_hwnd;
static HDC _sapp_win32_dc;
static bool _sapp_win32_in_create_window;
static bool _sapp_win32_dpi_aware;
static int _sapp_win32_content_scale;
static int _sapp_win32_window_scale;
static float _sapp_win32_mouse_scale;
static bool _sapp_win32_iconified;
typedef BOOL(WINAPI * SETPROCESSDPIAWARE_T)(void);
typedef HRESULT(WINAPI * SETPROCESSDPIAWARENESS_T)(PROCESS_DPI_AWARENESS);
typedef HRESULT(WINAPI * GETDPIFORMONITOR_T)(HMONITOR, MONITOR_DPI_TYPE, UINT*, UINT*);
static SETPROCESSDPIAWARE_T _sapp_win32_setprocessdpiaware;
static SETPROCESSDPIAWARENESS_T _sapp_win32_setprocessdpiawareness;
static GETDPIFORMONITOR_T _sapp_win32_getdpiformonitor;
#if defined(SOKOL_D3D11)
static ID3D11Device* _sapp_d3d11_device;
static ID3D11DeviceContext* _sapp_d3d11_device_context;
static DXGI_SWAP_CHAIN_DESC _sapp_dxgi_swap_chain_desc;
static IDXGISwapChain* _sapp_dxgi_swap_chain;
static ID3D11Texture2D* _sapp_d3d11_rt;
static ID3D11RenderTargetView* _sapp_d3d11_rtv;
static ID3D11Texture2D* _sapp_d3d11_ds;
static ID3D11DepthStencilView* _sapp_d3d11_dsv;
#endif
#define WGL_NUMBER_PIXEL_FORMATS_ARB 0x2000
#define WGL_SUPPORT_OPENGL_ARB 0x2010
#define WGL_DRAW_TO_WINDOW_ARB 0x2001
#define WGL_PIXEL_TYPE_ARB 0x2013
#define WGL_TYPE_RGBA_ARB 0x202b
#define WGL_ACCELERATION_ARB 0x2003
#define WGL_NO_ACCELERATION_ARB 0x2025
#define WGL_RED_BITS_ARB 0x2015
#define WGL_RED_SHIFT_ARB 0x2016
#define WGL_GREEN_BITS_ARB 0x2017
#define WGL_GREEN_SHIFT_ARB 0x2018
#define WGL_BLUE_BITS_ARB 0x2019
#define WGL_BLUE_SHIFT_ARB 0x201a
#define WGL_ALPHA_BITS_ARB 0x201b
#define WGL_ALPHA_SHIFT_ARB 0x201c
#define WGL_ACCUM_BITS_ARB 0x201d
#define WGL_ACCUM_RED_BITS_ARB 0x201e
#define WGL_ACCUM_GREEN_BITS_ARB 0x201f
#define WGL_ACCUM_BLUE_BITS_ARB 0x2020
#define WGL_ACCUM_ALPHA_BITS_ARB 0x2021
#define WGL_DEPTH_BITS_ARB 0x2022
#define WGL_STENCIL_BITS_ARB 0x2023
#define WGL_AUX_BUFFERS_ARB 0x2024
#define WGL_STEREO_ARB 0x2012
#define WGL_DOUBLE_BUFFER_ARB 0x2011
#define WGL_SAMPLES_ARB 0x2042
#define WGL_FRAMEBUFFER_SRGB_CAPABLE_ARB 0x20a9
#define WGL_CONTEXT_DEBUG_BIT_ARB 0x00000001
#define WGL_CONTEXT_FORWARD_COMPATIBLE_BIT_ARB 0x00000002
#define WGL_CONTEXT_PROFILE_MASK_ARB 0x9126
#define WGL_CONTEXT_CORE_PROFILE_BIT_ARB 0x00000001
#define WGL_CONTEXT_COMPATIBILITY_PROFILE_BIT_ARB 0x00000002
#define WGL_CONTEXT_MAJOR_VERSION_ARB 0x2091
#define WGL_CONTEXT_MINOR_VERSION_ARB 0x2092
#define WGL_CONTEXT_FLAGS_ARB 0x2094
#define WGL_CONTEXT_ROBUST_ACCESS_BIT_ARB 0x00000004
#define WGL_LOSE_CONTEXT_ON_RESET_ARB 0x8252
#define WGL_CONTEXT_RESET_NOTIFICATION_STRATEGY_ARB 0x8256
#define WGL_NO_RESET_NOTIFICATION_ARB 0x8261
#define WGL_CONTEXT_RELEASE_BEHAVIOR_ARB 0x2097
#define WGL_CONTEXT_RELEASE_BEHAVIOR_NONE_ARB 0
#define WGL_CONTEXT_RELEASE_BEHAVIOR_FLUSH_ARB 0x2098
#define WGL_COLORSPACE_EXT 0x309d
#define WGL_COLORSPACE_SRGB_EXT 0x3089
#define ERROR_INVALID_VERSION_ARB 0x2095
#define ERROR_INVALID_PROFILE_ARB 0x2096
#define ERROR_INCOMPATIBLE_DEVICE_CONTEXTS_ARB 0x2054
typedef BOOL (WINAPI * PFNWGLSWAPINTERVALEXTPROC)(int);
typedef BOOL (WINAPI * PFNWGLGETPIXELFORMATATTRIBIVARBPROC)(HDC,int,int,UINT,const int*,int*);
typedef const char* (WINAPI * PFNWGLGETEXTENSIONSSTRINGEXTPROC)(void);
typedef const char* (WINAPI * PFNWGLGETEXTENSIONSSTRINGARBPROC)(HDC);
typedef HGLRC (WINAPI * PFNWGLCREATECONTEXTATTRIBSARBPROC)(HDC,HGLRC,const int*);
typedef HGLRC (WINAPI * PFN_wglCreateContext)(HDC);
typedef BOOL (WINAPI * PFN_wglDeleteContext)(HGLRC);
typedef PROC (WINAPI * PFN_wglGetProcAddress)(LPCSTR);
typedef HDC (WINAPI * PFN_wglGetCurrentDC)(void);
typedef BOOL (WINAPI * PFN_wglMakeCurrent)(HDC,HGLRC);
static HINSTANCE _sapp_opengl32;
static HGLRC _sapp_gl_ctx;
static PFN_wglCreateContext _sapp_wglCreateContext;
static PFN_wglDeleteContext _sapp_wglDeleteContext;
static PFN_wglGetProcAddress _sapp_wglGetProcAddress;
static PFN_wglGetCurrentDC _sapp_wglGetCurrentDC;
static PFN_wglMakeCurrent _sapp_wglMakeCurrent;
static PFNWGLSWAPINTERVALEXTPROC _sapp_SwapIntervalEXT;
static PFNWGLGETPIXELFORMATATTRIBIVARBPROC _sapp_GetPixelFormatAttribivARB;
static PFNWGLGETEXTENSIONSSTRINGEXTPROC _sapp_GetExtensionsStringEXT;
static PFNWGLGETEXTENSIONSSTRINGARBPROC _sapp_GetExtensionsStringARB;
static PFNWGLCREATECONTEXTATTRIBSARBPROC _sapp_CreateContextAttribsARB;
static bool _sapp_ext_swap_control;
static bool _sapp_arb_multisample;
static bool _sapp_arb_pixel_format;
static bool _sapp_arb_create_context;
static bool _sapp_arb_create_context_profile;
static HWND _sapp_win32_msg_hwnd;
static HDC _sapp_win32_msg_dc;

/* NOTE: the optional GL loader only contains the GL constants and functions required for sokol_gfx.h, if you need
more, you'll need to use you own gl header-generator/loader
*/
#if !defined(SOKOL_WIN32_NO_GL_LOADER)
#if defined(SOKOL_GLCORE33)
#define __gl_h_ 1
#define __gl32_h_ 1
#define __gl31_h_ 1
#define __GL_H__ 1
#define __glext_h_ 1
#define __GLEXT_H_ 1
#define __gltypes_h_ 1
#define __glcorearb_h_ 1
#define __gl_glcorearb_h_ 1
#define GL_APIENTRY APIENTRY

typedef unsigned int  GLenum;
typedef unsigned int  GLuint;
typedef int  GLsizei;
typedef char  GLchar;
typedef ptrdiff_t  GLintptr;
typedef ptrdiff_t  GLsizeiptr;
typedef double  GLclampd;
typedef unsigned short  GLushort;
typedef unsigned char  GLubyte;
typedef unsigned char  GLboolean;
typedef uint64_t  GLuint64;
typedef double  GLdouble;
typedef unsigned short  GLhalf;
typedef float  GLclampf;
typedef unsigned int  GLbitfield;
typedef signed char  GLbyte;
typedef short  GLshort;
typedef void  GLvoid;
typedef int64_t  GLint64;
typedef float  GLfloat;
typedef struct __GLsync * GLsync;
typedef int  GLint;
#define GL_INT_2_10_10_10_REV 0x8D9F
#define GL_R32F 0x822E
#define GL_PROGRAM_POINT_SIZE 0x8642
#define GL_STENCIL_ATTACHMENT 0x8D20
#define GL_DEPTH_ATTACHMENT 0x8D00
#define GL_COLOR_ATTACHMENT2 0x8CE2
#define GL_COLOR_ATTACHMENT0 0x8CE0
#define GL_R16F 0x822D
#define GL_COLOR_ATTACHMENT22 0x8CF6
#define GL_DRAW_FRAMEBUFFER 0x8CA9
#define GL_FRAMEBUFFER_COMPLETE 0x8CD5
#define GL_NUM_EXTENSIONS 0x821D
#define GL_INFO_LOG_LENGTH 0x8B84
#define GL_VERTEX_SHADER 0x8B31
#define GL_INCR 0x1E02
#define GL_DYNAMIC_DRAW 0x88E8
#define GL_STATIC_DRAW 0x88E4
#define GL_TEXTURE_CUBE_MAP_POSITIVE_Z 0x8519
#define GL_TEXTURE_CUBE_MAP 0x8513
#define GL_FUNC_SUBTRACT 0x800A
#define GL_FUNC_REVERSE_SUBTRACT 0x800B
#define GL_CONSTANT_COLOR 0x8001
#define GL_DECR_WRAP 0x8508
#define GL_R8 0x8229
#define GL_LINEAR_MIPMAP_LINEAR 0x2703
#define GL_ELEMENT_ARRAY_BUFFER 0x8893
#define GL_SHORT 0x1402
#define GL_DEPTH_TEST 0x0B71
#define GL_TEXTURE_CUBE_MAP_NEGATIVE_Y 0x8518
#define GL_LINK_STATUS 0x8B82
#define GL_TEXTURE_CUBE_MAP_POSITIVE_Y 0x8517
#define GL_SAMPLE_ALPHA_TO_COVERAGE 0x809E
#define GL_RGBA16F 0x881A
#define GL_CONSTANT_ALPHA 0x8003
#define GL_READ_FRAMEBUFFER 0x8CA8
#define GL_TEXTURE0 0x84C0
#define GL_TEXTURE_MIN_LOD 0x813A
#define GL_CLAMP_TO_EDGE 0x812F
#define GL_UNSIGNED_SHORT_5_6_5 0x8363
#define GL_TEXTURE_WRAP_R 0x8072
#define GL_UNSIGNED_SHORT_5_5_5_1 0x8034
#define GL_NEAREST_MIPMAP_NEAREST 0x2700
#define GL_UNSIGNED_SHORT_4_4_4_4 0x8033
#define GL_SRC_ALPHA_SATURATE 0x0308
#define GL_STREAM_DRAW 0x88E0
#define GL_ONE 1
#define GL_NEAREST_MIPMAP_LINEAR 0x2702
#define GL_RGB10_A2 0x8059
#define GL_RGBA8 0x8058
#define GL_COLOR_ATTACHMENT1 0x8CE1
#define GL_RGBA4 0x8056
#define GL_RGB8 0x8051
#define GL_ARRAY_BUFFER 0x8892
#define GL_STENCIL 0x1802
#define GL_TEXTURE_2D 0x0DE1
#define GL_DEPTH 0x1801
#define GL_FRONT 0x0404
#define GL_STENCIL_BUFFER_BIT 0x00000400
#define GL_REPEAT 0x2901
#define GL_RGBA 0x1908
#define GL_TEXTURE_CUBE_MAP_POSITIVE_X 0x8515
#define GL_DECR 0x1E03
#define GL_FRAGMENT_SHADER 0x8B30
#define GL_FLOAT 0x1406
#define GL_TEXTURE_MAX_LOD 0x813B
#define GL_DEPTH_COMPONENT 0x1902
#define GL_ONE_MINUS_DST_ALPHA 0x0305
#define GL_COLOR 0x1800
#define GL_TEXTURE_2D_ARRAY 0x8C1A
#define GL_TRIANGLES 0x0004
#define GL_UNSIGNED_BYTE 0x1401
#define GL_TEXTURE_MAG_FILTER 0x2800
#define GL_ONE_MINUS_CONSTANT_ALPHA 0x8004
#define GL_NONE 0
#define GL_SRC_COLOR 0x0300
#define GL_BYTE 0x1400
#define GL_TEXTURE_CUBE_MAP_NEGATIVE_Z 0x851A
#define GL_LINE_STRIP 0x0003
#define GL_TEXTURE_3D 0x806F
#define GL_CW 0x0900
#define GL_LINEAR 0x2601
#define GL_RENDERBUFFER 0x8D41
#define GL_GEQUAL 0x0206
#define GL_COLOR_BUFFER_BIT 0x00004000
#define GL_RGBA32F 0x8814
#define GL_BLEND 0x0BE2
#define GL_ONE_MINUS_SRC_ALPHA 0x0303
#define GL_ONE_MINUS_CONSTANT_COLOR 0x8002
#define GL_TEXTURE_WRAP_T 0x2803
#define GL_TEXTURE_WRAP_S 0x2802
#define GL_TEXTURE_MIN_FILTER 0x2801
#define GL_LINEAR_MIPMAP_NEAREST 0x2701
#define GL_EXTENSIONS 0x1F03
#define GL_NO_ERROR 0
#define GL_REPLACE 0x1E01
#define GL_KEEP 0x1E00
#define GL_CCW 0x0901
#define GL_TEXTURE_CUBE_MAP_NEGATIVE_X 0x8516
#define GL_RGB 0x1907
#define GL_TRIANGLE_STRIP 0x0005
#define GL_FALSE 0
#define GL_ZERO 0
#define GL_CULL_FACE 0x0B44
#define GL_INVERT 0x150A
#define GL_UNSIGNED_INT 0x1405
#define GL_UNSIGNED_SHORT 0x1403
#define GL_NEAREST 0x2600
#define GL_SCISSOR_TEST 0x0C11
#define GL_LEQUAL 0x0203
#define GL_STENCIL_TEST 0x0B90
#define GL_DITHER 0x0BD0
#define GL_DEPTH_COMPONENT16 0x81A5
#define GL_EQUAL 0x0202
#define GL_FRAMEBUFFER 0x8D40
#define GL_RGB5 0x8050
#define GL_LINES 0x0001
#define GL_DEPTH_BUFFER_BIT 0x00000100
#define GL_SRC_ALPHA 0x0302
#define GL_INCR_WRAP 0x8507
#define GL_LESS 0x0201
#define GL_MULTISAMPLE 0x809D
#define GL_FRAMEBUFFER_BINDING 0x8CA6
#define GL_BACK 0x0405
#define GL_ALWAYS 0x0207
#define GL_FUNC_ADD 0x8006
#define GL_ONE_MINUS_DST_COLOR 0x0307
#define GL_NOTEQUAL 0x0205
#define GL_DST_COLOR 0x0306
#define GL_COMPILE_STATUS 0x8B81
#define GL_RED 0x1903
#define GL_COLOR_ATTACHMENT3 0x8CE3
#define GL_DST_ALPHA 0x0304
#define GL_RGB5_A1 0x8057
#define GL_GREATER 0x0204
#define GL_POLYGON_OFFSET_FILL 0x8037
#define GL_TRUE 1
#define GL_NEVER 0x0200
#define GL_POINTS 0x0000
#define GL_ONE_MINUS_SRC_COLOR 0x0301
#define GL_MIRRORED_REPEAT 0x8370

typedef void  (GL_APIENTRY *PFN_glBindVertexArray)(GLuint array);
static PFN_glBindVertexArray _sapp_glBindVertexArray;
typedef void  (GL_APIENTRY *PFN_glFramebufferTextureLayer)(GLenum target, GLenum attachment, GLuint texture, GLint level, GLint layer);
static PFN_glFramebufferTextureLayer _sapp_glFramebufferTextureLayer;
typedef void  (GL_APIENTRY *PFN_glGenFramebuffers)(GLsizei n, GLuint * framebuffers);
static PFN_glGenFramebuffers _sapp_glGenFramebuffers;
typedef void  (GL_APIENTRY *PFN_glBindFramebuffer)(GLenum target, GLuint framebuffer);
static PFN_glBindFramebuffer _sapp_glBindFramebuffer;
typedef void  (GL_APIENTRY *PFN_glBindRenderbuffer)(GLenum target, GLuint renderbuffer);
static PFN_glBindRenderbuffer _sapp_glBindRenderbuffer;
typedef const GLubyte * (GL_APIENTRY *PFN_glGetStringi)(GLenum name, GLuint index);
static PFN_glGetStringi _sapp_glGetStringi;
typedef void  (GL_APIENTRY *PFN_glClearBufferfi)(GLenum buffer, GLint drawbuffer, GLfloat depth, GLint stencil);
static PFN_glClearBufferfi _sapp_glClearBufferfi;
typedef void  (GL_APIENTRY *PFN_glClearBufferfv)(GLenum buffer, GLint drawbuffer, const GLfloat * value);
static PFN_glClearBufferfv _sapp_glClearBufferfv;
typedef void  (GL_APIENTRY *PFN_glClearBufferuiv)(GLenum buffer, GLint drawbuffer, const GLuint * value);
static PFN_glClearBufferuiv _sapp_glClearBufferuiv;
typedef void  (GL_APIENTRY *PFN_glDeleteRenderbuffers)(GLsizei n, const GLuint * renderbuffers);
static PFN_glDeleteRenderbuffers _sapp_glDeleteRenderbuffers;
typedef void  (GL_APIENTRY *PFN_glUniform4fv)(GLint location, GLsizei count, const GLfloat * value);
static PFN_glUniform4fv _sapp_glUniform4fv;
typedef void  (GL_APIENTRY *PFN_glUniform2fv)(GLint location, GLsizei count, const GLfloat * value);
static PFN_glUniform2fv _sapp_glUniform2fv;
typedef void  (GL_APIENTRY *PFN_glUseProgram)(GLuint program);
static PFN_glUseProgram _sapp_glUseProgram;
typedef void  (GL_APIENTRY *PFN_glShaderSource)(GLuint shader, GLsizei count, const GLchar *const* string, const GLint * length);
static PFN_glShaderSource _sapp_glShaderSource;
typedef void  (GL_APIENTRY *PFN_glLinkProgram)(GLuint program);
static PFN_glLinkProgram _sapp_glLinkProgram;
typedef GLint (GL_APIENTRY *PFN_glGetUniformLocation)(GLuint program, const GLchar * name);
static PFN_glGetUniformLocation _sapp_glGetUniformLocation;
typedef void  (GL_APIENTRY *PFN_glGetShaderiv)(GLuint shader, GLenum pname, GLint * params);
static PFN_glGetShaderiv _sapp_glGetShaderiv;
typedef void  (GL_APIENTRY *PFN_glGetProgramInfoLog)(GLuint program, GLsizei bufSize, GLsizei * length, GLchar * infoLog);
static PFN_glGetProgramInfoLog _sapp_glGetProgramInfoLog;
typedef GLint (GL_APIENTRY *PFN_glGetAttribLocation)(GLuint program, const GLchar * name);
static PFN_glGetAttribLocation _sapp_glGetAttribLocation;
typedef void  (GL_APIENTRY *PFN_glDisableVertexAttribArray)(GLuint index);
static PFN_glDisableVertexAttribArray _sapp_glDisableVertexAttribArray;
typedef void  (GL_APIENTRY *PFN_glDeleteShader)(GLuint shader);
static PFN_glDeleteShader _sapp_glDeleteShader;
typedef void  (GL_APIENTRY *PFN_glDeleteProgram)(GLuint program);
static PFN_glDeleteProgram _sapp_glDeleteProgram;
typedef void  (GL_APIENTRY *PFN_glCompileShader)(GLuint shader);
static PFN_glCompileShader _sapp_glCompileShader;
typedef void  (GL_APIENTRY *PFN_glStencilFuncSeparate)(GLenum face, GLenum func, GLint ref, GLuint mask);
static PFN_glStencilFuncSeparate _sapp_glStencilFuncSeparate;
typedef void  (GL_APIENTRY *PFN_glStencilOpSeparate)(GLenum face, GLenum sfail, GLenum dpfail, GLenum dppass);
static PFN_glStencilOpSeparate _sapp_glStencilOpSeparate;
typedef void  (GL_APIENTRY *PFN_glRenderbufferStorageMultisample)(GLenum target, GLsizei samples, GLenum internalformat, GLsizei width, GLsizei height);
static PFN_glRenderbufferStorageMultisample _sapp_glRenderbufferStorageMultisample;
typedef void  (GL_APIENTRY *PFN_glDrawBuffers)(GLsizei n, const GLenum * bufs);
static PFN_glDrawBuffers _sapp_glDrawBuffers;
typedef void  (GL_APIENTRY *PFN_glVertexAttribDivisor)(GLuint index, GLuint divisor);
static PFN_glVertexAttribDivisor _sapp_glVertexAttribDivisor;
typedef void  (GL_APIENTRY *PFN_glBufferSubData)(GLenum target, GLintptr offset, GLsizeiptr size, const void * data);
static PFN_glBufferSubData _sapp_glBufferSubData;
typedef void  (GL_APIENTRY *PFN_glGenBuffers)(GLsizei n, GLuint * buffers);
static PFN_glGenBuffers _sapp_glGenBuffers;
typedef GLenum (GL_APIENTRY *PFN_glCheckFramebufferStatus)(GLenum target);
static PFN_glCheckFramebufferStatus _sapp_glCheckFramebufferStatus;
typedef void  (GL_APIENTRY *PFN_glFramebufferRenderbuffer)(GLenum target, GLenum attachment, GLenum renderbuffertarget, GLuint renderbuffer);
static PFN_glFramebufferRenderbuffer _sapp_glFramebufferRenderbuffer;
typedef void  (GL_APIENTRY *PFN_glCompressedTexImage2D)(GLenum target, GLint level, GLenum internalformat, GLsizei width, GLsizei height, GLint border, GLsizei imageSize, const void * data);
static PFN_glCompressedTexImage2D _sapp_glCompressedTexImage2D;
typedef void  (GL_APIENTRY *PFN_glCompressedTexImage3D)(GLenum target, GLint level, GLenum internalformat, GLsizei width, GLsizei height, GLsizei depth, GLint border, GLsizei imageSize, const void * data);
static PFN_glCompressedTexImage3D _sapp_glCompressedTexImage3D;
typedef void  (GL_APIENTRY *PFN_glActiveTexture)(GLenum texture);
static PFN_glActiveTexture _sapp_glActiveTexture;
typedef void  (GL_APIENTRY *PFN_glTexSubImage3D)(GLenum target, GLint level, GLint xoffset, GLint yoffset, GLint zoffset, GLsizei width, GLsizei height, GLsizei depth, GLenum format, GLenum type, const void * pixels);
static PFN_glTexSubImage3D _sapp_glTexSubImage3D;
typedef void  (GL_APIENTRY *PFN_glUniformMatrix4fv)(GLint location, GLsizei count, GLboolean transpose, const GLfloat * value);
static PFN_glUniformMatrix4fv _sapp_glUniformMatrix4fv;
typedef void  (GL_APIENTRY *PFN_glRenderbufferStorage)(GLenum target, GLenum internalformat, GLsizei width, GLsizei height);
static PFN_glRenderbufferStorage _sapp_glRenderbufferStorage;
typedef void  (GL_APIENTRY *PFN_glGenTextures)(GLsizei n, GLuint * textures);
static PFN_glGenTextures _sapp_glGenTextures;
typedef void  (GL_APIENTRY *PFN_glPolygonOffset)(GLfloat factor, GLfloat units);
static PFN_glPolygonOffset _sapp_glPolygonOffset;
typedef void  (GL_APIENTRY *PFN_glDrawElements)(GLenum mode, GLsizei count, GLenum type, const void * indices);
static PFN_glDrawElements _sapp_glDrawElements;
typedef void  (GL_APIENTRY *PFN_glDeleteFramebuffers)(GLsizei n, const GLuint * framebuffers);
static PFN_glDeleteFramebuffers _sapp_glDeleteFramebuffers;
typedef void  (GL_APIENTRY *PFN_glBlendEquationSeparate)(GLenum modeRGB, GLenum modeAlpha);
static PFN_glBlendEquationSeparate _sapp_glBlendEquationSeparate;
typedef void  (GL_APIENTRY *PFN_glDeleteTextures)(GLsizei n, const GLuint * textures);
static PFN_glDeleteTextures _sapp_glDeleteTextures;
typedef void  (GL_APIENTRY *PFN_glGetProgramiv)(GLuint program, GLenum pname, GLint * params);
static PFN_glGetProgramiv _sapp_glGetProgramiv;
typedef void  (GL_APIENTRY *PFN_glBindTexture)(GLenum target, GLuint texture);
static PFN_glBindTexture _sapp_glBindTexture;
typedef void  (GL_APIENTRY *PFN_glTexImage3D)(GLenum target, GLint level, GLint internalformat, GLsizei width, GLsizei height, GLsizei depth, GLint border, GLenum format, GLenum type, const void * pixels);
static PFN_glTexImage3D _sapp_glTexImage3D;
typedef GLuint (GL_APIENTRY *PFN_glCreateShader)(GLenum type);
static PFN_glCreateShader _sapp_glCreateShader;
typedef void  (GL_APIENTRY *PFN_glTexSubImage2D)(GLenum target, GLint level, GLint xoffset, GLint yoffset, GLsizei width, GLsizei height, GLenum format, GLenum type, const void * pixels);
static PFN_glTexSubImage2D _sapp_glTexSubImage2D;
typedef void  (GL_APIENTRY *PFN_glClearDepth)(GLdouble depth);
static PFN_glClearDepth _sapp_glClearDepth;
typedef void  (GL_APIENTRY *PFN_glFramebufferTexture2D)(GLenum target, GLenum attachment, GLenum textarget, GLuint texture, GLint level);
static PFN_glFramebufferTexture2D _sapp_glFramebufferTexture2D;
typedef GLuint (GL_APIENTRY *PFN_glCreateProgram)();
static PFN_glCreateProgram _sapp_glCreateProgram;
typedef void  (GL_APIENTRY *PFN_glViewport)(GLint x, GLint y, GLsizei width, GLsizei height);
static PFN_glViewport _sapp_glViewport;
typedef void  (GL_APIENTRY *PFN_glDeleteBuffers)(GLsizei n, const GLuint * buffers);
static PFN_glDeleteBuffers _sapp_glDeleteBuffers;
typedef void  (GL_APIENTRY *PFN_glDrawArrays)(GLenum mode, GLint first, GLsizei count);
static PFN_glDrawArrays _sapp_glDrawArrays;
typedef void  (GL_APIENTRY *PFN_glDrawElementsInstanced)(GLenum mode, GLsizei count, GLenum type, const void * indices, GLsizei instancecount);
static PFN_glDrawElementsInstanced _sapp_glDrawElementsInstanced;
typedef void  (GL_APIENTRY *PFN_glVertexAttribPointer)(GLuint index, GLint size, GLenum type, GLboolean normalized, GLsizei stride, const void * pointer);
static PFN_glVertexAttribPointer _sapp_glVertexAttribPointer;
typedef void  (GL_APIENTRY *PFN_glUniform1i)(GLint location, GLint v0);
static PFN_glUniform1i _sapp_glUniform1i;
typedef void  (GL_APIENTRY *PFN_glDisable)(GLenum cap);
static PFN_glDisable _sapp_glDisable;
typedef void  (GL_APIENTRY *PFN_glColorMask)(GLboolean red, GLboolean green, GLboolean blue, GLboolean alpha);
static PFN_glColorMask _sapp_glColorMask;
typedef void  (GL_APIENTRY *PFN_glBindBuffer)(GLenum target, GLuint buffer);
static PFN_glBindBuffer _sapp_glBindBuffer;
typedef void  (GL_APIENTRY *PFN_glDeleteVertexArrays)(GLsizei n, const GLuint * arrays);
static PFN_glDeleteVertexArrays _sapp_glDeleteVertexArrays;
typedef void  (GL_APIENTRY *PFN_glDepthMask)(GLboolean flag);
static PFN_glDepthMask _sapp_glDepthMask;
typedef void  (GL_APIENTRY *PFN_glDrawArraysInstanced)(GLenum mode, GLint first, GLsizei count, GLsizei instancecount);
static PFN_glDrawArraysInstanced _sapp_glDrawArraysInstanced;
typedef void  (GL_APIENTRY *PFN_glClearStencil)(GLint s);
static PFN_glClearStencil _sapp_glClearStencil;
typedef void  (GL_APIENTRY *PFN_glScissor)(GLint x, GLint y, GLsizei width, GLsizei height);
static PFN_glScissor _sapp_glScissor;
typedef void  (GL_APIENTRY *PFN_glUniform3fv)(GLint location, GLsizei count, const GLfloat * value);
static PFN_glUniform3fv _sapp_glUniform3fv;
typedef void  (GL_APIENTRY *PFN_glGenRenderbuffers)(GLsizei n, GLuint * renderbuffers);
static PFN_glGenRenderbuffers _sapp_glGenRenderbuffers;
typedef void  (GL_APIENTRY *PFN_glBufferData)(GLenum target, GLsizeiptr size, const void * data, GLenum usage);
static PFN_glBufferData _sapp_glBufferData;
typedef void  (GL_APIENTRY *PFN_glBlendFuncSeparate)(GLenum sfactorRGB, GLenum dfactorRGB, GLenum sfactorAlpha, GLenum dfactorAlpha);
static PFN_glBlendFuncSeparate _sapp_glBlendFuncSeparate;
typedef void  (GL_APIENTRY *PFN_glTexParameteri)(GLenum target, GLenum pname, GLint param);
static PFN_glTexParameteri _sapp_glTexParameteri;
typedef void  (GL_APIENTRY *PFN_glGetIntegerv)(GLenum pname, GLint * data);
static PFN_glGetIntegerv _sapp_glGetIntegerv;
typedef void  (GL_APIENTRY *PFN_glEnable)(GLenum cap);
static PFN_glEnable _sapp_glEnable;
typedef void  (GL_APIENTRY *PFN_glBlitFramebuffer)(GLint srcX0, GLint srcY0, GLint srcX1, GLint srcY1, GLint dstX0, GLint dstY0, GLint dstX1, GLint dstY1, GLbitfield mask, GLenum filter);
static PFN_glBlitFramebuffer _sapp_glBlitFramebuffer;
typedef void  (GL_APIENTRY *PFN_glStencilMask)(GLuint mask);
static PFN_glStencilMask _sapp_glStencilMask;
typedef void  (GL_APIENTRY *PFN_glAttachShader)(GLuint program, GLuint shader);
static PFN_glAttachShader _sapp_glAttachShader;
typedef GLenum (GL_APIENTRY *PFN_glGetError)();
static PFN_glGetError _sapp_glGetError;
typedef void  (GL_APIENTRY *PFN_glClearColor)(GLfloat red, GLfloat green, GLfloat blue, GLfloat alpha);
static PFN_glClearColor _sapp_glClearColor;
typedef void  (GL_APIENTRY *PFN_glBlendColor)(GLfloat red, GLfloat green, GLfloat blue, GLfloat alpha);
static PFN_glBlendColor _sapp_glBlendColor;
typedef void  (GL_APIENTRY *PFN_glTexParameterf)(GLenum target, GLenum pname, GLfloat param);
static PFN_glTexParameterf _sapp_glTexParameterf;
typedef void  (GL_APIENTRY *PFN_glGetShaderInfoLog)(GLuint shader, GLsizei bufSize, GLsizei * length, GLchar * infoLog);
static PFN_glGetShaderInfoLog _sapp_glGetShaderInfoLog;
typedef void  (GL_APIENTRY *PFN_glDepthFunc)(GLenum func);
static PFN_glDepthFunc _sapp_glDepthFunc;
typedef void  (GL_APIENTRY *PFN_glStencilOp)(GLenum fail, GLenum zfail, GLenum zpass);
static PFN_glStencilOp _sapp_glStencilOp;
typedef void  (GL_APIENTRY *PFN_glStencilFunc)(GLenum func, GLint ref, GLuint mask);
static PFN_glStencilFunc _sapp_glStencilFunc;
typedef void  (GL_APIENTRY *PFN_glEnableVertexAttribArray)(GLuint index);
static PFN_glEnableVertexAttribArray _sapp_glEnableVertexAttribArray;
typedef void  (GL_APIENTRY *PFN_glBlendFunc)(GLenum sfactor, GLenum dfactor);
static PFN_glBlendFunc _sapp_glBlendFunc;
typedef void  (GL_APIENTRY *PFN_glUniform1fv)(GLint location, GLsizei count, const GLfloat * value);
static PFN_glUniform1fv _sapp_glUniform1fv;
typedef void  (GL_APIENTRY *PFN_glReadBuffer)(GLenum src);
static PFN_glReadBuffer _sapp_glReadBuffer;
typedef void  (GL_APIENTRY *PFN_glClear)(GLbitfield mask);
static PFN_glClear _sapp_glClear;
typedef void  (GL_APIENTRY *PFN_glTexImage2D)(GLenum target, GLint level, GLint internalformat, GLsizei width, GLsizei height, GLint border, GLenum format, GLenum type, const void * pixels);
static PFN_glTexImage2D _sapp_glTexImage2D;
typedef void  (GL_APIENTRY *PFN_glGenVertexArrays)(GLsizei n, GLuint * arrays);
static PFN_glGenVertexArrays _sapp_glGenVertexArrays;
typedef void  (GL_APIENTRY *PFN_glFrontFace)(GLenum mode);
static PFN_glFrontFace _sapp_glFrontFace;
typedef void  (GL_APIENTRY *PFN_glCullFace)(GLenum mode);
static PFN_glCullFace _sapp_glCullFace;

_SOKOL_PRIVATE void* _sapp_win32_glgetprocaddr(const char* name) {
    void* proc_addr = (void*) _sapp_wglGetProcAddress(name);
    if (0 == proc_addr) {
        proc_addr = (void*) GetProcAddress(_sapp_opengl32, name);
    }
    SOKOL_ASSERT(proc_addr);
    return proc_addr;
}

#define _SAPP_GLPROC(name) _sapp_ ## name = (PFN_ ## name) _sapp_win32_glgetprocaddr(#name)

_SOKOL_PRIVATE  void _sapp_win32_gl_loadfuncs(void) {
    SOKOL_ASSERT(_sapp_wglGetProcAddress);
    SOKOL_ASSERT(_sapp_opengl32);
    _SAPP_GLPROC(glBindVertexArray);
    _SAPP_GLPROC(glFramebufferTextureLayer);
    _SAPP_GLPROC(glGenFramebuffers);
    _SAPP_GLPROC(glBindFramebuffer);
    _SAPP_GLPROC(glBindRenderbuffer);
    _SAPP_GLPROC(glGetStringi);
    _SAPP_GLPROC(glClearBufferfi);
    _SAPP_GLPROC(glClearBufferfv);
    _SAPP_GLPROC(glClearBufferuiv);
    _SAPP_GLPROC(glDeleteRenderbuffers);
    _SAPP_GLPROC(glUniform4fv);
    _SAPP_GLPROC(glUniform2fv);
    _SAPP_GLPROC(glUseProgram);
    _SAPP_GLPROC(glShaderSource);
    _SAPP_GLPROC(glLinkProgram);
    _SAPP_GLPROC(glGetUniformLocation);
    _SAPP_GLPROC(glGetShaderiv);
    _SAPP_GLPROC(glGetProgramInfoLog);
    _SAPP_GLPROC(glGetAttribLocation);
    _SAPP_GLPROC(glDisableVertexAttribArray);
    _SAPP_GLPROC(glDeleteShader);
    _SAPP_GLPROC(glDeleteProgram);
    _SAPP_GLPROC(glCompileShader);
    _SAPP_GLPROC(glStencilFuncSeparate);
    _SAPP_GLPROC(glStencilOpSeparate);
    _SAPP_GLPROC(glRenderbufferStorageMultisample);
    _SAPP_GLPROC(glDrawBuffers);
    _SAPP_GLPROC(glVertexAttribDivisor);
    _SAPP_GLPROC(glBufferSubData);
    _SAPP_GLPROC(glGenBuffers);
    _SAPP_GLPROC(glCheckFramebufferStatus);
    _SAPP_GLPROC(glFramebufferRenderbuffer);
    _SAPP_GLPROC(glCompressedTexImage2D);
    _SAPP_GLPROC(glCompressedTexImage3D);
    _SAPP_GLPROC(glActiveTexture);
    _SAPP_GLPROC(glTexSubImage3D);
    _SAPP_GLPROC(glUniformMatrix4fv);
    _SAPP_GLPROC(glRenderbufferStorage);
    _SAPP_GLPROC(glGenTextures);
    _SAPP_GLPROC(glPolygonOffset);
    _SAPP_GLPROC(glDrawElements);
    _SAPP_GLPROC(glDeleteFramebuffers);
    _SAPP_GLPROC(glBlendEquationSeparate);
    _SAPP_GLPROC(glDeleteTextures);
    _SAPP_GLPROC(glGetProgramiv);
    _SAPP_GLPROC(glBindTexture);
    _SAPP_GLPROC(glTexImage3D);
    _SAPP_GLPROC(glCreateShader);
    _SAPP_GLPROC(glTexSubImage2D);
    _SAPP_GLPROC(glClearDepth);
    _SAPP_GLPROC(glFramebufferTexture2D);
    _SAPP_GLPROC(glCreateProgram);
    _SAPP_GLPROC(glViewport);
    _SAPP_GLPROC(glDeleteBuffers);
    _SAPP_GLPROC(glDrawArrays);
    _SAPP_GLPROC(glDrawElementsInstanced);
    _SAPP_GLPROC(glVertexAttribPointer);
    _SAPP_GLPROC(glUniform1i);
    _SAPP_GLPROC(glDisable);
    _SAPP_GLPROC(glColorMask);
    _SAPP_GLPROC(glBindBuffer);
    _SAPP_GLPROC(glDeleteVertexArrays);
    _SAPP_GLPROC(glDepthMask);
    _SAPP_GLPROC(glDrawArraysInstanced);
    _SAPP_GLPROC(glClearStencil);
    _SAPP_GLPROC(glScissor);
    _SAPP_GLPROC(glUniform3fv);
    _SAPP_GLPROC(glGenRenderbuffers);
    _SAPP_GLPROC(glBufferData);
    _SAPP_GLPROC(glBlendFuncSeparate);
    _SAPP_GLPROC(glTexParameteri);
    _SAPP_GLPROC(glGetIntegerv);
    _SAPP_GLPROC(glEnable);
    _SAPP_GLPROC(glBlitFramebuffer);
    _SAPP_GLPROC(glStencilMask);
    _SAPP_GLPROC(glAttachShader);
    _SAPP_GLPROC(glGetError);
    _SAPP_GLPROC(glClearColor);
    _SAPP_GLPROC(glBlendColor);
    _SAPP_GLPROC(glTexParameterf);
    _SAPP_GLPROC(glGetShaderInfoLog);
    _SAPP_GLPROC(glDepthFunc);
    _SAPP_GLPROC(glStencilOp);
    _SAPP_GLPROC(glStencilFunc);
    _SAPP_GLPROC(glEnableVertexAttribArray);
    _SAPP_GLPROC(glBlendFunc);
    _SAPP_GLPROC(glUniform1fv);
    _SAPP_GLPROC(glReadBuffer);
    _SAPP_GLPROC(glClear);
    _SAPP_GLPROC(glTexImage2D);
    _SAPP_GLPROC(glGenVertexArrays);
    _SAPP_GLPROC(glFrontFace);
    _SAPP_GLPROC(glCullFace);
}
#define glBindVertexArray _sapp_glBindVertexArray
#define glFramebufferTextureLayer _sapp_glFramebufferTextureLayer
#define glGenFramebuffers _sapp_glGenFramebuffers
#define glBindFramebuffer _sapp_glBindFramebuffer
#define glBindRenderbuffer _sapp_glBindRenderbuffer
#define glGetStringi _sapp_glGetStringi
#define glClearBufferfi _sapp_glClearBufferfi
#define glClearBufferfv _sapp_glClearBufferfv
#define glClearBufferuiv _sapp_glClearBufferuiv
#define glDeleteRenderbuffers _sapp_glDeleteRenderbuffers
#define glUniform4fv _sapp_glUniform4fv
#define glUniform2fv _sapp_glUniform2fv
#define glUseProgram _sapp_glUseProgram
#define glShaderSource _sapp_glShaderSource
#define glLinkProgram _sapp_glLinkProgram
#define glGetUniformLocation _sapp_glGetUniformLocation
#define glGetShaderiv _sapp_glGetShaderiv
#define glGetProgramInfoLog _sapp_glGetProgramInfoLog
#define glGetAttribLocation _sapp_glGetAttribLocation
#define glDisableVertexAttribArray _sapp_glDisableVertexAttribArray
#define glDeleteShader _sapp_glDeleteShader
#define glDeleteProgram _sapp_glDeleteProgram
#define glCompileShader _sapp_glCompileShader
#define glStencilFuncSeparate _sapp_glStencilFuncSeparate
#define glStencilOpSeparate _sapp_glStencilOpSeparate
#define glRenderbufferStorageMultisample _sapp_glRenderbufferStorageMultisample
#define glDrawBuffers _sapp_glDrawBuffers
#define glVertexAttribDivisor _sapp_glVertexAttribDivisor
#define glBufferSubData _sapp_glBufferSubData
#define glGenBuffers _sapp_glGenBuffers
#define glCheckFramebufferStatus _sapp_glCheckFramebufferStatus
#define glFramebufferRenderbuffer _sapp_glFramebufferRenderbuffer
#define glCompressedTexImage2D _sapp_glCompressedTexImage2D
#define glCompressedTexImage3D _sapp_glCompressedTexImage3D
#define glActiveTexture _sapp_glActiveTexture
#define glTexSubImage3D _sapp_glTexSubImage3D
#define glUniformMatrix4fv _sapp_glUniformMatrix4fv
#define glRenderbufferStorage _sapp_glRenderbufferStorage
#define glGenTextures _sapp_glGenTextures
#define glPolygonOffset _sapp_glPolygonOffset
#define glDrawElements _sapp_glDrawElements
#define glDeleteFramebuffers _sapp_glDeleteFramebuffers
#define glBlendEquationSeparate _sapp_glBlendEquationSeparate
#define glDeleteTextures _sapp_glDeleteTextures
#define glGetProgramiv _sapp_glGetProgramiv
#define glBindTexture _sapp_glBindTexture
#define glTexImage3D _sapp_glTexImage3D
#define glCreateShader _sapp_glCreateShader
#define glTexSubImage2D _sapp_glTexSubImage2D
#define glClearDepth _sapp_glClearDepth
#define glFramebufferTexture2D _sapp_glFramebufferTexture2D
#define glCreateProgram _sapp_glCreateProgram
#define glViewport _sapp_glViewport
#define glDeleteBuffers _sapp_glDeleteBuffers
#define glDrawArrays _sapp_glDrawArrays
#define glDrawElementsInstanced _sapp_glDrawElementsInstanced
#define glVertexAttribPointer _sapp_glVertexAttribPointer
#define glUniform1i _sapp_glUniform1i
#define glDisable _sapp_glDisable
#define glColorMask _sapp_glColorMask
#define glBindBuffer _sapp_glBindBuffer
#define glDeleteVertexArrays _sapp_glDeleteVertexArrays
#define glDepthMask _sapp_glDepthMask
#define glDrawArraysInstanced _sapp_glDrawArraysInstanced
#define glClearStencil _sapp_glClearStencil
#define glScissor _sapp_glScissor
#define glUniform3fv _sapp_glUniform3fv
#define glGenRenderbuffers _sapp_glGenRenderbuffers
#define glBufferData _sapp_glBufferData
#define glBlendFuncSeparate _sapp_glBlendFuncSeparate
#define glTexParameteri _sapp_glTexParameteri
#define glGetIntegerv _sapp_glGetIntegerv
#define glEnable _sapp_glEnable
#define glBlitFramebuffer _sapp_glBlitFramebuffer
#define glStencilMask _sapp_glStencilMask
#define glAttachShader _sapp_glAttachShader
#define glGetError _sapp_glGetError
#define glClearColor _sapp_glClearColor
#define glBlendColor _sapp_glBlendColor
#define glTexParameterf _sapp_glTexParameterf
#define glGetShaderInfoLog _sapp_glGetShaderInfoLog
#define glDepthFunc _sapp_glDepthFunc
#define glStencilOp _sapp_glStencilOp
#define glStencilFunc _sapp_glStencilFunc
#define glEnableVertexAttribArray _sapp_glEnableVertexAttribArray
#define glBlendFunc _sapp_glBlendFunc
#define glUniform1fv _sapp_glUniform1fv
#define glReadBuffer _sapp_glReadBuffer
#define glClear _sapp_glClear
#define glTexImage2D _sapp_glTexImage2D
#define glGenVertexArrays _sapp_glGenVertexArrays
#define glFrontFace _sapp_glFrontFace
#define glCullFace _sapp_glCullFace

#endif /* SOKOL_WIN32_NO_GL_LOADER */

#endif /* SOKOL_GLCORE33 */

#if defined(SOKOL_D3D11)
#define _SAPP_SAFE_RELEASE(class, obj) if (obj) { class##_Release(obj); obj=0; }
_SOKOL_PRIVATE void _sapp_d3d11_create_device_and_swapchain(void) {
    DXGI_SWAP_CHAIN_DESC* sc_desc = &_sapp_dxgi_swap_chain_desc;
    sc_desc->BufferDesc.Width = _sapp.framebuffer_width;
    sc_desc->BufferDesc.Height = _sapp.framebuffer_height;
    sc_desc->BufferDesc.Format = DXGI_FORMAT_R8G8B8A8_UNORM;
    sc_desc->BufferDesc.RefreshRate.Numerator = 60;
    sc_desc->BufferDesc.RefreshRate.Denominator = 1;
    sc_desc->OutputWindow = _sapp_win32_hwnd;
    sc_desc->Windowed = true;
    sc_desc->SwapEffect = DXGI_SWAP_EFFECT_DISCARD;
    sc_desc->BufferCount = 1;
    sc_desc->SampleDesc.Count = _sapp.sample_count;
    sc_desc->SampleDesc.Quality = _sapp.sample_count > 1 ? D3D11_STANDARD_MULTISAMPLE_PATTERN : 0;
    sc_desc->BufferUsage = DXGI_USAGE_RENDER_TARGET_OUTPUT;
    int create_flags = D3D11_CREATE_DEVICE_SINGLETHREADED;
    #if defined(SOKOL_DEBUG)
        create_flags |= D3D11_CREATE_DEVICE_DEBUG;
    #endif
    D3D_FEATURE_LEVEL feature_level;
    HRESULT hr = D3D11CreateDeviceAndSwapChain(
        NULL,                           /* pAdapter (use default) */
        D3D_DRIVER_TYPE_HARDWARE,       /* DriverType */
        NULL,                           /* Software */
        create_flags,                   /* Flags */
        NULL,                           /* pFeatureLevels */
        0,                              /* FeatureLevels */
        D3D11_SDK_VERSION,              /* SDKVersion */
        sc_desc,                        /* pSwapChainDesc */
        &_sapp_dxgi_swap_chain,         /* ppSwapChain */
        &_sapp_d3d11_device,            /* ppDevice */
        &feature_level,                 /* pFeatureLevel */
        &_sapp_d3d11_device_context);   /* ppImmediateContext */
    _SOKOL_UNUSED(hr);
    SOKOL_ASSERT(SUCCEEDED(hr) && _sapp_dxgi_swap_chain && _sapp_d3d11_device && _sapp_d3d11_device_context);
}

_SOKOL_PRIVATE void _sapp_d3d11_destroy_device_and_swapchain(void) {
    _SAPP_SAFE_RELEASE(IDXGISwapChain, _sapp_dxgi_swap_chain);
    _SAPP_SAFE_RELEASE(ID3D11DeviceContext, _sapp_d3d11_device_context);
    _SAPP_SAFE_RELEASE(ID3D11Device, _sapp_d3d11_device);
}

_SOKOL_PRIVATE void _sapp_d3d11_create_default_render_target(void) {
    HRESULT hr;
    #ifdef __cplusplus
    hr = IDXGISwapChain_GetBuffer(_sapp_dxgi_swap_chain, 0, IID_ID3D11Texture2D, (void**)&_sapp_d3d11_rt);
    #else
    hr = IDXGISwapChain_GetBuffer(_sapp_dxgi_swap_chain, 0, &IID_ID3D11Texture2D, (void**)&_sapp_d3d11_rt);
    #endif
    SOKOL_ASSERT(SUCCEEDED(hr) && _sapp_d3d11_rt);
    hr = ID3D11Device_CreateRenderTargetView(_sapp_d3d11_device, (ID3D11Resource*)_sapp_d3d11_rt, NULL, &_sapp_d3d11_rtv);
    SOKOL_ASSERT(SUCCEEDED(hr) && _sapp_d3d11_rtv);
    D3D11_TEXTURE2D_DESC ds_desc;
    memset(&ds_desc, 0, sizeof(ds_desc));
    ds_desc.Width = _sapp.framebuffer_width;
    ds_desc.Height = _sapp.framebuffer_height;
    ds_desc.MipLevels = 1;
    ds_desc.ArraySize = 1;
    ds_desc.Format = DXGI_FORMAT_D24_UNORM_S8_UINT;
    ds_desc.SampleDesc = _sapp_dxgi_swap_chain_desc.SampleDesc;
    ds_desc.Usage = D3D11_USAGE_DEFAULT;
    ds_desc.BindFlags = D3D11_BIND_DEPTH_STENCIL;
    hr = ID3D11Device_CreateTexture2D(_sapp_d3d11_device, &ds_desc, NULL, &_sapp_d3d11_ds);
    SOKOL_ASSERT(SUCCEEDED(hr) && _sapp_d3d11_ds);
    D3D11_DEPTH_STENCIL_VIEW_DESC dsv_desc;
    memset(&dsv_desc, 0, sizeof(dsv_desc));
    dsv_desc.Format = ds_desc.Format;
    dsv_desc.ViewDimension = _sapp.sample_count > 1 ? D3D11_DSV_DIMENSION_TEXTURE2DMS : D3D11_DSV_DIMENSION_TEXTURE2D;
    hr = ID3D11Device_CreateDepthStencilView(_sapp_d3d11_device, (ID3D11Resource*)_sapp_d3d11_ds, &dsv_desc, &_sapp_d3d11_dsv);
    SOKOL_ASSERT(SUCCEEDED(hr) && _sapp_d3d11_dsv);
}

_SOKOL_PRIVATE void _sapp_d3d11_destroy_default_render_target(void) {
    _SAPP_SAFE_RELEASE(ID3D11Texture2D, _sapp_d3d11_rt);
    _SAPP_SAFE_RELEASE(ID3D11RenderTargetView, _sapp_d3d11_rtv);
    _SAPP_SAFE_RELEASE(ID3D11Texture2D, _sapp_d3d11_ds);
    _SAPP_SAFE_RELEASE(ID3D11DepthStencilView, _sapp_d3d11_dsv);
}

_SOKOL_PRIVATE void _sapp_d3d11_resize_default_render_target(void) {
    if (_sapp_dxgi_swap_chain) {
        _sapp_d3d11_destroy_default_render_target();
        IDXGISwapChain_ResizeBuffers(_sapp_dxgi_swap_chain, 1, _sapp.framebuffer_width, _sapp.framebuffer_height, DXGI_FORMAT_R8G8B8A8_UNORM, 0);
        _sapp_d3d11_create_default_render_target();
    }
}
#endif

#if defined(SOKOL_GLCORE33)
_SOKOL_PRIVATE void _sapp_wgl_init(void) {
    _sapp_opengl32 = LoadLibraryA("opengl32.dll");
    if (!_sapp_opengl32) {
        _sapp_fail("Failed to load opengl32.dll\n");
    }
    SOKOL_ASSERT(_sapp_opengl32);
    _sapp_wglCreateContext = (PFN_wglCreateContext) GetProcAddress(_sapp_opengl32, "wglCreateContext");
    SOKOL_ASSERT(_sapp_wglCreateContext);
    _sapp_wglDeleteContext = (PFN_wglDeleteContext) GetProcAddress(_sapp_opengl32, "wglDeleteContext");
    SOKOL_ASSERT(_sapp_wglDeleteContext);
    _sapp_wglGetProcAddress = (PFN_wglGetProcAddress) GetProcAddress(_sapp_opengl32, "wglGetProcAddress");
    SOKOL_ASSERT(_sapp_wglGetProcAddress);
    _sapp_wglGetCurrentDC = (PFN_wglGetCurrentDC) GetProcAddress(_sapp_opengl32, "wglGetCurrentDC");
    SOKOL_ASSERT(_sapp_wglGetCurrentDC);
    _sapp_wglMakeCurrent = (PFN_wglMakeCurrent) GetProcAddress(_sapp_opengl32, "wglMakeCurrent");
    SOKOL_ASSERT(_sapp_wglMakeCurrent);

    _sapp_win32_msg_hwnd = CreateWindowExW(WS_EX_OVERLAPPEDWINDOW,
        L"SOKOLAPP",
        L"sokol-app message window",
        WS_CLIPSIBLINGS|WS_CLIPCHILDREN,
        0, 0, 1, 1,
        NULL, NULL,
        GetModuleHandleW(NULL),
        NULL);
    if (!_sapp_win32_msg_hwnd) {
        _sapp_fail("Win32: failed to create helper window!\n");
    }
    ShowWindow(_sapp_win32_msg_hwnd, SW_HIDE);
    MSG msg;
    while (PeekMessageW(&msg, _sapp_win32_msg_hwnd, 0, 0, PM_REMOVE)) {
        TranslateMessage(&msg);
        DispatchMessageW(&msg);
    }
    _sapp_win32_msg_dc = GetDC(_sapp_win32_msg_hwnd);
    if (!_sapp_win32_msg_dc) {
        _sapp_fail("Win32: failed to obtain helper window DC!\n");
    }
}

_SOKOL_PRIVATE void _sapp_wgl_shutdown(void) {
    SOKOL_ASSERT(_sapp_opengl32 && _sapp_win32_msg_hwnd);
    DestroyWindow(_sapp_win32_msg_hwnd); _sapp_win32_msg_hwnd = 0;
    FreeLibrary(_sapp_opengl32); _sapp_opengl32 = 0;
}

_SOKOL_PRIVATE bool _sapp_wgl_has_ext(const char* ext, const char* extensions) {
    SOKOL_ASSERT(ext && extensions);
    const char* start = extensions;
    while (true) {
        const char* where = strstr(start, ext);
        if (!where) {
            return false;
        }
        const char* terminator = where + strlen(ext);
        if ((where == start) || (*(where - 1) == ' ')) {
            if (*terminator == ' ' || *terminator == '\0') {
                break;
            }
        }
        start = terminator;
    }
    return true;
}

_SOKOL_PRIVATE bool _sapp_wgl_ext_supported(const char* ext) {
    SOKOL_ASSERT(ext);
    if (_sapp_GetExtensionsStringEXT) {
        const char* extensions = _sapp_GetExtensionsStringEXT();
        if (extensions) {
            if (_sapp_wgl_has_ext(ext, extensions)) {
                return true;
            }
        }
    }
    if (_sapp_GetExtensionsStringARB) {
        const char* extensions = _sapp_GetExtensionsStringARB(_sapp_wglGetCurrentDC());
        if (extensions) {
            if (_sapp_wgl_has_ext(ext, extensions)) {
                return true;
            }
        }
    }
    return false;
}

_SOKOL_PRIVATE void _sapp_wgl_load_extensions(void) {
    SOKOL_ASSERT(_sapp_win32_msg_dc);
    PIXELFORMATDESCRIPTOR pfd;
    memset(&pfd, 0, sizeof(pfd));
    pfd.nSize = sizeof(pfd);
    pfd.nVersion = 1;
    pfd.dwFlags = PFD_DRAW_TO_WINDOW | PFD_SUPPORT_OPENGL | PFD_DOUBLEBUFFER;
    pfd.iPixelType = PFD_TYPE_RGBA;
    pfd.cColorBits = 24;
    if (!SetPixelFormat(_sapp_win32_msg_dc, ChoosePixelFormat(_sapp_win32_msg_dc, &pfd), &pfd)) {
        _sapp_fail("WGL: failed to set pixel format for dummy context\n");
    }
    HGLRC rc = _sapp_wglCreateContext(_sapp_win32_msg_dc);
    if (!rc) {
        _sapp_fail("WGL: Failed to create dummy context\n");
    }
    if (!_sapp_wglMakeCurrent(_sapp_win32_msg_dc, rc)) {
        _sapp_fail("WGL: Failed to make context current\n");
    }
    _sapp_GetExtensionsStringEXT = (PFNWGLGETEXTENSIONSSTRINGEXTPROC) _sapp_wglGetProcAddress("wglGetExtensionsStringEXT");
    _sapp_GetExtensionsStringARB = (PFNWGLGETEXTENSIONSSTRINGARBPROC) _sapp_wglGetProcAddress("wglGetExtensionsStringARB");
    _sapp_CreateContextAttribsARB = (PFNWGLCREATECONTEXTATTRIBSARBPROC) _sapp_wglGetProcAddress("wglCreateContextAttribsARB");
    _sapp_SwapIntervalEXT = (PFNWGLSWAPINTERVALEXTPROC) _sapp_wglGetProcAddress("wglSwapIntervalEXT");
    _sapp_GetPixelFormatAttribivARB = (PFNWGLGETPIXELFORMATATTRIBIVARBPROC) _sapp_wglGetProcAddress("wglGetPixelFormatAttribivARB");
    _sapp_arb_multisample = _sapp_wgl_ext_supported("WGL_ARB_multisample");
    _sapp_arb_create_context = _sapp_wgl_ext_supported("WGL_ARB_create_context");
    _sapp_arb_create_context_profile = _sapp_wgl_ext_supported("WGL_ARB_create_context_profile");
    _sapp_ext_swap_control = _sapp_wgl_ext_supported("WGL_EXT_swap_control");
    _sapp_arb_pixel_format = _sapp_wgl_ext_supported("WGL_ARB_pixel_format");
    _sapp_wglMakeCurrent(_sapp_win32_msg_dc, 0);
    _sapp_wglDeleteContext(rc);
}

_SOKOL_PRIVATE int _sapp_wgl_attrib(int pixel_format, int attrib) {
    SOKOL_ASSERT(_sapp_arb_pixel_format);
    int value = 0;
    if (!_sapp_GetPixelFormatAttribivARB(_sapp_win32_dc, pixel_format, 0, 1, &attrib, &value)) {
        _sapp_fail("WGL: Failed to retrieve pixel format attribute\n");
    }
    return value;
}

_SOKOL_PRIVATE int _sapp_wgl_find_pixel_format(void) {
    SOKOL_ASSERT(_sapp_win32_dc);
    SOKOL_ASSERT(_sapp_arb_pixel_format);
    const _sapp_gl_fbconfig* closest;

    int native_count = _sapp_wgl_attrib(1, WGL_NUMBER_PIXEL_FORMATS_ARB);
    _sapp_gl_fbconfig* usable_configs = (_sapp_gl_fbconfig*) SOKOL_CALLOC(native_count, sizeof(_sapp_gl_fbconfig));
    int usable_count = 0;
    for (int i = 0; i < native_count; i++) {
        const int n = i + 1;
        _sapp_gl_fbconfig* u = usable_configs + usable_count;
        _sapp_gl_init_fbconfig(u);
        if (!_sapp_wgl_attrib(n, WGL_SUPPORT_OPENGL_ARB) || !_sapp_wgl_attrib(n, WGL_DRAW_TO_WINDOW_ARB)) {
            continue;
        }
        if (_sapp_wgl_attrib(n, WGL_PIXEL_TYPE_ARB) != WGL_TYPE_RGBA_ARB) {
            continue;
        }
        if (_sapp_wgl_attrib(n, WGL_ACCELERATION_ARB) == WGL_NO_ACCELERATION_ARB) {
            continue;
        }
        u->red_bits     = _sapp_wgl_attrib(n, WGL_RED_BITS_ARB);
        u->green_bits   = _sapp_wgl_attrib(n, WGL_GREEN_BITS_ARB);
        u->blue_bits    = _sapp_wgl_attrib(n, WGL_BLUE_BITS_ARB);
        u->alpha_bits   = _sapp_wgl_attrib(n, WGL_ALPHA_BITS_ARB);
        u->depth_bits   = _sapp_wgl_attrib(n, WGL_DEPTH_BITS_ARB);
        u->stencil_bits = _sapp_wgl_attrib(n, WGL_STENCIL_BITS_ARB);
        if (_sapp_wgl_attrib(n, WGL_DOUBLE_BUFFER_ARB)) {
            u->doublebuffer = true;
        }
        if (_sapp_arb_multisample) {
            u->samples = _sapp_wgl_attrib(n, WGL_SAMPLES_ARB);
        }
        u->handle = n;
        usable_count++;
    }
    SOKOL_ASSERT(usable_count > 0);
    _sapp_gl_fbconfig desired;
    _sapp_gl_init_fbconfig(&desired);
    desired.red_bits = 8;
    desired.green_bits = 8;
    desired.blue_bits = 8;
    desired.alpha_bits = 8;
    desired.depth_bits = 24;
    desired.stencil_bits = 8;
    desired.doublebuffer = true;
    desired.samples = _sapp.sample_count > 1 ? _sapp.sample_count : 0;
    closest = _sapp_gl_choose_fbconfig(&desired, usable_configs, usable_count);
    int pixel_format = 0;
    if (closest) {
        pixel_format = (int) closest->handle;
    }
    SOKOL_FREE(usable_configs);
    return pixel_format;
}

_SOKOL_PRIVATE void _sapp_wgl_create_context(void) {
    int pixel_format = _sapp_wgl_find_pixel_format();
    if (0 == pixel_format) {
        _sapp_fail("WGL: Didn't find matching pixel format.\n");
    }
    PIXELFORMATDESCRIPTOR pfd;
    if (!DescribePixelFormat(_sapp_win32_dc, pixel_format, sizeof(pfd), &pfd)) {
        _sapp_fail("WGL: Failed to retrieve PFD for selected pixel format!\n");
    }
    if (!SetPixelFormat(_sapp_win32_dc, pixel_format, &pfd)) {
        _sapp_fail("WGL: Failed to set selected pixel format!\n");
    }
    if (!_sapp_arb_create_context) {
        _sapp_fail("WGL: ARB_create_context required!\n");
    }
    if (!_sapp_arb_create_context_profile) {
        _sapp_fail("WGL: ARB_create_context_profile required!\n");
    }
    const int attrs[] = {
        WGL_CONTEXT_MAJOR_VERSION_ARB, 3,
        WGL_CONTEXT_MINOR_VERSION_ARB, 3,
        WGL_CONTEXT_FLAGS_ARB, WGL_CONTEXT_FORWARD_COMPATIBLE_BIT_ARB,
        WGL_CONTEXT_PROFILE_MASK_ARB, WGL_CONTEXT_CORE_PROFILE_BIT_ARB,
        0, 0
    };
    _sapp_gl_ctx = _sapp_CreateContextAttribsARB(_sapp_win32_dc, 0, attrs);
    if (!_sapp_gl_ctx) {
        const DWORD err = GetLastError();
        if (err == (0xc0070000 | ERROR_INVALID_VERSION_ARB)) {
            _sapp_fail("WGL: Driver does not support OpenGL version 3.3\n");
        }
        else if (err == (0xc0070000 | ERROR_INVALID_PROFILE_ARB)) {
            _sapp_fail("WGL: Driver does not support the requested OpenGL profile");
        }
        else if (err == (0xc0070000 | ERROR_INCOMPATIBLE_DEVICE_CONTEXTS_ARB)) {
            _sapp_fail("WGL: The share context is not compatible with the requested context");
        }
        else {
            _sapp_fail("WGL: Failed to create OpenGL context");
        }
    }
    _sapp_wglMakeCurrent(_sapp_win32_dc, _sapp_gl_ctx);
    if (_sapp_ext_swap_control) {
        /* FIXME: DwmIsCompositionEnabled() (see GLFW) */
        _sapp_SwapIntervalEXT(_sapp.swap_interval);
    }
}

_SOKOL_PRIVATE void _sapp_wgl_destroy_context(void) {
    SOKOL_ASSERT(_sapp_gl_ctx);
    _sapp_wglDeleteContext(_sapp_gl_ctx);
    _sapp_gl_ctx = 0;
}

_SOKOL_PRIVATE void _sapp_wgl_swap_buffers(void) {
    SOKOL_ASSERT(_sapp_win32_dc);
    /* FIXME: DwmIsCompositionEnabled? (see GLFW) */
    SwapBuffers(_sapp_win32_dc);
}
#endif

_SOKOL_PRIVATE bool _sapp_win32_utf8_to_wide(const char* src, wchar_t* dst, int dst_num_bytes) {
    SOKOL_ASSERT(src && dst && (dst_num_bytes > 1));
    memset(dst, 0, dst_num_bytes);
    const int dst_chars = dst_num_bytes / sizeof(wchar_t);
    const int dst_needed = MultiByteToWideChar(CP_UTF8, 0, src, -1, 0, 0);
    if ((dst_needed > 0) && (dst_needed < dst_chars)) {
        MultiByteToWideChar(CP_UTF8, 0, src, -1, dst, dst_chars);
        return true;
    }
    else {
        /* input string doesn't fit into destination buffer */
        return false;
    }
}

_SOKOL_PRIVATE void _sapp_win32_init_keytable(void) {
    /* same as GLFW */
    _sapp.keycodes[0x00B] = SAPP_KEYCODE_0;
    _sapp.keycodes[0x002] = SAPP_KEYCODE_1;
    _sapp.keycodes[0x003] = SAPP_KEYCODE_2;
    _sapp.keycodes[0x004] = SAPP_KEYCODE_3;
    _sapp.keycodes[0x005] = SAPP_KEYCODE_4;
    _sapp.keycodes[0x006] = SAPP_KEYCODE_5;
    _sapp.keycodes[0x007] = SAPP_KEYCODE_6;
    _sapp.keycodes[0x008] = SAPP_KEYCODE_7;
    _sapp.keycodes[0x009] = SAPP_KEYCODE_8;
    _sapp.keycodes[0x00A] = SAPP_KEYCODE_9;
    _sapp.keycodes[0x01E] = SAPP_KEYCODE_A;
    _sapp.keycodes[0x030] = SAPP_KEYCODE_B;
    _sapp.keycodes[0x02E] = SAPP_KEYCODE_C;
    _sapp.keycodes[0x020] = SAPP_KEYCODE_D;
    _sapp.keycodes[0x012] = SAPP_KEYCODE_E;
    _sapp.keycodes[0x021] = SAPP_KEYCODE_F;
    _sapp.keycodes[0x022] = SAPP_KEYCODE_G;
    _sapp.keycodes[0x023] = SAPP_KEYCODE_H;
    _sapp.keycodes[0x017] = SAPP_KEYCODE_I;
    _sapp.keycodes[0x024] = SAPP_KEYCODE_J;
    _sapp.keycodes[0x025] = SAPP_KEYCODE_K;
    _sapp.keycodes[0x026] = SAPP_KEYCODE_L;
    _sapp.keycodes[0x032] = SAPP_KEYCODE_M;
    _sapp.keycodes[0x031] = SAPP_KEYCODE_N;
    _sapp.keycodes[0x018] = SAPP_KEYCODE_O;
    _sapp.keycodes[0x019] = SAPP_KEYCODE_P;
    _sapp.keycodes[0x010] = SAPP_KEYCODE_Q;
    _sapp.keycodes[0x013] = SAPP_KEYCODE_R;
    _sapp.keycodes[0x01F] = SAPP_KEYCODE_S;
    _sapp.keycodes[0x014] = SAPP_KEYCODE_T;
    _sapp.keycodes[0x016] = SAPP_KEYCODE_U;
    _sapp.keycodes[0x02F] = SAPP_KEYCODE_V;
    _sapp.keycodes[0x011] = SAPP_KEYCODE_W;
    _sapp.keycodes[0x02D] = SAPP_KEYCODE_X;
    _sapp.keycodes[0x015] = SAPP_KEYCODE_Y;
    _sapp.keycodes[0x02C] = SAPP_KEYCODE_Z;
    _sapp.keycodes[0x028] = SAPP_KEYCODE_APOSTROPHE;
    _sapp.keycodes[0x02B] = SAPP_KEYCODE_BACKSLASH;
    _sapp.keycodes[0x033] = SAPP_KEYCODE_COMMA;
    _sapp.keycodes[0x00D] = SAPP_KEYCODE_EQUAL;
    _sapp.keycodes[0x029] = SAPP_KEYCODE_GRAVE_ACCENT;
    _sapp.keycodes[0x01A] = SAPP_KEYCODE_LEFT_BRACKET;
    _sapp.keycodes[0x00C] = SAPP_KEYCODE_MINUS;
    _sapp.keycodes[0x034] = SAPP_KEYCODE_PERIOD;
    _sapp.keycodes[0x01B] = SAPP_KEYCODE_RIGHT_BRACKET;
    _sapp.keycodes[0x027] = SAPP_KEYCODE_SEMICOLON;
    _sapp.keycodes[0x035] = SAPP_KEYCODE_SLASH;
    _sapp.keycodes[0x056] = SAPP_KEYCODE_WORLD_2;
    _sapp.keycodes[0x00E] = SAPP_KEYCODE_BACKSPACE;
    _sapp.keycodes[0x153] = SAPP_KEYCODE_DELETE;
    _sapp.keycodes[0x14F] = SAPP_KEYCODE_END;
    _sapp.keycodes[0x01C] = SAPP_KEYCODE_ENTER;
    _sapp.keycodes[0x001] = SAPP_KEYCODE_ESCAPE;
    _sapp.keycodes[0x147] = SAPP_KEYCODE_HOME;
    _sapp.keycodes[0x152] = SAPP_KEYCODE_INSERT;
    _sapp.keycodes[0x15D] = SAPP_KEYCODE_MENU;
    _sapp.keycodes[0x151] = SAPP_KEYCODE_PAGE_DOWN;
    _sapp.keycodes[0x149] = SAPP_KEYCODE_PAGE_UP;
    _sapp.keycodes[0x045] = SAPP_KEYCODE_PAUSE;
    _sapp.keycodes[0x146] = SAPP_KEYCODE_PAUSE;
    _sapp.keycodes[0x039] = SAPP_KEYCODE_SPACE;
    _sapp.keycodes[0x00F] = SAPP_KEYCODE_TAB;
    _sapp.keycodes[0x03A] = SAPP_KEYCODE_CAPS_LOCK;
    _sapp.keycodes[0x145] = SAPP_KEYCODE_NUM_LOCK;
    _sapp.keycodes[0x046] = SAPP_KEYCODE_SCROLL_LOCK;
    _sapp.keycodes[0x03B] = SAPP_KEYCODE_F1;
    _sapp.keycodes[0x03C] = SAPP_KEYCODE_F2;
    _sapp.keycodes[0x03D] = SAPP_KEYCODE_F3;
    _sapp.keycodes[0x03E] = SAPP_KEYCODE_F4;
    _sapp.keycodes[0x03F] = SAPP_KEYCODE_F5;
    _sapp.keycodes[0x040] = SAPP_KEYCODE_F6;
    _sapp.keycodes[0x041] = SAPP_KEYCODE_F7;
    _sapp.keycodes[0x042] = SAPP_KEYCODE_F8;
    _sapp.keycodes[0x043] = SAPP_KEYCODE_F9;
    _sapp.keycodes[0x044] = SAPP_KEYCODE_F10;
    _sapp.keycodes[0x057] = SAPP_KEYCODE_F11;
    _sapp.keycodes[0x058] = SAPP_KEYCODE_F12;
    _sapp.keycodes[0x064] = SAPP_KEYCODE_F13;
    _sapp.keycodes[0x065] = SAPP_KEYCODE_F14;
    _sapp.keycodes[0x066] = SAPP_KEYCODE_F15;
    _sapp.keycodes[0x067] = SAPP_KEYCODE_F16;
    _sapp.keycodes[0x068] = SAPP_KEYCODE_F17;
    _sapp.keycodes[0x069] = SAPP_KEYCODE_F18;
    _sapp.keycodes[0x06A] = SAPP_KEYCODE_F19;
    _sapp.keycodes[0x06B] = SAPP_KEYCODE_F20;
    _sapp.keycodes[0x06C] = SAPP_KEYCODE_F21;
    _sapp.keycodes[0x06D] = SAPP_KEYCODE_F22;
    _sapp.keycodes[0x06E] = SAPP_KEYCODE_F23;
    _sapp.keycodes[0x076] = SAPP_KEYCODE_F24;
    _sapp.keycodes[0x038] = SAPP_KEYCODE_LEFT_ALT;
    _sapp.keycodes[0x01D] = SAPP_KEYCODE_LEFT_CONTROL;
    _sapp.keycodes[0x02A] = SAPP_KEYCODE_LEFT_SHIFT;
    _sapp.keycodes[0x15B] = SAPP_KEYCODE_LEFT_SUPER;
    _sapp.keycodes[0x137] = SAPP_KEYCODE_PRINT_SCREEN;
    _sapp.keycodes[0x138] = SAPP_KEYCODE_RIGHT_ALT;
    _sapp.keycodes[0x11D] = SAPP_KEYCODE_RIGHT_CONTROL;
    _sapp.keycodes[0x036] = SAPP_KEYCODE_RIGHT_SHIFT;
    _sapp.keycodes[0x15C] = SAPP_KEYCODE_RIGHT_SUPER;
    _sapp.keycodes[0x150] = SAPP_KEYCODE_DOWN;
    _sapp.keycodes[0x14B] = SAPP_KEYCODE_LEFT;
    _sapp.keycodes[0x14D] = SAPP_KEYCODE_RIGHT;
    _sapp.keycodes[0x148] = SAPP_KEYCODE_UP;
    _sapp.keycodes[0x052] = SAPP_KEYCODE_KP_0;
    _sapp.keycodes[0x04F] = SAPP_KEYCODE_KP_1;
    _sapp.keycodes[0x050] = SAPP_KEYCODE_KP_2;
    _sapp.keycodes[0x051] = SAPP_KEYCODE_KP_3;
    _sapp.keycodes[0x04B] = SAPP_KEYCODE_KP_4;
    _sapp.keycodes[0x04C] = SAPP_KEYCODE_KP_5;
    _sapp.keycodes[0x04D] = SAPP_KEYCODE_KP_6;
    _sapp.keycodes[0x047] = SAPP_KEYCODE_KP_7;
    _sapp.keycodes[0x048] = SAPP_KEYCODE_KP_8;
    _sapp.keycodes[0x049] = SAPP_KEYCODE_KP_9;
    _sapp.keycodes[0x04E] = SAPP_KEYCODE_KP_ADD;
    _sapp.keycodes[0x053] = SAPP_KEYCODE_KP_DECIMAL;
    _sapp.keycodes[0x135] = SAPP_KEYCODE_KP_DIVIDE;
    _sapp.keycodes[0x11C] = SAPP_KEYCODE_KP_ENTER;
    _sapp.keycodes[0x037] = SAPP_KEYCODE_KP_MULTIPLY;
    _sapp.keycodes[0x04A] = SAPP_KEYCODE_KP_SUBTRACT;
}

/* updates current window and framebuffer size from the window's client rect, returns true if size has changed */
_SOKOL_PRIVATE bool _sapp_win32_update_dimensions(void) {
    RECT rect;
    if (GetClientRect(_sapp_win32_hwnd, &rect)) {
        const int cur_width = (rect.right - rect.left) / _sapp_win32_window_scale;
        const int cur_height = (rect.bottom - rect.top) / _sapp_win32_window_scale;
        if ((cur_width != _sapp.window_width) || (cur_height != _sapp.window_height)) {
            _sapp.window_width = cur_width;
            _sapp.window_height = cur_height;
            _sapp.framebuffer_width = _sapp.window_width * _sapp_win32_content_scale;
            _sapp.framebuffer_height = _sapp.window_height * _sapp_win32_content_scale;
            /* prevent a framebuffer size of 0 when window is minimized */
            if (_sapp.framebuffer_width == 0) {
                _sapp.framebuffer_width = 1;
            }
            if (_sapp.framebuffer_height == 0) {
                _sapp.framebuffer_height = 1;
            }
            return true;
        }
    }
    else {
        _sapp.window_width = _sapp.window_height = 1;
        _sapp.framebuffer_width = _sapp.framebuffer_height = 1;
    }
    return false;
}

_SOKOL_PRIVATE uint32_t _sapp_win32_mods(void) {
    uint32_t mods = 0;
    if (GetKeyState(VK_SHIFT) & (1<<31)) {
        mods |= SAPP_MODIFIER_SHIFT;
    }
    if (GetKeyState(VK_CONTROL) & (1<<31)) {
        mods |= SAPP_MODIFIER_CTRL;
    }
    if (GetKeyState(VK_MENU) & (1<<31)) {
        mods |= SAPP_MODIFIER_ALT;
    }
    if ((GetKeyState(VK_LWIN) | GetKeyState(VK_RWIN)) & (1<<31)) {
        mods |= SAPP_MODIFIER_SUPER;
    }
    return mods;
}

_SOKOL_PRIVATE void _sapp_win32_mouse_event(sapp_event_type type, sapp_mousebutton btn) {
    if (_sapp_events_enabled()) {
        _sapp_init_event(type);
        _sapp.event.modifiers = _sapp_win32_mods();
        _sapp.event.mouse_button = btn;
        _sapp.event.mouse_x = _sapp.mouse_x;
        _sapp.event.mouse_y = _sapp.mouse_y;
        _sapp.desc.event_cb(&_sapp.event);
    }
}

_SOKOL_PRIVATE void _sapp_win32_scroll_event(float x, float y) {
    if (_sapp_events_enabled()) {
        _sapp_init_event(SAPP_EVENTTYPE_MOUSE_SCROLL);
        _sapp.event.modifiers = _sapp_win32_mods();
        _sapp.event.scroll_x = -x / 30.0f;
        _sapp.event.scroll_y = y / 30.0f;
        _sapp.desc.event_cb(&_sapp.event);
    }
}

_SOKOL_PRIVATE void _sapp_win32_key_event(sapp_event_type type, int vk) {
    if (_sapp_events_enabled() && (vk < SAPP_MAX_KEYCODES)) {
        _sapp_init_event(type);
        _sapp.event.modifiers = _sapp_win32_mods();
        _sapp.event.key_code = _sapp.keycodes[vk];
        _sapp.desc.event_cb(&_sapp.event);
    }
}

_SOKOL_PRIVATE void _sapp_win32_char_event(uint32_t c) {
    if (_sapp_events_enabled() && (c >= 32)) {
        _sapp_init_event(SAPP_EVENTTYPE_CHAR);
        _sapp.event.modifiers = _sapp_win32_mods();
        _sapp.event.char_code = c;
        _sapp.desc.event_cb(&_sapp.event);
    }
}

_SOKOL_PRIVATE void _sapp_win32_app_event(sapp_event_type type) {
    if (_sapp_events_enabled()) {
        _sapp_init_event(type);
        _sapp.desc.event_cb(&_sapp.event);
    }
}

_SOKOL_PRIVATE LRESULT CALLBACK _sapp_win32_wndproc(HWND hWnd, UINT uMsg, WPARAM wParam, LPARAM lParam) {
    /* FIXME: refresh rendering during resize with a WM_TIMER event */
    if (!_sapp_win32_in_create_window) {
        switch (uMsg) {
            case WM_CLOSE:
                PostQuitMessage(0);
                return 0;
            case WM_SYSCOMMAND:
                switch (wParam & 0xFFF0) {
                    case SC_SCREENSAVE:
                    case SC_MONITORPOWER:
                        if (_sapp.desc.fullscreen) {
                            /* disable screen saver and blanking in fullscreen mode */
                            return 0;
                        }
                        break;
                    case SC_KEYMENU:
                        /* user trying to access menu via ALT */
                        return 0;
                }
                break;
            case WM_ERASEBKGND:
                return 1;
            case WM_SIZE:
                {
                    const bool iconified = wParam == SIZE_MINIMIZED;
                    if (iconified != _sapp_win32_iconified) {
                        _sapp_win32_iconified = iconified;
                        if (iconified) {
                            _sapp_win32_app_event(SAPP_EVENTTYPE_ICONIFIED);
                        }
                        else {
                            _sapp_win32_app_event(SAPP_EVENTTYPE_RESTORED);
                        }
                    }
                    if (_sapp_win32_update_dimensions()) {
                        #if defined(SOKOL_D3D11)
                        _sapp_d3d11_resize_default_render_target();
                        #endif
                        _sapp_win32_app_event(SAPP_EVENTTYPE_RESIZED);
                    }
                }
                break;
            case WM_SETCURSOR:
                if (_sapp.desc.user_cursor) {
                    if (LOWORD(lParam) == HTCLIENT) {
                        _sapp_win32_app_event(SAPP_EVENTTYPE_UPDATE_CURSOR);
                        return 1;
                    }
                }
                break;
            case WM_LBUTTONDOWN:
                _sapp_win32_mouse_event(SAPP_EVENTTYPE_MOUSE_DOWN, SAPP_MOUSEBUTTON_LEFT);
                break;
            case WM_RBUTTONDOWN:
                _sapp_win32_mouse_event(SAPP_EVENTTYPE_MOUSE_DOWN, SAPP_MOUSEBUTTON_RIGHT);
                break;
            case WM_MBUTTONDOWN:
                _sapp_win32_mouse_event(SAPP_EVENTTYPE_MOUSE_DOWN, SAPP_MOUSEBUTTON_MIDDLE);
                break;
            case WM_LBUTTONUP:
                _sapp_win32_mouse_event(SAPP_EVENTTYPE_MOUSE_UP, SAPP_MOUSEBUTTON_LEFT);
                break;
            case WM_RBUTTONUP:
                _sapp_win32_mouse_event(SAPP_EVENTTYPE_MOUSE_UP, SAPP_MOUSEBUTTON_RIGHT);
                break;
            case WM_MBUTTONUP:
                _sapp_win32_mouse_event(SAPP_EVENTTYPE_MOUSE_UP, SAPP_MOUSEBUTTON_MIDDLE);
                break;
            case WM_MOUSEMOVE:
                _sapp.mouse_x = (float)GET_X_LPARAM(lParam) * _sapp_win32_mouse_scale;
                _sapp.mouse_y = (float)GET_Y_LPARAM(lParam) * _sapp_win32_mouse_scale;
                if (!_sapp.win32_mouse_tracked) {
                    _sapp.win32_mouse_tracked = true;
                    TRACKMOUSEEVENT tme;
                    memset(&tme, 0, sizeof(tme));
                    tme.cbSize = sizeof(tme);
                    tme.dwFlags = TME_LEAVE;
                    tme.hwndTrack = _sapp_win32_hwnd;
                    TrackMouseEvent(&tme);
                    _sapp_win32_mouse_event(SAPP_EVENTTYPE_MOUSE_ENTER, SAPP_MOUSEBUTTON_INVALID);
                }
                _sapp_win32_mouse_event(SAPP_EVENTTYPE_MOUSE_MOVE,  SAPP_MOUSEBUTTON_INVALID);
                break;
            case WM_MOUSELEAVE:
                _sapp.win32_mouse_tracked = false;
                _sapp_win32_mouse_event(SAPP_EVENTTYPE_MOUSE_LEAVE, SAPP_MOUSEBUTTON_INVALID);
                break;
            case WM_MOUSEWHEEL:
                _sapp_win32_scroll_event(0.0f, (float)((SHORT)HIWORD(wParam)));
                break;
            case WM_MOUSEHWHEEL:
                _sapp_win32_scroll_event((float)((SHORT)HIWORD(wParam)), 0.0f);
                break;
            case WM_CHAR:
                _sapp_win32_char_event((uint32_t)wParam);
                break;
            case WM_KEYDOWN:
            case WM_SYSKEYDOWN:
                _sapp_win32_key_event(SAPP_EVENTTYPE_KEY_DOWN, (int)(HIWORD(lParam)&0x1FF));
                break;
            case WM_KEYUP:
            case WM_SYSKEYUP:
                _sapp_win32_key_event(SAPP_EVENTTYPE_KEY_UP, (int)(HIWORD(lParam)&0x1FF));
                break;
            default:
                break;
        }
    }
    return DefWindowProcW(hWnd, uMsg, wParam, lParam);
}

_SOKOL_PRIVATE void _sapp_win32_create_window(void) {
    WNDCLASSW wndclassw;
    memset(&wndclassw, 0, sizeof(wndclassw));
    wndclassw.style = CS_HREDRAW | CS_VREDRAW | CS_OWNDC;
    wndclassw.lpfnWndProc = (WNDPROC) _sapp_win32_wndproc;
    wndclassw.hInstance = GetModuleHandleW(NULL);
    wndclassw.hCursor = LoadCursor(NULL, IDC_ARROW);
    wndclassw.hIcon = LoadIcon(NULL, IDI_WINLOGO);
    wndclassw.lpszClassName = L"SOKOLAPP";
    RegisterClassW(&wndclassw);

    DWORD win_style;
    const DWORD win_ex_style = WS_EX_APPWINDOW | WS_EX_WINDOWEDGE;
    RECT rect = { 0, 0, 0, 0 };
    if (_sapp.desc.fullscreen) {
        win_style = WS_POPUP | WS_SYSMENU | WS_VISIBLE;
        rect.right = GetSystemMetrics(SM_CXSCREEN);
        rect.bottom = GetSystemMetrics(SM_CYSCREEN);
    }
    else {
        win_style = WS_CLIPSIBLINGS | WS_CLIPCHILDREN | WS_CAPTION | WS_SYSMENU | WS_MINIMIZEBOX | WS_MAXIMIZEBOX | WS_SIZEBOX;
        rect.right = (int) (_sapp.window_width * _sapp_win32_window_scale);
        rect.bottom = (int) (_sapp.window_height * _sapp_win32_window_scale);
    }
    AdjustWindowRectEx(&rect, win_style, FALSE, win_ex_style);
    const int win_width = rect.right - rect.left;
    const int win_height = rect.bottom - rect.top;
    _sapp_win32_in_create_window = true;
    _sapp_win32_hwnd = CreateWindowExW(
        win_ex_style,               /* dwExStyle */
        L"SOKOLAPP",                /* lpClassName */
        _sapp.window_title_wide,    /* lpWindowName */
        win_style,                  /* dwStyle */
        CW_USEDEFAULT,              /* X */
        CW_USEDEFAULT,              /* Y */
        win_width,                  /* nWidth */
        win_height,                 /* nHeight */
        NULL,                       /* hWndParent */
        NULL,                       /* hMenu */
        GetModuleHandle(NULL),      /* hInstance */
        NULL);                      /* lParam */
    ShowWindow(_sapp_win32_hwnd, SW_SHOW);
    _sapp_win32_in_create_window = false;
    _sapp_win32_dc = GetDC(_sapp_win32_hwnd);
    SOKOL_ASSERT(_sapp_win32_dc);
    _sapp_win32_update_dimensions();
}

_SOKOL_PRIVATE void _sapp_win32_destroy_window(void) {
    DestroyWindow(_sapp_win32_hwnd); _sapp_win32_hwnd = 0;
    UnregisterClassW(L"SOKOLAPP", GetModuleHandleW(NULL));
}

_SOKOL_PRIVATE void _sapp_win32_init_dpi(void) {
    SOKOL_ASSERT(0 == _sapp_win32_setprocessdpiaware);
    SOKOL_ASSERT(0 == _sapp_win32_setprocessdpiawareness);
    SOKOL_ASSERT(0 == _sapp_win32_getdpiformonitor);
    HINSTANCE user32 = LoadLibraryA("user32.dll");
    if (user32) {
        _sapp_win32_setprocessdpiaware = (SETPROCESSDPIAWARE_T) GetProcAddress(user32, "SetProcessDPIAware");
    }
    HINSTANCE shcore = LoadLibraryA("shcore.dll");
    if (shcore) {
        _sapp_win32_setprocessdpiawareness = (SETPROCESSDPIAWARENESS_T) GetProcAddress(shcore, "SetProcessDpiAwareness");
        _sapp_win32_getdpiformonitor = (GETDPIFORMONITOR_T) GetProcAddress(shcore, "GetDpiForMonitor");
    }
    if (_sapp_win32_setprocessdpiawareness) {
        /* if the app didn't request HighDPI rendering, let Windows do the upscaling */
        PROCESS_DPI_AWARENESS process_dpi_awareness = PROCESS_SYSTEM_DPI_AWARE;
        _sapp_win32_dpi_aware = true;
        if (!_sapp.desc.high_dpi) {
            process_dpi_awareness = PROCESS_DPI_UNAWARE;
            _sapp_win32_dpi_aware = false;
        }
        _sapp_win32_setprocessdpiawareness(process_dpi_awareness);
    }
    else if (_sapp_win32_setprocessdpiaware) {
        _sapp_win32_setprocessdpiaware();
        _sapp_win32_dpi_aware = true;
    }
    /* get dpi scale factor for main monitor */
    if (_sapp_win32_getdpiformonitor && _sapp_win32_dpi_aware) {
        POINT pt = { 1, 1 };
        HMONITOR hm = MonitorFromPoint(pt, MONITOR_DEFAULTTONEAREST);
        UINT dpix, dpiy;
        HRESULT hr = _sapp_win32_getdpiformonitor(hm, MDT_EFFECTIVE_DPI, &dpix, &dpiy);
        _SOKOL_UNUSED(hr);
        SOKOL_ASSERT(SUCCEEDED(hr));
        /* clamp window scale to an integer factor */
        _sapp_win32_window_scale = (int)((float)dpix / 96.0f);
    }
    else {
        _sapp_win32_window_scale = 1;
    }
    if (_sapp.desc.high_dpi) {
        _sapp_win32_content_scale = _sapp_win32_window_scale;
        _sapp_win32_mouse_scale = 1.0f;
    }
    else {
        _sapp_win32_content_scale = 1;
        _sapp_win32_mouse_scale = 1.0f / _sapp_win32_window_scale;
    }
    _sapp.dpi_scale = (float) _sapp_win32_content_scale;
    if (user32) {
        FreeLibrary(user32);
    }
    if (shcore) {
        FreeLibrary(shcore);
    }
}

#if defined(SOKOL_WIN32_FORCE_MAIN)
int main(int argc, char** argv) {
#else
int WINAPI WinMain(_In_ HINSTANCE hInstance, _In_opt_ HINSTANCE hPrevInstance, _In_ LPSTR lpCmdLine, _In_ int nCmdShow) {
    _SOKOL_UNUSED(hInstance);
    _SOKOL_UNUSED(hPrevInstance);
    _SOKOL_UNUSED(lpCmdLine);
    _SOKOL_UNUSED(nCmdShow);
    int argc = __argc;
    char** argv = __argv;
#endif
    sapp_desc desc = sokol_main(argc, argv);
    _sapp_init_state(&desc, argc, argv);
    _sapp_win32_init_keytable();
    _sapp_win32_utf8_to_wide(_sapp.window_title, _sapp.window_title_wide, sizeof(_sapp.window_title_wide));
    _sapp_win32_init_dpi();
    _sapp_win32_create_window();
    #if defined(SOKOL_D3D11)
        _sapp_d3d11_create_device_and_swapchain();
        _sapp_d3d11_create_default_render_target();
    #endif
    #if defined(SOKOL_GLCORE33)
        _sapp_wgl_init();
        _sapp_wgl_load_extensions();
        _sapp_wgl_create_context();
        #if !defined(SOKOL_WIN32_NO_GL_LOADER)
            _sapp_win32_gl_loadfuncs();
        #endif
    #endif
    _sapp.valid = true;

    bool done = false;
    while (!done) {
        MSG msg;
        while (PeekMessageW(&msg, NULL, 0, 0, PM_REMOVE)) {
            if (WM_QUIT == msg.message) {
                done = true;
            }
            else {
                TranslateMessage(&msg);
                DispatchMessage(&msg);
            }
        }
        _sapp_frame();
        #if defined(SOKOL_D3D11)
            IDXGISwapChain_Present(_sapp_dxgi_swap_chain, _sapp.swap_interval, 0);
        #endif
        #if defined(SOKOL_GLCORE33)
            _sapp_wgl_swap_buffers();
        #endif
    }
    _sapp.desc.cleanup_cb();

    #if defined(SOKOL_D3D11)
        _sapp_d3d11_destroy_default_render_target();
        _sapp_d3d11_destroy_device_and_swapchain();
    #else
        _sapp_wgl_destroy_context();
        _sapp_wgl_shutdown();
    #endif
    _sapp_win32_destroy_window();
    return 0;
}

#undef _SAPP_SAFE_RELEASE
#endif /* WINDOWS */

/*== Android/LINUX ==========================================================*/
#if defined(linux)

/*== Android ================================================================*/
#if defined(__ANDROID__)
#include <pthread.h>
#include <unistd.h>
#include <android/native_activity.h>
#include <android/looper.h>

#include <EGL/egl.h>
#if defined(SOKOL_GLES3)
    #include <GLES3/gl3.h>
#else
    #ifndef GL_EXT_PROTOTYPES
        #define GL_GLEXT_PROTOTYPES
    #endif
    #include <GLES2/gl2.h>
    #include <GLES2/gl2ext.h>
#endif

typedef struct {
    pthread_t thread;
    pthread_mutex_t mutex;
    pthread_cond_t cond;
    int read_from_main_fd;
    int write_from_main_fd;
} _sapp_android_pt_t;

typedef struct {
    ANativeWindow* window;
    AInputQueue* input;
} _sapp_android_resources_t;

typedef enum {
    _SOKOL_ANDROID_MSG_CREATE,
    _SOKOL_ANDROID_MSG_RESUME,
    _SOKOL_ANDROID_MSG_PAUSE,
    _SOKOL_ANDROID_MSG_FOCUS,
    _SOKOL_ANDROID_MSG_NO_FOCUS,
    _SOKOL_ANDROID_MSG_SET_NATIVE_WINDOW,
    _SOKOL_ANDROID_MSG_SET_INPUT_QUEUE,
    _SOKOL_ANDROID_MSG_DESTROY,
} _sapp_android_msg_t;

typedef struct {
    ANativeActivity* activity;
    _sapp_android_pt_t pt;
    _sapp_android_resources_t pending;
    _sapp_android_resources_t current;
    ALooper* looper;
    bool is_thread_started;
    bool is_thread_stopping;
    bool is_thread_stopped;
    bool has_created;
    bool has_resumed;
    bool has_focus;
    EGLConfig config;
    EGLDisplay* display;
    EGLContext* context;
    EGLSurface* surface;
} _sapp_android_state_t;

static _sapp_android_state_t _sapp_android_state;

/* android loop thread */
_SOKOL_PRIVATE bool _sapp_android_init_egl(void) {
    _sapp_android_state_t* state = &_sapp_android_state;
    SOKOL_ASSERT(state->display == EGL_NO_DISPLAY);
    SOKOL_ASSERT(state->context == EGL_NO_CONTEXT);

    EGLDisplay display = eglGetDisplay(EGL_DEFAULT_DISPLAY);
    if (display == EGL_NO_DISPLAY) {
        return false;
    }
    if (eglInitialize(display, NULL, NULL) == EGL_FALSE) {
        return false;
    }

    EGLint alpha_size = _sapp.desc.alpha ? 8 : 0;
    const EGLint cfg_attributes[] = {
        EGL_SURFACE_TYPE, EGL_WINDOW_BIT,
        EGL_RED_SIZE, 8,
        EGL_GREEN_SIZE, 8,
        EGL_BLUE_SIZE, 8,
        EGL_ALPHA_SIZE, alpha_size,
        EGL_DEPTH_SIZE, 16,
        EGL_STENCIL_SIZE, 0,
        EGL_NONE,
    };
    EGLConfig available_cfgs[32];
    EGLint cfg_count;
    eglChooseConfig(display, cfg_attributes, available_cfgs, 32, &cfg_count);
    SOKOL_ASSERT(cfg_count > 0);
    SOKOL_ASSERT(cfg_count <= 32);

    /* find config with 8-bit rgb buffer if available, ndk sample does not trust egl spec */
    EGLConfig config;
    bool exact_cfg_found = false;
    for (int i = 0; i < cfg_count; ++i) {
        EGLConfig c = available_cfgs[i];
        EGLint r, g, b, a, d;
        if (eglGetConfigAttrib(display, c, EGL_RED_SIZE, &r) == EGL_TRUE &&
            eglGetConfigAttrib(display, c, EGL_GREEN_SIZE, &g) == EGL_TRUE &&
            eglGetConfigAttrib(display, c, EGL_BLUE_SIZE, &b) == EGL_TRUE &&
            eglGetConfigAttrib(display, c, EGL_ALPHA_SIZE, &a) == EGL_TRUE &&
            eglGetConfigAttrib(display, c, EGL_DEPTH_SIZE, &d) == EGL_TRUE &&
            r == 8 && g == 8 && b == 8 && (alpha_size == 0 || a == alpha_size) && d == 16) {
            exact_cfg_found = true;
            config = c;
            break;
        }
    }
    if (!exact_cfg_found) {
        config = available_cfgs[0];
    }

    EGLint ctx_attributes[] = {
        #if defined(SOKOL_GLES3)
            EGL_CONTEXT_CLIENT_VERSION, _sapp.desc.gl_force_gles2 ? 2 : 3,
        #else
            EGL_CONTEXT_CLIENT_VERSION, 2,
        #endif
        EGL_NONE,
    };
    EGLContext context = eglCreateContext(display, config, EGL_NO_CONTEXT, ctx_attributes);
    if (context == EGL_NO_CONTEXT) {
        return false;
    }

    state->config = config;
    state->display = display;
    state->context = context;
    return true;
}

_SOKOL_PRIVATE void _sapp_android_cleanup_egl(void) {
    _sapp_android_state_t* state = &_sapp_android_state;
    if (state->display != EGL_NO_DISPLAY) {
        eglMakeCurrent(state->display, EGL_NO_SURFACE, EGL_NO_SURFACE, EGL_NO_CONTEXT);
        if (state->surface != EGL_NO_SURFACE) {
            SOKOL_LOG("Destroying egl surface");
            eglDestroySurface(state->display, state->surface);
            state->surface = EGL_NO_SURFACE;
        }
        if (state->context != EGL_NO_CONTEXT) {
            SOKOL_LOG("Destroying egl context");
            eglDestroyContext(state->display, state->context);
            state->context = EGL_NO_CONTEXT;
        }
        SOKOL_LOG("Terminating egl display");
        eglTerminate(state->display);
        state->display = EGL_NO_DISPLAY;
    }
}

_SOKOL_PRIVATE bool _sapp_android_init_egl_surface(ANativeWindow* window) {
    _sapp_android_state_t* state = &_sapp_android_state;
    SOKOL_ASSERT(state->display != EGL_NO_DISPLAY);
    SOKOL_ASSERT(state->context != EGL_NO_CONTEXT);
    SOKOL_ASSERT(state->surface == EGL_NO_SURFACE);
    SOKOL_ASSERT(window);

    /* TODO: set window flags */
    /* ANativeActivity_setWindowFlags(activity, AWINDOW_FLAG_KEEP_SCREEN_ON, 0); */

    /* create egl surface and make it current */
    EGLSurface surface = eglCreateWindowSurface(state->display, state->config, window, NULL);
    if (surface == EGL_NO_SURFACE) {
        return false;
    }
    if (eglMakeCurrent(state->display, surface, surface, state->context) == EGL_FALSE) {
        return false;
    }
    state->surface = surface;
    return true;
}

_SOKOL_PRIVATE void _sapp_android_cleanup_egl_surface(void) {
    _sapp_android_state_t* state = &_sapp_android_state;
    if (state->display == EGL_NO_DISPLAY) {
        return;
    }
    eglMakeCurrent(state->display, EGL_NO_SURFACE, EGL_NO_SURFACE, EGL_NO_CONTEXT);
    if (state->surface != EGL_NO_SURFACE) {
        eglDestroySurface(state->display, state->surface);
        state->surface = EGL_NO_SURFACE;
    }
}

_SOKOL_PRIVATE void _sapp_android_app_event(sapp_event_type type) {
    if (_sapp_events_enabled()) {
        _sapp_init_event(type);
        SOKOL_LOG("event_cb()");
        _sapp.desc.event_cb(&_sapp.event);
    }
}

_SOKOL_PRIVATE void _sapp_android_update_dimensions(ANativeWindow* window, bool force_update) {
    _sapp_android_state_t* state = &_sapp_android_state;
    SOKOL_ASSERT(state->display != EGL_NO_DISPLAY);
    SOKOL_ASSERT(state->context != EGL_NO_CONTEXT);
    SOKOL_ASSERT(state->surface != EGL_NO_SURFACE);
    SOKOL_ASSERT(window);

    int32_t win_w = ANativeWindow_getWidth(window);
    int32_t win_h = ANativeWindow_getHeight(window);
    SOKOL_ASSERT(win_w >= 0 && win_h >= 0);
    bool win_changed = win_w != _sapp.window_width || win_h != _sapp.window_height;
    _sapp.window_width = win_w;
    _sapp.window_height = win_h;

    bool swap_desc_dim = win_w < win_h && _sapp.desc.width >= _sapp.desc.height;
    if (win_changed || force_update) {
        /* set pixel count of the screen buffers */
        int32_t buf_w = _sapp.desc.width;
        int32_t buf_h = _sapp.desc.height;
        if (swap_desc_dim) {
            buf_w = _sapp.desc.height;
            buf_h = _sapp.desc.width;
        }
        if (_sapp.desc.high_dpi) {
            buf_w *= 2;
            buf_h *= 2;
        }
        if (buf_w > win_w) {
            buf_w = win_w;
        }
        if (buf_h > win_h) {
            buf_h = win_h;
        }
        /* only set if scaling, setting native dimensions fails on my device */
        if (!(buf_w == win_w && buf_h == win_h))
        {
            SOKOL_LOG("Calling setBuffersGeometry");
            EGLint format;
            SOKOL_ASSERT(eglGetConfigAttrib(state->display, state->config, EGL_NATIVE_VISUAL_ID, &format) == EGL_TRUE);
            SOKOL_ASSERT(ANativeWindow_setBuffersGeometry(window, buf_w, buf_h, format) == 0);
        }
    }

    /* query surface size */
    EGLint fb_w, fb_h;
    SOKOL_ASSERT(eglQuerySurface(state->display, state->surface, EGL_WIDTH, &fb_w) == EGL_TRUE);
    SOKOL_ASSERT(eglQuerySurface(state->display, state->surface, EGL_HEIGHT, &fb_h) == EGL_TRUE);
    bool fb_changed = fb_w != _sapp.framebuffer_width || fb_h != _sapp.framebuffer_height;
    _sapp.framebuffer_width = fb_w;
    _sapp.framebuffer_height = fb_h;

    _sapp.dpi_scale = (float)_sapp.framebuffer_width / (swap_desc_dim ? _sapp.desc.height : _sapp.desc.width);

    if (win_changed || fb_changed || force_update) {
        if (!_sapp.first_frame) {
            SOKOL_LOG("SAPP_EVENTTYPE_RESIZED");
            _sapp_android_app_event(SAPP_EVENTTYPE_RESIZED);
        }
    }
}

_SOKOL_PRIVATE void _sapp_android_cleanup(void) {
    _sapp_android_state_t* state = &_sapp_android_state;
    SOKOL_LOG("Cleaning up");
    if (state->surface != EGL_NO_SURFACE) {
        /* egl context is bound, cleanup gracefully */
        if (_sapp.init_called && !_sapp.cleanup_called) {
            SOKOL_LOG("cleanup_cb()");
            _sapp.desc.cleanup_cb();
            _sapp.cleanup_called = true;
        }
    }
    /* always try to cleanup by destroying egl context */
    _sapp_android_cleanup_egl();
}

_SOKOL_PRIVATE void _sapp_android_shutdown(void) {
    /* try to cleanup while we still have a surface and can call cleanup_cb() */
    _sapp_android_cleanup();
    /* request exit */
    ANativeActivity_finish(_sapp_android_state.activity);
}

_SOKOL_PRIVATE void _sapp_android_frame(void) {
    _sapp_android_state_t* state = &_sapp_android_state;
    SOKOL_ASSERT(state->display != EGL_NO_DISPLAY);
    SOKOL_ASSERT(state->context != EGL_NO_CONTEXT);
    SOKOL_ASSERT(state->surface != EGL_NO_SURFACE);
    _sapp_android_update_dimensions(state->current.window, false);
    _sapp_frame();
    eglSwapBuffers(state->display, _sapp_android_state.surface);
}

_SOKOL_PRIVATE bool _sapp_android_touch_event(const AInputEvent* e) {
    if (AInputEvent_getType(e) != AINPUT_EVENT_TYPE_MOTION) {
        return false;
    }
    if (!_sapp_events_enabled()) {
        return false;
    }
    int32_t action_idx = AMotionEvent_getAction(e);
    int32_t action = action_idx & AMOTION_EVENT_ACTION_MASK;
    sapp_event_type type = SAPP_EVENTTYPE_INVALID;
    switch (action) {
        case AMOTION_EVENT_ACTION_DOWN:
            SOKOL_LOG("Touch: down");
        case AMOTION_EVENT_ACTION_POINTER_DOWN:
            SOKOL_LOG("Touch: ptr down");
            type = SAPP_EVENTTYPE_TOUCHES_BEGAN;
            break;
        case AMOTION_EVENT_ACTION_MOVE:
            SOKOL_LOG("Touch: move");
            type = SAPP_EVENTTYPE_TOUCHES_MOVED;
            break;
        case AMOTION_EVENT_ACTION_UP:
            SOKOL_LOG("Touch: up");
        case AMOTION_EVENT_ACTION_POINTER_UP:
            SOKOL_LOG("Touch: ptr up");
            type = SAPP_EVENTTYPE_TOUCHES_ENDED;
            break;
        case AMOTION_EVENT_ACTION_CANCEL:
            SOKOL_LOG("Touch: cancel");
            type = SAPP_EVENTTYPE_TOUCHES_CANCELLED;
            break;
        default:
            break;
    }
    if (type == SAPP_EVENTTYPE_INVALID) {
        return false;
    }
    int32_t idx = action_idx >> AMOTION_EVENT_ACTION_POINTER_INDEX_SHIFT;
    _sapp_init_event(type);
    _sapp.event.num_touches = AMotionEvent_getPointerCount(e);
    if (_sapp.event.num_touches > SAPP_MAX_TOUCHPOINTS) {
        _sapp.event.num_touches = SAPP_MAX_TOUCHPOINTS;
    }
    for (int32_t i = 0; i < _sapp.event.num_touches; i++) {
        sapp_touchpoint* dst = &_sapp.event.touches[i];
        dst->identifier = AMotionEvent_getPointerId(e, i);
        dst->pos_x = (AMotionEvent_getRawX(e, i) / _sapp.window_width) * _sapp.framebuffer_width;
        dst->pos_y = (AMotionEvent_getRawY(e, i) / _sapp.window_height) * _sapp.framebuffer_height;

        if (action == AMOTION_EVENT_ACTION_POINTER_DOWN ||
            action == AMOTION_EVENT_ACTION_POINTER_UP) {
            dst->changed = i == idx;
        } else {
            dst->changed = true;
        }
        SOKOL_LOG("touch i");
    }
    SOKOL_LOG("event_cb()");
    _sapp.desc.event_cb(&_sapp.event);
    return true;
}

_SOKOL_PRIVATE bool _sapp_android_key_event(const AInputEvent* e) {
    if (AInputEvent_getType(e) != AINPUT_EVENT_TYPE_KEY) {
        return false;
    }
    if (AKeyEvent_getKeyCode(e) == AKEYCODE_BACK) {
        _sapp_android_shutdown();
        return true;
    }
    return false;
}

_SOKOL_PRIVATE int _sapp_android_input_cb(int fd, int events, void* data) {
    if ((events & ALOOPER_EVENT_INPUT) == 0) {
        SOKOL_LOG("_sapp_android_input_cb() encountered unsupported event");
        return 1;
    }
    _sapp_android_state_t* state = &_sapp_android_state;;
    SOKOL_ASSERT(state->current.input);
    AInputEvent* event = NULL;
    while (AInputQueue_getEvent(state->current.input, &event) >= 0) {
        if (AInputQueue_preDispatchEvent(state->current.input, event) != 0) {
            continue;
        }
        int32_t handled = 0;
        if (_sapp_android_touch_event(event) || _sapp_android_key_event(event)) {
            handled = 1;
        }
        AInputQueue_finishEvent(state->current.input, event, handled);
    }
    return 1;
}

_SOKOL_PRIVATE int _sapp_android_main_cb(int fd, int events, void* data) {
    if ((events & ALOOPER_EVENT_INPUT) == 0) {
        SOKOL_LOG("_sapp_android_main_cb() encountered unsupported event");
        return 1;
    }
    _sapp_android_state_t* state = &_sapp_android_state;

    _sapp_android_msg_t msg;
    if (read(fd, &msg, sizeof(msg)) != sizeof(msg)) {
        SOKOL_LOG("Could not write to read_from_main_fd");
        return 1;
    }

    pthread_mutex_lock(&state->pt.mutex);
    switch (msg) {
        case _SOKOL_ANDROID_MSG_CREATE:
            SOKOL_LOG("MSG_CREATE");
            SOKOL_ASSERT(!_sapp.valid);
            SOKOL_ASSERT(_sapp_android_init_egl());
            _sapp.valid = true;
            state->has_created = true;
            break;
        case _SOKOL_ANDROID_MSG_RESUME:
            SOKOL_LOG("MSG_RESUME");
            state->has_resumed = true;
            _sapp_android_app_event(SAPP_EVENTTYPE_RESUMED);
            break;
        case _SOKOL_ANDROID_MSG_PAUSE:
            SOKOL_LOG("MSG_PAUSE");
            state->has_resumed = false;
            _sapp_android_app_event(SAPP_EVENTTYPE_SUSPENDED);
            break;
        case _SOKOL_ANDROID_MSG_FOCUS:
            SOKOL_LOG("MSG_FOCUS");
            state->has_focus = true;
            break;
        case _SOKOL_ANDROID_MSG_NO_FOCUS:
            SOKOL_LOG("MSG_NO_FOCUS");
            state->has_focus = false;
            break;
        case _SOKOL_ANDROID_MSG_SET_NATIVE_WINDOW:
            SOKOL_LOG("MSG_SET_NATIVE_WINDOW");
            if (state->current.window != state->pending.window) {
                if (state->current.window != NULL) {
                    _sapp_android_cleanup_egl_surface();
                }
                if (state->pending.window != NULL) {
                    SOKOL_LOG("Creating egl surface ...");
                    if (_sapp_android_init_egl_surface(state->pending.window)) {
                        SOKOL_LOG("... ok!");
                        _sapp_android_update_dimensions(state->pending.window, true);
                    } else {
                        SOKOL_LOG("... failed!");
                        _sapp_android_shutdown();
                    }
                }
            }
            state->current.window = state->pending.window;
            break;
        case _SOKOL_ANDROID_MSG_SET_INPUT_QUEUE:
            SOKOL_LOG("MSG_SET_INPUT_QUEUE");
            if (state->current.input != state->pending.input) {
                if (state->current.input != NULL) {
                    AInputQueue_detachLooper(state->current.input);
                }
                if (state->pending.input != NULL) {
                    AInputQueue_attachLooper(
                        state->pending.input,
                        state->looper,
                        ALOOPER_POLL_CALLBACK,
                        _sapp_android_input_cb,
                        NULL); /* data */
                }
            }
            state->current.input = state->pending.input;
            break;
        case _SOKOL_ANDROID_MSG_DESTROY:
            SOKOL_LOG("MSG_DESTROY");
            _sapp_android_cleanup();
            _sapp.valid = false;
            state->is_thread_stopping = true;
            break;
        default:
            SOKOL_LOG("Unknown msg type received");
            break;
    }
    pthread_cond_broadcast(&state->pt.cond); /* signal "received" */
    pthread_mutex_unlock(&state->pt.mutex);
    return 1;
}

_SOKOL_PRIVATE bool _sapp_android_should_update(void) {
    bool is_in_front = _sapp_android_state.has_resumed && _sapp_android_state.has_focus;
    bool has_surface = _sapp_android_state.surface != EGL_NO_SURFACE;
    return is_in_front && has_surface;
}

_SOKOL_PRIVATE void* _sapp_android_loop(void* obj) {
    SOKOL_LOG("Loop thread started");
    _sapp_android_state_t* state = (_sapp_android_state_t*)obj;

    state->looper = ALooper_prepare(0 /* or ALOOPER_PREPARE_ALLOW_NON_CALLBACKS*/);
    ALooper_addFd(state->looper,
        state->pt.read_from_main_fd,
        ALOOPER_POLL_CALLBACK,
        ALOOPER_EVENT_INPUT,
        _sapp_android_main_cb,
        NULL); /* data */

    /* signal start to main thread */
    pthread_mutex_lock(&state->pt.mutex);
    state->is_thread_started = true;
    pthread_cond_broadcast(&state->pt.cond);
    pthread_mutex_unlock(&state->pt.mutex);

    /* main loop */
    while (!state->is_thread_stopping) {
        /* sokol frame */
        if (_sapp_android_should_update()) {
            _sapp_android_frame();
        }

        /* process all events (or stop early if app is requested to quit) */
        bool process_events = true;
        while (process_events && !state->is_thread_stopping) {
            bool block_until_event = !state->is_thread_stopping && !_sapp_android_should_update();
            process_events = ALooper_pollOnce(block_until_event ? -1 : 0, NULL, NULL, NULL) == ALOOPER_POLL_CALLBACK;
        }
    }

    /* cleanup thread */
    if (state->current.input != NULL) {
        AInputQueue_detachLooper(state->current.input);
    }

    /* the following causes heap corruption on exit, why??
    ALooper_removeFd(state->looper, state->pt.read_from_main_fd);
    ALooper_release(state->looper);*/

    /* signal "destroyed" */
    pthread_mutex_lock(&state->pt.mutex);
    state->is_thread_stopped = true;
    pthread_cond_broadcast(&state->pt.cond);
    pthread_mutex_unlock(&state->pt.mutex);
    SOKOL_LOG("Loop thread done");
    return NULL;
}

/* android main/ui thread */
_SOKOL_PRIVATE void _sapp_android_msg(_sapp_android_state_t* state, _sapp_android_msg_t msg) {
    if (write(state->pt.write_from_main_fd, &msg, sizeof(msg)) != sizeof(msg)) {
        SOKOL_LOG("Could not write to write_from_main_fd");
    }
}

_SOKOL_PRIVATE void _sapp_android_on_start(ANativeActivity* activity) {
    SOKOL_LOG("NativeActivity onStart()");
}

_SOKOL_PRIVATE void _sapp_android_on_resume(ANativeActivity* activity) {
    SOKOL_LOG("NativeActivity onResume()");
    _sapp_android_msg(&_sapp_android_state, _SOKOL_ANDROID_MSG_RESUME);
}

_SOKOL_PRIVATE void* _sapp_android_on_save_instance_state(ANativeActivity* activity, size_t* out_size) {
    SOKOL_LOG("NativeActivity onSaveInstanceState()");
    *out_size = 0;
    return NULL;
}

_SOKOL_PRIVATE void _sapp_android_on_window_focus_changed(ANativeActivity* activity, int has_focus) {
    SOKOL_LOG("NativeActivity onWindowFocusChanged()");
    if (has_focus) {
        _sapp_android_msg(&_sapp_android_state, _SOKOL_ANDROID_MSG_FOCUS);
    } else {
        _sapp_android_msg(&_sapp_android_state, _SOKOL_ANDROID_MSG_NO_FOCUS);
    }
}

_SOKOL_PRIVATE void _sapp_android_on_pause(ANativeActivity* activity) {
    SOKOL_LOG("NativeActivity onPause()");
    _sapp_android_msg(&_sapp_android_state, _SOKOL_ANDROID_MSG_PAUSE);
}

_SOKOL_PRIVATE void _sapp_android_on_stop(ANativeActivity* activity) {
    SOKOL_LOG("NativeActivity onStop()");
}

_SOKOL_PRIVATE void _sapp_android_msg_set_native_window(_sapp_android_state_t* state, ANativeWindow* window) {
    pthread_mutex_lock(&state->pt.mutex);
    state->pending.window = window;
    _sapp_android_msg(state, _SOKOL_ANDROID_MSG_SET_NATIVE_WINDOW);
    while (state->current.window != window) {
        pthread_cond_wait(&state->pt.cond, &state->pt.mutex);
    }
    pthread_mutex_unlock(&state->pt.mutex);
}

_SOKOL_PRIVATE void _sapp_android_on_native_window_created(ANativeActivity* activity, ANativeWindow* window) {
    SOKOL_LOG("NativeActivity onNativeWindowCreated()");
    _sapp_android_msg_set_native_window(&_sapp_android_state, window);
}

_SOKOL_PRIVATE void _sapp_android_on_native_window_destroyed(ANativeActivity* activity, ANativeWindow* window) {
    SOKOL_LOG("NativeActivity onNativeWindowDestroyed()");
    _sapp_android_msg_set_native_window(&_sapp_android_state, NULL);
}

_SOKOL_PRIVATE void _sapp_android_msg_set_input_queue(_sapp_android_state_t* state, AInputQueue* input) {
    pthread_mutex_lock(&state->pt.mutex);
    state->pending.input = input;
    _sapp_android_msg(state, _SOKOL_ANDROID_MSG_SET_INPUT_QUEUE);
    while (state->current.input != input) {
        pthread_cond_wait(&state->pt.cond, &state->pt.mutex);
    }
    pthread_mutex_unlock(&state->pt.mutex);
}

_SOKOL_PRIVATE void _sapp_android_on_input_queue_created(ANativeActivity* activity, AInputQueue* queue) {
    SOKOL_LOG("NativeActivity onInputQueueCreated()");
    _sapp_android_msg_set_input_queue(&_sapp_android_state, queue);
}

_SOKOL_PRIVATE void _sapp_android_on_input_queue_destroyed(ANativeActivity* activity, AInputQueue* queue) {
    SOKOL_LOG("NativeActivity onInputQueueDestroyed()");
    _sapp_android_msg_set_input_queue(&_sapp_android_state, NULL);
}

_SOKOL_PRIVATE void _sapp_android_on_config_changed(ANativeActivity* activity) {
    SOKOL_LOG("NativeActivity onConfigurationChanged()");
    /* see android:configChanges in manifest */
}

_SOKOL_PRIVATE void _sapp_android_on_low_memory(ANativeActivity* activity) {
    SOKOL_LOG("NativeActivity onLowMemory()");
}

_SOKOL_PRIVATE void _sapp_android_on_destroy(ANativeActivity* activity) {
    /*
     * For some reason even an empty app using nativeactivity.h will crash (WIN DEATH)
     * on my device (Moto X 2nd gen) when the app is removed from the task view
     * (TaskStackView: onTaskViewDismissed).
     *
     * However, if ANativeActivity_finish() is explicitly called from for example
     * _sapp_android_on_stop(), the crash disappears. Is this a bug in NativeActivity?
     */
    SOKOL_LOG("NativeActivity onDestroy()");
    _sapp_android_state_t* state = &_sapp_android_state;

    /* send destroy msg */
    pthread_mutex_lock(&state->pt.mutex);
    _sapp_android_msg(state, _SOKOL_ANDROID_MSG_DESTROY);
    while (!_sapp_android_state.is_thread_stopped) {
        pthread_cond_wait(&state->pt.cond, &state->pt.mutex);
    }
    pthread_mutex_unlock(&state->pt.mutex);

    /* clean up main thread */
    pthread_cond_destroy(&state->pt.cond);
    pthread_mutex_destroy(&state->pt.mutex);

    close(state->pt.read_from_main_fd);
    close(state->pt.write_from_main_fd);

    SOKOL_LOG("NativeActivity done");
}

JNIEXPORT
void ANativeActivity_onCreate(ANativeActivity* activity, void* saved_state, size_t saved_state_size) {
    SOKOL_LOG("NativeActivity onCreate()");

    sapp_desc desc = sokol_main(0, NULL);
    _sapp_init_state(&desc, 0, NULL);

    /* start loop thread */
    _sapp_android_state = (_sapp_android_state_t){0};
    _sapp_android_state_t* state = &_sapp_android_state;

    state->activity = activity;

    int pipe_fd[2];
    if (pipe(pipe_fd) != 0) {
        SOKOL_LOG("Could not create thread pipe");
        return;
    }
    state->pt.read_from_main_fd = pipe_fd[0];
    state->pt.write_from_main_fd = pipe_fd[1];

    pthread_mutex_init(&state->pt.mutex, NULL);
    pthread_cond_init(&state->pt.cond, NULL);

    pthread_attr_t attr;
    pthread_attr_init(&attr);
    pthread_attr_setdetachstate(&attr, PTHREAD_CREATE_DETACHED);
    pthread_create(&state->pt.thread, &attr, _sapp_android_loop, state);
    pthread_attr_destroy(&attr);

    /* wait until main loop has started */
    pthread_mutex_lock(&state->pt.mutex);
    while (!state->is_thread_started) {
        pthread_cond_wait(&state->pt.cond, &state->pt.mutex);
    }
    pthread_mutex_unlock(&state->pt.mutex);

    /* send create msg */
    pthread_mutex_lock(&state->pt.mutex);
    _sapp_android_msg(state, _SOKOL_ANDROID_MSG_CREATE);
    while (!state->has_created) {
        pthread_cond_wait(&state->pt.cond, &state->pt.mutex);
    }
    pthread_mutex_unlock(&state->pt.mutex);

    /* register for callbacks */
    activity->instance = state;
    activity->callbacks->onStart = _sapp_android_on_start;
    activity->callbacks->onResume = _sapp_android_on_resume;
    activity->callbacks->onSaveInstanceState = _sapp_android_on_save_instance_state;
    activity->callbacks->onWindowFocusChanged = _sapp_android_on_window_focus_changed;
    activity->callbacks->onPause = _sapp_android_on_pause;
    activity->callbacks->onStop = _sapp_android_on_stop;
    activity->callbacks->onDestroy = _sapp_android_on_destroy;
    activity->callbacks->onNativeWindowCreated = _sapp_android_on_native_window_created;
    /* activity->callbacks->onNativeWindowResized = _sapp_android_on_native_window_resized; */
    /* activity->callbacks->onNativeWindowRedrawNeeded = _sapp_android_on_native_window_redraw_needed; */
    activity->callbacks->onNativeWindowDestroyed = _sapp_android_on_native_window_destroyed;
    activity->callbacks->onInputQueueCreated = _sapp_android_on_input_queue_created;
    activity->callbacks->onInputQueueDestroyed = _sapp_android_on_input_queue_destroyed;
    /* activity->callbacks->onContentRectChanged = _sapp_android_on_content_rect_changed; */
    activity->callbacks->onConfigurationChanged = _sapp_android_on_config_changed;
    activity->callbacks->onLowMemory = _sapp_android_on_low_memory;

    SOKOL_LOG("NativeActivity successfully created");
}

#endif /* Android */

/*== LINUX ==================================================================*/
#if !defined(__ANDROID__)
#define GL_GLEXT_PROTOTYPES
#include <X11/X.h>
#include <X11/Xlib.h>
#include <X11/Xresource.h>
#include <X11/extensions/Xrandr.h>
#include <X11/Xmd.h> /* CARD32 */
#include <GL/gl.h>
#include <dlfcn.h> /* dlopen, dlsym, dlclose */
#include <limits.h> /* LONG_MAX */

#define GLX_VENDOR 1
#define GLX_RGBA_BIT 0x00000001
#define GLX_WINDOW_BIT 0x00000001
#define GLX_DRAWABLE_TYPE 0x8010
#define GLX_RENDER_TYPE	0x8011
#define GLX_RGBA_TYPE 0x8014
#define GLX_DOUBLEBUFFER 5
#define GLX_STEREO 6
#define GLX_AUX_BUFFERS	7
#define GLX_RED_SIZE 8
#define GLX_GREEN_SIZE 9
#define GLX_BLUE_SIZE 10
#define GLX_ALPHA_SIZE 11
#define GLX_DEPTH_SIZE 12
#define GLX_STENCIL_SIZE 13
#define GLX_ACCUM_RED_SIZE 14
#define GLX_ACCUM_GREEN_SIZE 15
#define GLX_ACCUM_BLUE_SIZE	16
#define GLX_ACCUM_ALPHA_SIZE 17
#define GLX_SAMPLES 0x186a1
#define GLX_VISUAL_ID 0x800b

#define GLX_FRAMEBUFFER_SRGB_CAPABLE_ARB 0x20b2
#define GLX_CONTEXT_DEBUG_BIT_ARB 0x00000001
#define GLX_CONTEXT_COMPATIBILITY_PROFILE_BIT_ARB 0x00000002
#define GLX_CONTEXT_CORE_PROFILE_BIT_ARB 0x00000001
#define GLX_CONTEXT_PROFILE_MASK_ARB 0x9126
#define GLX_CONTEXT_FORWARD_COMPATIBLE_BIT_ARB 0x00000002
#define GLX_CONTEXT_MAJOR_VERSION_ARB 0x2091
#define GLX_CONTEXT_MINOR_VERSION_ARB 0x2092
#define GLX_CONTEXT_FLAGS_ARB 0x2094
#define GLX_CONTEXT_ROBUST_ACCESS_BIT_ARB 0x00000004
#define GLX_LOSE_CONTEXT_ON_RESET_ARB 0x8252
#define GLX_CONTEXT_RESET_NOTIFICATION_STRATEGY_ARB 0x8256
#define GLX_NO_RESET_NOTIFICATION_ARB 0x8261
#define GLX_CONTEXT_RELEASE_BEHAVIOR_ARB 0x2097
#define GLX_CONTEXT_RELEASE_BEHAVIOR_NONE_ARB 0
#define GLX_CONTEXT_RELEASE_BEHAVIOR_FLUSH_ARB 0x2098

typedef XID GLXWindow;
typedef XID GLXDrawable;
typedef struct __GLXFBConfig* GLXFBConfig;
typedef struct __GLXcontext* GLXContext;
typedef void (*__GLXextproc)(void);

typedef int (*PFNGLXGETFBCONFIGATTRIBPROC)(Display*,GLXFBConfig,int,int*);
typedef const char* (*PFNGLXGETCLIENTSTRINGPROC)(Display*,int);
typedef Bool (*PFNGLXQUERYEXTENSIONPROC)(Display*,int*,int*);
typedef Bool (*PFNGLXQUERYVERSIONPROC)(Display*,int*,int*);
typedef void (*PFNGLXDESTROYCONTEXTPROC)(Display*,GLXContext);
typedef Bool (*PFNGLXMAKECURRENTPROC)(Display*,GLXDrawable,GLXContext);
typedef void (*PFNGLXSWAPBUFFERSPROC)(Display*,GLXDrawable);
typedef const char* (*PFNGLXQUERYEXTENSIONSSTRINGPROC)(Display*,int);
typedef GLXFBConfig* (*PFNGLXGETFBCONFIGSPROC)(Display*,int,int*);
typedef GLXContext (*PFNGLXCREATENEWCONTEXTPROC)(Display*,GLXFBConfig,int,GLXContext,Bool);
typedef __GLXextproc (* PFNGLXGETPROCADDRESSPROC)(const GLubyte *procName);
typedef void (*PFNGLXSWAPINTERVALEXTPROC)(Display*,GLXDrawable,int);
typedef XVisualInfo* (*PFNGLXGETVISUALFROMFBCONFIGPROC)(Display*,GLXFBConfig);
typedef GLXWindow (*PFNGLXCREATEWINDOWPROC)(Display*,GLXFBConfig,Window,const int*);
typedef void (*PFNGLXDESTROYWINDOWPROC)(Display*,GLXWindow);

typedef int (*PFNGLXSWAPINTERVALMESAPROC)(int);
typedef GLXContext (*PFNGLXCREATECONTEXTATTRIBSARBPROC)(Display*,GLXFBConfig,GLXContext,Bool,const int*);

static bool _sapp_x11_quit_requested;
static Display* _sapp_x11_display;
static int _sapp_x11_screen;
static Window _sapp_x11_root;
static Colormap _sapp_x11_colormap;
static Window _sapp_x11_window;
static float _sapp_x11_dpi;
static int _sapp_x11_window_state;
static unsigned char _sapp_x11_error_code;
static void* _sapp_glx_libgl;
static int _sapp_glx_major;
static int _sapp_glx_minor;
static int _sapp_glx_eventbase;
static int _sapp_glx_errorbase;
static GLXContext _sapp_glx_ctx;
static GLXWindow _sapp_glx_window;
static Atom _sapp_x11_UTF8_STRING;
static Atom _sapp_x11_WM_PROTOCOLS;
static Atom _sapp_x11_WM_DELETE_WINDOW;
static Atom _sapp_x11_WM_STATE;
static Atom _sapp_x11_NET_WM_NAME;
static Atom _sapp_x11_NET_WM_ICON_NAME;
// GLX 1.3 functions
static PFNGLXGETFBCONFIGSPROC              _sapp_glx_GetFBConfigs;
static PFNGLXGETFBCONFIGATTRIBPROC         _sapp_glx_GetFBConfigAttrib;
static PFNGLXGETCLIENTSTRINGPROC           _sapp_glx_GetClientString;
static PFNGLXQUERYEXTENSIONPROC            _sapp_glx_QueryExtension;
static PFNGLXQUERYVERSIONPROC              _sapp_glx_QueryVersion;
static PFNGLXDESTROYCONTEXTPROC            _sapp_glx_DestroyContext;
static PFNGLXMAKECURRENTPROC               _sapp_glx_MakeCurrent;
static PFNGLXSWAPBUFFERSPROC               _sapp_glx_SwapBuffers;
static PFNGLXQUERYEXTENSIONSSTRINGPROC     _sapp_glx_QueryExtensionsString;
static PFNGLXCREATENEWCONTEXTPROC          _sapp_glx_CreateNewContext;
static PFNGLXGETVISUALFROMFBCONFIGPROC     _sapp_glx_GetVisualFromFBConfig;
static PFNGLXCREATEWINDOWPROC              _sapp_glx_CreateWindow;
static PFNGLXDESTROYWINDOWPROC             _sapp_glx_DestroyWindow;

// GLX 1.4 and extension functions
static PFNGLXGETPROCADDRESSPROC            _sapp_glx_GetProcAddress;
static PFNGLXGETPROCADDRESSPROC            _sapp_glx_GetProcAddressARB;
static PFNGLXSWAPINTERVALEXTPROC           _sapp_glx_SwapIntervalEXT;
static PFNGLXSWAPINTERVALMESAPROC          _sapp_glx_SwapIntervalMESA;
static PFNGLXCREATECONTEXTATTRIBSARBPROC   _sapp_glx_CreateContextAttribsARB;
static bool _sapp_glx_EXT_swap_control;
static bool _sapp_glx_MESA_swap_control;
static bool _sapp_glx_ARB_multisample;
static bool _sapp_glx_ARB_framebuffer_sRGB;
static bool _sapp_glx_EXT_framebuffer_sRGB;
static bool _sapp_glx_ARB_create_context;
static bool _sapp_glx_ARB_create_context_profile;

/* see GLFW's xkb_unicode.c */
static const struct _sapp_x11_codepair {
  uint16_t keysym;
  uint16_t ucs;
} _sapp_x11_keysymtab[] = {
  { 0x01a1, 0x0104 },
  { 0x01a2, 0x02d8 },
  { 0x01a3, 0x0141 },
  { 0x01a5, 0x013d },
  { 0x01a6, 0x015a },
  { 0x01a9, 0x0160 },
  { 0x01aa, 0x015e },
  { 0x01ab, 0x0164 },
  { 0x01ac, 0x0179 },
  { 0x01ae, 0x017d },
  { 0x01af, 0x017b },
  { 0x01b1, 0x0105 },
  { 0x01b2, 0x02db },
  { 0x01b3, 0x0142 },
  { 0x01b5, 0x013e },
  { 0x01b6, 0x015b },
  { 0x01b7, 0x02c7 },
  { 0x01b9, 0x0161 },
  { 0x01ba, 0x015f },
  { 0x01bb, 0x0165 },
  { 0x01bc, 0x017a },
  { 0x01bd, 0x02dd },
  { 0x01be, 0x017e },
  { 0x01bf, 0x017c },
  { 0x01c0, 0x0154 },
  { 0x01c3, 0x0102 },
  { 0x01c5, 0x0139 },
  { 0x01c6, 0x0106 },
  { 0x01c8, 0x010c },
  { 0x01ca, 0x0118 },
  { 0x01cc, 0x011a },
  { 0x01cf, 0x010e },
  { 0x01d0, 0x0110 },
  { 0x01d1, 0x0143 },
  { 0x01d2, 0x0147 },
  { 0x01d5, 0x0150 },
  { 0x01d8, 0x0158 },
  { 0x01d9, 0x016e },
  { 0x01db, 0x0170 },
  { 0x01de, 0x0162 },
  { 0x01e0, 0x0155 },
  { 0x01e3, 0x0103 },
  { 0x01e5, 0x013a },
  { 0x01e6, 0x0107 },
  { 0x01e8, 0x010d },
  { 0x01ea, 0x0119 },
  { 0x01ec, 0x011b },
  { 0x01ef, 0x010f },
  { 0x01f0, 0x0111 },
  { 0x01f1, 0x0144 },
  { 0x01f2, 0x0148 },
  { 0x01f5, 0x0151 },
  { 0x01f8, 0x0159 },
  { 0x01f9, 0x016f },
  { 0x01fb, 0x0171 },
  { 0x01fe, 0x0163 },
  { 0x01ff, 0x02d9 },
  { 0x02a1, 0x0126 },
  { 0x02a6, 0x0124 },
  { 0x02a9, 0x0130 },
  { 0x02ab, 0x011e },
  { 0x02ac, 0x0134 },
  { 0x02b1, 0x0127 },
  { 0x02b6, 0x0125 },
  { 0x02b9, 0x0131 },
  { 0x02bb, 0x011f },
  { 0x02bc, 0x0135 },
  { 0x02c5, 0x010a },
  { 0x02c6, 0x0108 },
  { 0x02d5, 0x0120 },
  { 0x02d8, 0x011c },
  { 0x02dd, 0x016c },
  { 0x02de, 0x015c },
  { 0x02e5, 0x010b },
  { 0x02e6, 0x0109 },
  { 0x02f5, 0x0121 },
  { 0x02f8, 0x011d },
  { 0x02fd, 0x016d },
  { 0x02fe, 0x015d },
  { 0x03a2, 0x0138 },
  { 0x03a3, 0x0156 },
  { 0x03a5, 0x0128 },
  { 0x03a6, 0x013b },
  { 0x03aa, 0x0112 },
  { 0x03ab, 0x0122 },
  { 0x03ac, 0x0166 },
  { 0x03b3, 0x0157 },
  { 0x03b5, 0x0129 },
  { 0x03b6, 0x013c },
  { 0x03ba, 0x0113 },
  { 0x03bb, 0x0123 },
  { 0x03bc, 0x0167 },
  { 0x03bd, 0x014a },
  { 0x03bf, 0x014b },
  { 0x03c0, 0x0100 },
  { 0x03c7, 0x012e },
  { 0x03cc, 0x0116 },
  { 0x03cf, 0x012a },
  { 0x03d1, 0x0145 },
  { 0x03d2, 0x014c },
  { 0x03d3, 0x0136 },
  { 0x03d9, 0x0172 },
  { 0x03dd, 0x0168 },
  { 0x03de, 0x016a },
  { 0x03e0, 0x0101 },
  { 0x03e7, 0x012f },
  { 0x03ec, 0x0117 },
  { 0x03ef, 0x012b },
  { 0x03f1, 0x0146 },
  { 0x03f2, 0x014d },
  { 0x03f3, 0x0137 },
  { 0x03f9, 0x0173 },
  { 0x03fd, 0x0169 },
  { 0x03fe, 0x016b },
  { 0x047e, 0x203e },
  { 0x04a1, 0x3002 },
  { 0x04a2, 0x300c },
  { 0x04a3, 0x300d },
  { 0x04a4, 0x3001 },
  { 0x04a5, 0x30fb },
  { 0x04a6, 0x30f2 },
  { 0x04a7, 0x30a1 },
  { 0x04a8, 0x30a3 },
  { 0x04a9, 0x30a5 },
  { 0x04aa, 0x30a7 },
  { 0x04ab, 0x30a9 },
  { 0x04ac, 0x30e3 },
  { 0x04ad, 0x30e5 },
  { 0x04ae, 0x30e7 },
  { 0x04af, 0x30c3 },
  { 0x04b0, 0x30fc },
  { 0x04b1, 0x30a2 },
  { 0x04b2, 0x30a4 },
  { 0x04b3, 0x30a6 },
  { 0x04b4, 0x30a8 },
  { 0x04b5, 0x30aa },
  { 0x04b6, 0x30ab },
  { 0x04b7, 0x30ad },
  { 0x04b8, 0x30af },
  { 0x04b9, 0x30b1 },
  { 0x04ba, 0x30b3 },
  { 0x04bb, 0x30b5 },
  { 0x04bc, 0x30b7 },
  { 0x04bd, 0x30b9 },
  { 0x04be, 0x30bb },
  { 0x04bf, 0x30bd },
  { 0x04c0, 0x30bf },
  { 0x04c1, 0x30c1 },
  { 0x04c2, 0x30c4 },
  { 0x04c3, 0x30c6 },
  { 0x04c4, 0x30c8 },
  { 0x04c5, 0x30ca },
  { 0x04c6, 0x30cb },
  { 0x04c7, 0x30cc },
  { 0x04c8, 0x30cd },
  { 0x04c9, 0x30ce },
  { 0x04ca, 0x30cf },
  { 0x04cb, 0x30d2 },
  { 0x04cc, 0x30d5 },
  { 0x04cd, 0x30d8 },
  { 0x04ce, 0x30db },
  { 0x04cf, 0x30de },
  { 0x04d0, 0x30df },
  { 0x04d1, 0x30e0 },
  { 0x04d2, 0x30e1 },
  { 0x04d3, 0x30e2 },
  { 0x04d4, 0x30e4 },
  { 0x04d5, 0x30e6 },
  { 0x04d6, 0x30e8 },
  { 0x04d7, 0x30e9 },
  { 0x04d8, 0x30ea },
  { 0x04d9, 0x30eb },
  { 0x04da, 0x30ec },
  { 0x04db, 0x30ed },
  { 0x04dc, 0x30ef },
  { 0x04dd, 0x30f3 },
  { 0x04de, 0x309b },
  { 0x04df, 0x309c },
  { 0x05ac, 0x060c },
  { 0x05bb, 0x061b },
  { 0x05bf, 0x061f },
  { 0x05c1, 0x0621 },
  { 0x05c2, 0x0622 },
  { 0x05c3, 0x0623 },
  { 0x05c4, 0x0624 },
  { 0x05c5, 0x0625 },
  { 0x05c6, 0x0626 },
  { 0x05c7, 0x0627 },
  { 0x05c8, 0x0628 },
  { 0x05c9, 0x0629 },
  { 0x05ca, 0x062a },
  { 0x05cb, 0x062b },
  { 0x05cc, 0x062c },
  { 0x05cd, 0x062d },
  { 0x05ce, 0x062e },
  { 0x05cf, 0x062f },
  { 0x05d0, 0x0630 },
  { 0x05d1, 0x0631 },
  { 0x05d2, 0x0632 },
  { 0x05d3, 0x0633 },
  { 0x05d4, 0x0634 },
  { 0x05d5, 0x0635 },
  { 0x05d6, 0x0636 },
  { 0x05d7, 0x0637 },
  { 0x05d8, 0x0638 },
  { 0x05d9, 0x0639 },
  { 0x05da, 0x063a },
  { 0x05e0, 0x0640 },
  { 0x05e1, 0x0641 },
  { 0x05e2, 0x0642 },
  { 0x05e3, 0x0643 },
  { 0x05e4, 0x0644 },
  { 0x05e5, 0x0645 },
  { 0x05e6, 0x0646 },
  { 0x05e7, 0x0647 },
  { 0x05e8, 0x0648 },
  { 0x05e9, 0x0649 },
  { 0x05ea, 0x064a },
  { 0x05eb, 0x064b },
  { 0x05ec, 0x064c },
  { 0x05ed, 0x064d },
  { 0x05ee, 0x064e },
  { 0x05ef, 0x064f },
  { 0x05f0, 0x0650 },
  { 0x05f1, 0x0651 },
  { 0x05f2, 0x0652 },
  { 0x06a1, 0x0452 },
  { 0x06a2, 0x0453 },
  { 0x06a3, 0x0451 },
  { 0x06a4, 0x0454 },
  { 0x06a5, 0x0455 },
  { 0x06a6, 0x0456 },
  { 0x06a7, 0x0457 },
  { 0x06a8, 0x0458 },
  { 0x06a9, 0x0459 },
  { 0x06aa, 0x045a },
  { 0x06ab, 0x045b },
  { 0x06ac, 0x045c },
  { 0x06ae, 0x045e },
  { 0x06af, 0x045f },
  { 0x06b0, 0x2116 },
  { 0x06b1, 0x0402 },
  { 0x06b2, 0x0403 },
  { 0x06b3, 0x0401 },
  { 0x06b4, 0x0404 },
  { 0x06b5, 0x0405 },
  { 0x06b6, 0x0406 },
  { 0x06b7, 0x0407 },
  { 0x06b8, 0x0408 },
  { 0x06b9, 0x0409 },
  { 0x06ba, 0x040a },
  { 0x06bb, 0x040b },
  { 0x06bc, 0x040c },
  { 0x06be, 0x040e },
  { 0x06bf, 0x040f },
  { 0x06c0, 0x044e },
  { 0x06c1, 0x0430 },
  { 0x06c2, 0x0431 },
  { 0x06c3, 0x0446 },
  { 0x06c4, 0x0434 },
  { 0x06c5, 0x0435 },
  { 0x06c6, 0x0444 },
  { 0x06c7, 0x0433 },
  { 0x06c8, 0x0445 },
  { 0x06c9, 0x0438 },
  { 0x06ca, 0x0439 },
  { 0x06cb, 0x043a },
  { 0x06cc, 0x043b },
  { 0x06cd, 0x043c },
  { 0x06ce, 0x043d },
  { 0x06cf, 0x043e },
  { 0x06d0, 0x043f },
  { 0x06d1, 0x044f },
  { 0x06d2, 0x0440 },
  { 0x06d3, 0x0441 },
  { 0x06d4, 0x0442 },
  { 0x06d5, 0x0443 },
  { 0x06d6, 0x0436 },
  { 0x06d7, 0x0432 },
  { 0x06d8, 0x044c },
  { 0x06d9, 0x044b },
  { 0x06da, 0x0437 },
  { 0x06db, 0x0448 },
  { 0x06dc, 0x044d },
  { 0x06dd, 0x0449 },
  { 0x06de, 0x0447 },
  { 0x06df, 0x044a },
  { 0x06e0, 0x042e },
  { 0x06e1, 0x0410 },
  { 0x06e2, 0x0411 },
  { 0x06e3, 0x0426 },
  { 0x06e4, 0x0414 },
  { 0x06e5, 0x0415 },
  { 0x06e6, 0x0424 },
  { 0x06e7, 0x0413 },
  { 0x06e8, 0x0425 },
  { 0x06e9, 0x0418 },
  { 0x06ea, 0x0419 },
  { 0x06eb, 0x041a },
  { 0x06ec, 0x041b },
  { 0x06ed, 0x041c },
  { 0x06ee, 0x041d },
  { 0x06ef, 0x041e },
  { 0x06f0, 0x041f },
  { 0x06f1, 0x042f },
  { 0x06f2, 0x0420 },
  { 0x06f3, 0x0421 },
  { 0x06f4, 0x0422 },
  { 0x06f5, 0x0423 },
  { 0x06f6, 0x0416 },
  { 0x06f7, 0x0412 },
  { 0x06f8, 0x042c },
  { 0x06f9, 0x042b },
  { 0x06fa, 0x0417 },
  { 0x06fb, 0x0428 },
  { 0x06fc, 0x042d },
  { 0x06fd, 0x0429 },
  { 0x06fe, 0x0427 },
  { 0x06ff, 0x042a },
  { 0x07a1, 0x0386 },
  { 0x07a2, 0x0388 },
  { 0x07a3, 0x0389 },
  { 0x07a4, 0x038a },
  { 0x07a5, 0x03aa },
  { 0x07a7, 0x038c },
  { 0x07a8, 0x038e },
  { 0x07a9, 0x03ab },
  { 0x07ab, 0x038f },
  { 0x07ae, 0x0385 },
  { 0x07af, 0x2015 },
  { 0x07b1, 0x03ac },
  { 0x07b2, 0x03ad },
  { 0x07b3, 0x03ae },
  { 0x07b4, 0x03af },
  { 0x07b5, 0x03ca },
  { 0x07b6, 0x0390 },
  { 0x07b7, 0x03cc },
  { 0x07b8, 0x03cd },
  { 0x07b9, 0x03cb },
  { 0x07ba, 0x03b0 },
  { 0x07bb, 0x03ce },
  { 0x07c1, 0x0391 },
  { 0x07c2, 0x0392 },
  { 0x07c3, 0x0393 },
  { 0x07c4, 0x0394 },
  { 0x07c5, 0x0395 },
  { 0x07c6, 0x0396 },
  { 0x07c7, 0x0397 },
  { 0x07c8, 0x0398 },
  { 0x07c9, 0x0399 },
  { 0x07ca, 0x039a },
  { 0x07cb, 0x039b },
  { 0x07cc, 0x039c },
  { 0x07cd, 0x039d },
  { 0x07ce, 0x039e },
  { 0x07cf, 0x039f },
  { 0x07d0, 0x03a0 },
  { 0x07d1, 0x03a1 },
  { 0x07d2, 0x03a3 },
  { 0x07d4, 0x03a4 },
  { 0x07d5, 0x03a5 },
  { 0x07d6, 0x03a6 },
  { 0x07d7, 0x03a7 },
  { 0x07d8, 0x03a8 },
  { 0x07d9, 0x03a9 },
  { 0x07e1, 0x03b1 },
  { 0x07e2, 0x03b2 },
  { 0x07e3, 0x03b3 },
  { 0x07e4, 0x03b4 },
  { 0x07e5, 0x03b5 },
  { 0x07e6, 0x03b6 },
  { 0x07e7, 0x03b7 },
  { 0x07e8, 0x03b8 },
  { 0x07e9, 0x03b9 },
  { 0x07ea, 0x03ba },
  { 0x07eb, 0x03bb },
  { 0x07ec, 0x03bc },
  { 0x07ed, 0x03bd },
  { 0x07ee, 0x03be },
  { 0x07ef, 0x03bf },
  { 0x07f0, 0x03c0 },
  { 0x07f1, 0x03c1 },
  { 0x07f2, 0x03c3 },
  { 0x07f3, 0x03c2 },
  { 0x07f4, 0x03c4 },
  { 0x07f5, 0x03c5 },
  { 0x07f6, 0x03c6 },
  { 0x07f7, 0x03c7 },
  { 0x07f8, 0x03c8 },
  { 0x07f9, 0x03c9 },
  { 0x08a1, 0x23b7 },
  { 0x08a2, 0x250c },
  { 0x08a3, 0x2500 },
  { 0x08a4, 0x2320 },
  { 0x08a5, 0x2321 },
  { 0x08a6, 0x2502 },
  { 0x08a7, 0x23a1 },
  { 0x08a8, 0x23a3 },
  { 0x08a9, 0x23a4 },
  { 0x08aa, 0x23a6 },
  { 0x08ab, 0x239b },
  { 0x08ac, 0x239d },
  { 0x08ad, 0x239e },
  { 0x08ae, 0x23a0 },
  { 0x08af, 0x23a8 },
  { 0x08b0, 0x23ac },
  { 0x08bc, 0x2264 },
  { 0x08bd, 0x2260 },
  { 0x08be, 0x2265 },
  { 0x08bf, 0x222b },
  { 0x08c0, 0x2234 },
  { 0x08c1, 0x221d },
  { 0x08c2, 0x221e },
  { 0x08c5, 0x2207 },
  { 0x08c8, 0x223c },
  { 0x08c9, 0x2243 },
  { 0x08cd, 0x21d4 },
  { 0x08ce, 0x21d2 },
  { 0x08cf, 0x2261 },
  { 0x08d6, 0x221a },
  { 0x08da, 0x2282 },
  { 0x08db, 0x2283 },
  { 0x08dc, 0x2229 },
  { 0x08dd, 0x222a },
  { 0x08de, 0x2227 },
  { 0x08df, 0x2228 },
  { 0x08ef, 0x2202 },
  { 0x08f6, 0x0192 },
  { 0x08fb, 0x2190 },
  { 0x08fc, 0x2191 },
  { 0x08fd, 0x2192 },
  { 0x08fe, 0x2193 },
  { 0x09e0, 0x25c6 },
  { 0x09e1, 0x2592 },
  { 0x09e2, 0x2409 },
  { 0x09e3, 0x240c },
  { 0x09e4, 0x240d },
  { 0x09e5, 0x240a },
  { 0x09e8, 0x2424 },
  { 0x09e9, 0x240b },
  { 0x09ea, 0x2518 },
  { 0x09eb, 0x2510 },
  { 0x09ec, 0x250c },
  { 0x09ed, 0x2514 },
  { 0x09ee, 0x253c },
  { 0x09ef, 0x23ba },
  { 0x09f0, 0x23bb },
  { 0x09f1, 0x2500 },
  { 0x09f2, 0x23bc },
  { 0x09f3, 0x23bd },
  { 0x09f4, 0x251c },
  { 0x09f5, 0x2524 },
  { 0x09f6, 0x2534 },
  { 0x09f7, 0x252c },
  { 0x09f8, 0x2502 },
  { 0x0aa1, 0x2003 },
  { 0x0aa2, 0x2002 },
  { 0x0aa3, 0x2004 },
  { 0x0aa4, 0x2005 },
  { 0x0aa5, 0x2007 },
  { 0x0aa6, 0x2008 },
  { 0x0aa7, 0x2009 },
  { 0x0aa8, 0x200a },
  { 0x0aa9, 0x2014 },
  { 0x0aaa, 0x2013 },
  { 0x0aae, 0x2026 },
  { 0x0aaf, 0x2025 },
  { 0x0ab0, 0x2153 },
  { 0x0ab1, 0x2154 },
  { 0x0ab2, 0x2155 },
  { 0x0ab3, 0x2156 },
  { 0x0ab4, 0x2157 },
  { 0x0ab5, 0x2158 },
  { 0x0ab6, 0x2159 },
  { 0x0ab7, 0x215a },
  { 0x0ab8, 0x2105 },
  { 0x0abb, 0x2012 },
  { 0x0abc, 0x2329 },
  { 0x0abe, 0x232a },
  { 0x0ac3, 0x215b },
  { 0x0ac4, 0x215c },
  { 0x0ac5, 0x215d },
  { 0x0ac6, 0x215e },
  { 0x0ac9, 0x2122 },
  { 0x0aca, 0x2613 },
  { 0x0acc, 0x25c1 },
  { 0x0acd, 0x25b7 },
  { 0x0ace, 0x25cb },
  { 0x0acf, 0x25af },
  { 0x0ad0, 0x2018 },
  { 0x0ad1, 0x2019 },
  { 0x0ad2, 0x201c },
  { 0x0ad3, 0x201d },
  { 0x0ad4, 0x211e },
  { 0x0ad6, 0x2032 },
  { 0x0ad7, 0x2033 },
  { 0x0ad9, 0x271d },
  { 0x0adb, 0x25ac },
  { 0x0adc, 0x25c0 },
  { 0x0add, 0x25b6 },
  { 0x0ade, 0x25cf },
  { 0x0adf, 0x25ae },
  { 0x0ae0, 0x25e6 },
  { 0x0ae1, 0x25ab },
  { 0x0ae2, 0x25ad },
  { 0x0ae3, 0x25b3 },
  { 0x0ae4, 0x25bd },
  { 0x0ae5, 0x2606 },
  { 0x0ae6, 0x2022 },
  { 0x0ae7, 0x25aa },
  { 0x0ae8, 0x25b2 },
  { 0x0ae9, 0x25bc },
  { 0x0aea, 0x261c },
  { 0x0aeb, 0x261e },
  { 0x0aec, 0x2663 },
  { 0x0aed, 0x2666 },
  { 0x0aee, 0x2665 },
  { 0x0af0, 0x2720 },
  { 0x0af1, 0x2020 },
  { 0x0af2, 0x2021 },
  { 0x0af3, 0x2713 },
  { 0x0af4, 0x2717 },
  { 0x0af5, 0x266f },
  { 0x0af6, 0x266d },
  { 0x0af7, 0x2642 },
  { 0x0af8, 0x2640 },
  { 0x0af9, 0x260e },
  { 0x0afa, 0x2315 },
  { 0x0afb, 0x2117 },
  { 0x0afc, 0x2038 },
  { 0x0afd, 0x201a },
  { 0x0afe, 0x201e },
  { 0x0ba3, 0x003c },
  { 0x0ba6, 0x003e },
  { 0x0ba8, 0x2228 },
  { 0x0ba9, 0x2227 },
  { 0x0bc0, 0x00af },
  { 0x0bc2, 0x22a5 },
  { 0x0bc3, 0x2229 },
  { 0x0bc4, 0x230a },
  { 0x0bc6, 0x005f },
  { 0x0bca, 0x2218 },
  { 0x0bcc, 0x2395 },
  { 0x0bce, 0x22a4 },
  { 0x0bcf, 0x25cb },
  { 0x0bd3, 0x2308 },
  { 0x0bd6, 0x222a },
  { 0x0bd8, 0x2283 },
  { 0x0bda, 0x2282 },
  { 0x0bdc, 0x22a2 },
  { 0x0bfc, 0x22a3 },
  { 0x0cdf, 0x2017 },
  { 0x0ce0, 0x05d0 },
  { 0x0ce1, 0x05d1 },
  { 0x0ce2, 0x05d2 },
  { 0x0ce3, 0x05d3 },
  { 0x0ce4, 0x05d4 },
  { 0x0ce5, 0x05d5 },
  { 0x0ce6, 0x05d6 },
  { 0x0ce7, 0x05d7 },
  { 0x0ce8, 0x05d8 },
  { 0x0ce9, 0x05d9 },
  { 0x0cea, 0x05da },
  { 0x0ceb, 0x05db },
  { 0x0cec, 0x05dc },
  { 0x0ced, 0x05dd },
  { 0x0cee, 0x05de },
  { 0x0cef, 0x05df },
  { 0x0cf0, 0x05e0 },
  { 0x0cf1, 0x05e1 },
  { 0x0cf2, 0x05e2 },
  { 0x0cf3, 0x05e3 },
  { 0x0cf4, 0x05e4 },
  { 0x0cf5, 0x05e5 },
  { 0x0cf6, 0x05e6 },
  { 0x0cf7, 0x05e7 },
  { 0x0cf8, 0x05e8 },
  { 0x0cf9, 0x05e9 },
  { 0x0cfa, 0x05ea },
  { 0x0da1, 0x0e01 },
  { 0x0da2, 0x0e02 },
  { 0x0da3, 0x0e03 },
  { 0x0da4, 0x0e04 },
  { 0x0da5, 0x0e05 },
  { 0x0da6, 0x0e06 },
  { 0x0da7, 0x0e07 },
  { 0x0da8, 0x0e08 },
  { 0x0da9, 0x0e09 },
  { 0x0daa, 0x0e0a },
  { 0x0dab, 0x0e0b },
  { 0x0dac, 0x0e0c },
  { 0x0dad, 0x0e0d },
  { 0x0dae, 0x0e0e },
  { 0x0daf, 0x0e0f },
  { 0x0db0, 0x0e10 },
  { 0x0db1, 0x0e11 },
  { 0x0db2, 0x0e12 },
  { 0x0db3, 0x0e13 },
  { 0x0db4, 0x0e14 },
  { 0x0db5, 0x0e15 },
  { 0x0db6, 0x0e16 },
  { 0x0db7, 0x0e17 },
  { 0x0db8, 0x0e18 },
  { 0x0db9, 0x0e19 },
  { 0x0dba, 0x0e1a },
  { 0x0dbb, 0x0e1b },
  { 0x0dbc, 0x0e1c },
  { 0x0dbd, 0x0e1d },
  { 0x0dbe, 0x0e1e },
  { 0x0dbf, 0x0e1f },
  { 0x0dc0, 0x0e20 },
  { 0x0dc1, 0x0e21 },
  { 0x0dc2, 0x0e22 },
  { 0x0dc3, 0x0e23 },
  { 0x0dc4, 0x0e24 },
  { 0x0dc5, 0x0e25 },
  { 0x0dc6, 0x0e26 },
  { 0x0dc7, 0x0e27 },
  { 0x0dc8, 0x0e28 },
  { 0x0dc9, 0x0e29 },
  { 0x0dca, 0x0e2a },
  { 0x0dcb, 0x0e2b },
  { 0x0dcc, 0x0e2c },
  { 0x0dcd, 0x0e2d },
  { 0x0dce, 0x0e2e },
  { 0x0dcf, 0x0e2f },
  { 0x0dd0, 0x0e30 },
  { 0x0dd1, 0x0e31 },
  { 0x0dd2, 0x0e32 },
  { 0x0dd3, 0x0e33 },
  { 0x0dd4, 0x0e34 },
  { 0x0dd5, 0x0e35 },
  { 0x0dd6, 0x0e36 },
  { 0x0dd7, 0x0e37 },
  { 0x0dd8, 0x0e38 },
  { 0x0dd9, 0x0e39 },
  { 0x0dda, 0x0e3a },
  { 0x0ddf, 0x0e3f },
  { 0x0de0, 0x0e40 },
  { 0x0de1, 0x0e41 },
  { 0x0de2, 0x0e42 },
  { 0x0de3, 0x0e43 },
  { 0x0de4, 0x0e44 },
  { 0x0de5, 0x0e45 },
  { 0x0de6, 0x0e46 },
  { 0x0de7, 0x0e47 },
  { 0x0de8, 0x0e48 },
  { 0x0de9, 0x0e49 },
  { 0x0dea, 0x0e4a },
  { 0x0deb, 0x0e4b },
  { 0x0dec, 0x0e4c },
  { 0x0ded, 0x0e4d },
  { 0x0df0, 0x0e50 },
  { 0x0df1, 0x0e51 },
  { 0x0df2, 0x0e52 },
  { 0x0df3, 0x0e53 },
  { 0x0df4, 0x0e54 },
  { 0x0df5, 0x0e55 },
  { 0x0df6, 0x0e56 },
  { 0x0df7, 0x0e57 },
  { 0x0df8, 0x0e58 },
  { 0x0df9, 0x0e59 },
  { 0x0ea1, 0x3131 },
  { 0x0ea2, 0x3132 },
  { 0x0ea3, 0x3133 },
  { 0x0ea4, 0x3134 },
  { 0x0ea5, 0x3135 },
  { 0x0ea6, 0x3136 },
  { 0x0ea7, 0x3137 },
  { 0x0ea8, 0x3138 },
  { 0x0ea9, 0x3139 },
  { 0x0eaa, 0x313a },
  { 0x0eab, 0x313b },
  { 0x0eac, 0x313c },
  { 0x0ead, 0x313d },
  { 0x0eae, 0x313e },
  { 0x0eaf, 0x313f },
  { 0x0eb0, 0x3140 },
  { 0x0eb1, 0x3141 },
  { 0x0eb2, 0x3142 },
  { 0x0eb3, 0x3143 },
  { 0x0eb4, 0x3144 },
  { 0x0eb5, 0x3145 },
  { 0x0eb6, 0x3146 },
  { 0x0eb7, 0x3147 },
  { 0x0eb8, 0x3148 },
  { 0x0eb9, 0x3149 },
  { 0x0eba, 0x314a },
  { 0x0ebb, 0x314b },
  { 0x0ebc, 0x314c },
  { 0x0ebd, 0x314d },
  { 0x0ebe, 0x314e },
  { 0x0ebf, 0x314f },
  { 0x0ec0, 0x3150 },
  { 0x0ec1, 0x3151 },
  { 0x0ec2, 0x3152 },
  { 0x0ec3, 0x3153 },
  { 0x0ec4, 0x3154 },
  { 0x0ec5, 0x3155 },
  { 0x0ec6, 0x3156 },
  { 0x0ec7, 0x3157 },
  { 0x0ec8, 0x3158 },
  { 0x0ec9, 0x3159 },
  { 0x0eca, 0x315a },
  { 0x0ecb, 0x315b },
  { 0x0ecc, 0x315c },
  { 0x0ecd, 0x315d },
  { 0x0ece, 0x315e },
  { 0x0ecf, 0x315f },
  { 0x0ed0, 0x3160 },
  { 0x0ed1, 0x3161 },
  { 0x0ed2, 0x3162 },
  { 0x0ed3, 0x3163 },
  { 0x0ed4, 0x11a8 },
  { 0x0ed5, 0x11a9 },
  { 0x0ed6, 0x11aa },
  { 0x0ed7, 0x11ab },
  { 0x0ed8, 0x11ac },
  { 0x0ed9, 0x11ad },
  { 0x0eda, 0x11ae },
  { 0x0edb, 0x11af },
  { 0x0edc, 0x11b0 },
  { 0x0edd, 0x11b1 },
  { 0x0ede, 0x11b2 },
  { 0x0edf, 0x11b3 },
  { 0x0ee0, 0x11b4 },
  { 0x0ee1, 0x11b5 },
  { 0x0ee2, 0x11b6 },
  { 0x0ee3, 0x11b7 },
  { 0x0ee4, 0x11b8 },
  { 0x0ee5, 0x11b9 },
  { 0x0ee6, 0x11ba },
  { 0x0ee7, 0x11bb },
  { 0x0ee8, 0x11bc },
  { 0x0ee9, 0x11bd },
  { 0x0eea, 0x11be },
  { 0x0eeb, 0x11bf },
  { 0x0eec, 0x11c0 },
  { 0x0eed, 0x11c1 },
  { 0x0eee, 0x11c2 },
  { 0x0eef, 0x316d },
  { 0x0ef0, 0x3171 },
  { 0x0ef1, 0x3178 },
  { 0x0ef2, 0x317f },
  { 0x0ef3, 0x3181 },
  { 0x0ef4, 0x3184 },
  { 0x0ef5, 0x3186 },
  { 0x0ef6, 0x318d },
  { 0x0ef7, 0x318e },
  { 0x0ef8, 0x11eb },
  { 0x0ef9, 0x11f0 },
  { 0x0efa, 0x11f9 },
  { 0x0eff, 0x20a9 },
  { 0x13a4, 0x20ac },
  { 0x13bc, 0x0152 },
  { 0x13bd, 0x0153 },
  { 0x13be, 0x0178 },
  { 0x20ac, 0x20ac },
  { 0xfe50,    '`' },
  { 0xfe51, 0x00b4 },
  { 0xfe52,    '^' },
  { 0xfe53,    '~' },
  { 0xfe54, 0x00af },
  { 0xfe55, 0x02d8 },
  { 0xfe56, 0x02d9 },
  { 0xfe57, 0x00a8 },
  { 0xfe58, 0x02da },
  { 0xfe59, 0x02dd },
  { 0xfe5a, 0x02c7 },
  { 0xfe5b, 0x00b8 },
  { 0xfe5c, 0x02db },
  { 0xfe5d, 0x037a },
  { 0xfe5e, 0x309b },
  { 0xfe5f, 0x309c },
  { 0xfe63,    '/' },
  { 0xfe64, 0x02bc },
  { 0xfe65, 0x02bd },
  { 0xfe66, 0x02f5 },
  { 0xfe67, 0x02f3 },
  { 0xfe68, 0x02cd },
  { 0xfe69, 0xa788 },
  { 0xfe6a, 0x02f7 },
  { 0xfe6e,    ',' },
  { 0xfe6f, 0x00a4 },
  { 0xfe80,    'a' }, /* XK_dead_a */
  { 0xfe81,    'A' }, /* XK_dead_A */
  { 0xfe82,    'e' }, /* XK_dead_e */
  { 0xfe83,    'E' }, /* XK_dead_E */
  { 0xfe84,    'i' }, /* XK_dead_i */
  { 0xfe85,    'I' }, /* XK_dead_I */
  { 0xfe86,    'o' }, /* XK_dead_o */
  { 0xfe87,    'O' }, /* XK_dead_O */
  { 0xfe88,    'u' }, /* XK_dead_u */
  { 0xfe89,    'U' }, /* XK_dead_U */
  { 0xfe8a, 0x0259 },
  { 0xfe8b, 0x018f },
  { 0xfe8c, 0x00b5 },
  { 0xfe90,    '_' },
  { 0xfe91, 0x02c8 },
  { 0xfe92, 0x02cc },
  { 0xff80 /*XKB_KEY_KP_Space*/,     ' ' },
  { 0xff95 /*XKB_KEY_KP_7*/, 0x0037 },
  { 0xff96 /*XKB_KEY_KP_4*/, 0x0034 },
  { 0xff97 /*XKB_KEY_KP_8*/, 0x0038 },
  { 0xff98 /*XKB_KEY_KP_6*/, 0x0036 },
  { 0xff99 /*XKB_KEY_KP_2*/, 0x0032 },
  { 0xff9a /*XKB_KEY_KP_9*/, 0x0039 },
  { 0xff9b /*XKB_KEY_KP_3*/, 0x0033 },
  { 0xff9c /*XKB_KEY_KP_1*/, 0x0031 },
  { 0xff9d /*XKB_KEY_KP_5*/, 0x0035 },
  { 0xff9e /*XKB_KEY_KP_0*/, 0x0030 },
  { 0xffaa /*XKB_KEY_KP_Multiply*/,  '*' },
  { 0xffab /*XKB_KEY_KP_Add*/,       '+' },
  { 0xffac /*XKB_KEY_KP_Separator*/, ',' },
  { 0xffad /*XKB_KEY_KP_Subtract*/,  '-' },
  { 0xffae /*XKB_KEY_KP_Decimal*/,   '.' },
  { 0xffaf /*XKB_KEY_KP_Divide*/,    '/' },
  { 0xffb0 /*XKB_KEY_KP_0*/, 0x0030 },
  { 0xffb1 /*XKB_KEY_KP_1*/, 0x0031 },
  { 0xffb2 /*XKB_KEY_KP_2*/, 0x0032 },
  { 0xffb3 /*XKB_KEY_KP_3*/, 0x0033 },
  { 0xffb4 /*XKB_KEY_KP_4*/, 0x0034 },
  { 0xffb5 /*XKB_KEY_KP_5*/, 0x0035 },
  { 0xffb6 /*XKB_KEY_KP_6*/, 0x0036 },
  { 0xffb7 /*XKB_KEY_KP_7*/, 0x0037 },
  { 0xffb8 /*XKB_KEY_KP_8*/, 0x0038 },
  { 0xffb9 /*XKB_KEY_KP_9*/, 0x0039 },
  { 0xffbd /*XKB_KEY_KP_Equal*/,     '=' }
};

_SOKOL_PRIVATE int _sapp_x11_error_handler(Display* display, XErrorEvent* event) {
    _sapp_x11_error_code = event->error_code;
    return 0;
}

_SOKOL_PRIVATE void _sapp_x11_grab_error_handler(void) {
    _sapp_x11_error_code = Success;
    XSetErrorHandler(_sapp_x11_error_handler);
}

_SOKOL_PRIVATE void _sapp_x11_release_error_handler(void) {
    XSync(_sapp_x11_display, False);
    XSetErrorHandler(NULL);
}

_SOKOL_PRIVATE void _sapp_x11_init_extensions(void) {
    _sapp_x11_UTF8_STRING       = XInternAtom(_sapp_x11_display, "UTF8_STRING", False);
    _sapp_x11_WM_PROTOCOLS      = XInternAtom(_sapp_x11_display, "WM_PROTOCOLS", False);
    _sapp_x11_WM_DELETE_WINDOW  = XInternAtom(_sapp_x11_display, "WM_DELETE_WINDOW", False);
    _sapp_x11_WM_STATE          = XInternAtom(_sapp_x11_display, "WM_STATE", False);
    _sapp_x11_NET_WM_NAME    = XInternAtom(_sapp_x11_display, "_NET_WM_NAME", False);
    _sapp_x11_NET_WM_ICON_NAME = XInternAtom(_sapp_x11_display, "_NET_WM_ICON_NAME", False);
}

_SOKOL_PRIVATE void _sapp_x11_query_system_dpi(void) {
    /* from GLFW:

       NOTE: Default to the display-wide DPI as we don't currently have a policy
             for which monitor a window is considered to be on
    _sapp_x11_dpi = DisplayWidth(_sapp_x11_display, _sapp_x11_screen) *
        25.4f / DisplayWidthMM(_sapp_x11_display, _sapp_x11_screen);

       NOTE: Basing the scale on Xft.dpi where available should provide the most
             consistent user experience (matches Qt, Gtk, etc), although not
             always the most accurate one
    */
    char* rms = XResourceManagerString(_sapp_x11_display);
    if (rms) {
        XrmDatabase db = XrmGetStringDatabase(rms);
        if (db) {
            XrmValue value;
            char* type = NULL;
            if (XrmGetResource(db, "Xft.dpi", "Xft.Dpi", &type, &value)) {
                if (type && strcmp(type, "String") == 0) {
                    _sapp_x11_dpi = atof(value.addr);
                }
            }
            XrmDestroyDatabase(db);
        }
    }
}

_SOKOL_PRIVATE bool _sapp_glx_has_ext(const char* ext, const char* extensions) {
    SOKOL_ASSERT(ext);
    const char* start = extensions;
    while (true) {
        const char* where = strstr(start, ext);
        if (!where) {
            return false;
        }
        const char* terminator = where + strlen(ext);
        if ((where == start) || (*(where - 1) == ' ')) {
            if (*terminator == ' ' || *terminator == '\0') {
                break;
            }
        }
        start = terminator;
    }
    return true;
}

_SOKOL_PRIVATE bool _sapp_glx_extsupported(const char* ext, const char* extensions) {
    if (extensions) {
        return _sapp_glx_has_ext(ext, extensions);
    }
    else {
        return false;
    }
}

_SOKOL_PRIVATE void* _sapp_glx_getprocaddr(const char* procname)
{
    if (_sapp_glx_GetProcAddress) {
        return (void*) _sapp_glx_GetProcAddress((const GLubyte*) procname);
    }
    else if (_sapp_glx_GetProcAddressARB) {
        return (void*) _sapp_glx_GetProcAddressARB((const GLubyte*) procname);
    }
    else {
        return dlsym(_sapp_glx_libgl, procname);
    }
}

_SOKOL_PRIVATE void _sapp_glx_init() {
    const char* sonames[] = { "libGL.so.1", "libGL.so", 0 };
    for (int i = 0; sonames[i]; i++) {
        _sapp_glx_libgl = dlopen(sonames[i], RTLD_LAZY|RTLD_GLOBAL);
        if (_sapp_glx_libgl) {
            break;
        }
    }
    if (!_sapp_glx_libgl) {
        _sapp_fail("GLX: failed to load libGL");
    }
    _sapp_glx_GetFBConfigs          = (PFNGLXGETFBCONFIGSPROC)          dlsym(_sapp_glx_libgl, "glXGetFBConfigs");
    _sapp_glx_GetFBConfigAttrib     = (PFNGLXGETFBCONFIGATTRIBPROC)     dlsym(_sapp_glx_libgl, "glXGetFBConfigAttrib");
    _sapp_glx_GetClientString       = (PFNGLXGETCLIENTSTRINGPROC)       dlsym(_sapp_glx_libgl, "glXGetClientString");
    _sapp_glx_QueryExtension        = (PFNGLXQUERYEXTENSIONPROC)        dlsym(_sapp_glx_libgl, "glXQueryExtension");
    _sapp_glx_QueryVersion          = (PFNGLXQUERYVERSIONPROC)          dlsym(_sapp_glx_libgl, "glXQueryVersion");
    _sapp_glx_DestroyContext        = (PFNGLXDESTROYCONTEXTPROC)        dlsym(_sapp_glx_libgl, "glXDestroyContext");
    _sapp_glx_MakeCurrent           = (PFNGLXMAKECURRENTPROC)           dlsym(_sapp_glx_libgl, "glXMakeCurrent");
    _sapp_glx_SwapBuffers           = (PFNGLXSWAPBUFFERSPROC)           dlsym(_sapp_glx_libgl, "glXSwapBuffers");
    _sapp_glx_QueryExtensionsString = (PFNGLXQUERYEXTENSIONSSTRINGPROC) dlsym(_sapp_glx_libgl, "glXQueryExtensionsString");
    _sapp_glx_CreateNewContext      = (PFNGLXCREATENEWCONTEXTPROC)      dlsym(_sapp_glx_libgl, "glXCreateNewContext");
    _sapp_glx_CreateWindow          = (PFNGLXCREATEWINDOWPROC)          dlsym(_sapp_glx_libgl, "glXCreateWindow");
    _sapp_glx_DestroyWindow         = (PFNGLXDESTROYWINDOWPROC)         dlsym(_sapp_glx_libgl, "glXDestroyWindow");
    _sapp_glx_GetProcAddress        = (PFNGLXGETPROCADDRESSPROC)        dlsym(_sapp_glx_libgl, "glXGetProcAddress");
    _sapp_glx_GetProcAddressARB     = (PFNGLXGETPROCADDRESSPROC)        dlsym(_sapp_glx_libgl, "glXGetProcAddressARB");
    _sapp_glx_GetVisualFromFBConfig = (PFNGLXGETVISUALFROMFBCONFIGPROC) dlsym(_sapp_glx_libgl, "glXGetVisualFromFBConfig");
    if (!_sapp_glx_GetFBConfigs ||
        !_sapp_glx_GetFBConfigAttrib ||
        !_sapp_glx_GetClientString ||
        !_sapp_glx_QueryExtension ||
        !_sapp_glx_QueryVersion ||
        !_sapp_glx_DestroyContext ||
        !_sapp_glx_MakeCurrent ||
        !_sapp_glx_SwapBuffers ||
        !_sapp_glx_QueryExtensionsString ||
        !_sapp_glx_CreateNewContext ||
        !_sapp_glx_CreateWindow ||
        !_sapp_glx_DestroyWindow ||
        !_sapp_glx_GetProcAddress ||
        !_sapp_glx_GetProcAddressARB ||
        !_sapp_glx_GetVisualFromFBConfig)
    {
        _sapp_fail("GLX: failed to load required entry points");
    }

    if (!_sapp_glx_QueryExtension(_sapp_x11_display,
                           &_sapp_glx_errorbase,
                           &_sapp_glx_eventbase))
    {
        _sapp_fail("GLX: GLX extension not found");
    }
    if (!_sapp_glx_QueryVersion(_sapp_x11_display, &_sapp_glx_major, &_sapp_glx_minor)) {
        _sapp_fail("GLX: Failed to query GLX version");
    }
    if (_sapp_glx_major == 1 && _sapp_glx_minor < 3) {
        _sapp_fail("GLX: GLX version 1.3 is required");
    }
    const char* exts = _sapp_glx_QueryExtensionsString(_sapp_x11_display, _sapp_x11_screen);
    if (_sapp_glx_extsupported("GLX_EXT_swap_control", exts)) {
        _sapp_glx_SwapIntervalEXT = (PFNGLXSWAPINTERVALEXTPROC) _sapp_glx_getprocaddr("glXSwapIntervalEXT");
        _sapp_glx_EXT_swap_control = 0 != _sapp_glx_SwapIntervalEXT;
    }
    if (_sapp_glx_extsupported("GLX_MESA_swap_control", exts)) {
        _sapp_glx_SwapIntervalMESA = (PFNGLXSWAPINTERVALMESAPROC) _sapp_glx_getprocaddr("glXSwapIntervalMESA");
        _sapp_glx_MESA_swap_control = 0 != _sapp_glx_SwapIntervalMESA;
    }
    _sapp_glx_ARB_multisample = _sapp_glx_extsupported("GLX_ARB_multisample", exts);
    _sapp_glx_ARB_framebuffer_sRGB = _sapp_glx_extsupported("GLX_ARB_framebuffer_sRGB", exts);
    _sapp_glx_EXT_framebuffer_sRGB = _sapp_glx_extsupported("GLX_EXT_framebuffer_sRGB", exts);
    if (_sapp_glx_extsupported("GLX_ARB_create_context", exts)) {
        _sapp_glx_CreateContextAttribsARB = (PFNGLXCREATECONTEXTATTRIBSARBPROC) _sapp_glx_getprocaddr("glXCreateContextAttribsARB");
        _sapp_glx_ARB_create_context = 0 != _sapp_glx_CreateContextAttribsARB;
    }
    _sapp_glx_ARB_create_context_profile = _sapp_glx_extsupported("GLX_ARB_create_context_profile", exts);
}

_SOKOL_PRIVATE int _sapp_glx_attrib(GLXFBConfig fbconfig, int attrib) {
    int value;
    _sapp_glx_GetFBConfigAttrib(_sapp_x11_display, fbconfig, attrib, &value);
    return value;
}

_SOKOL_PRIVATE GLXFBConfig _sapp_glx_choosefbconfig() {
    GLXFBConfig* native_configs;
    _sapp_gl_fbconfig* usable_configs;
    const _sapp_gl_fbconfig* closest;
    int i, native_count, usable_count;
    const char* vendor;
    bool trust_window_bit = true;

    /* HACK: This is a (hopefully temporary) workaround for Chromium
           (VirtualBox GL) not setting the window bit on any GLXFBConfigs
    */
    vendor = _sapp_glx_GetClientString(_sapp_x11_display, GLX_VENDOR);
    if (vendor && strcmp(vendor, "Chromium") == 0) {
        trust_window_bit = false;
    }

    native_configs = _sapp_glx_GetFBConfigs(_sapp_x11_display, _sapp_x11_screen, &native_count);
    if (!native_configs || !native_count) {
        _sapp_fail("GLX: No GLXFBConfigs returned");
    }

    usable_configs = (_sapp_gl_fbconfig*) SOKOL_CALLOC(native_count, sizeof(_sapp_gl_fbconfig));
    usable_count = 0;
    for (i = 0;  i < native_count;  i++) {
        const GLXFBConfig n = native_configs[i];
        _sapp_gl_fbconfig* u = usable_configs + usable_count;
        _sapp_gl_init_fbconfig(u);

        /* Only consider RGBA GLXFBConfigs */
        if (!_sapp_glx_attrib(n, GLX_RENDER_TYPE) & GLX_RGBA_BIT) {
            continue;
        }
        /* Only consider window GLXFBConfigs */
        if (!_sapp_glx_attrib(n, GLX_DRAWABLE_TYPE) & GLX_WINDOW_BIT) {
            if (trust_window_bit) {
                continue;
            }
        }
        u->red_bits = _sapp_glx_attrib(n, GLX_RED_SIZE);
        u->green_bits = _sapp_glx_attrib(n, GLX_GREEN_SIZE);
        u->blue_bits = _sapp_glx_attrib(n, GLX_BLUE_SIZE);
        u->alpha_bits = _sapp_glx_attrib(n, GLX_ALPHA_SIZE);
        u->depth_bits = _sapp_glx_attrib(n, GLX_DEPTH_SIZE);
        u->stencil_bits = _sapp_glx_attrib(n, GLX_STENCIL_SIZE);
        if (_sapp_glx_attrib(n, GLX_DOUBLEBUFFER)) {
            u->doublebuffer = true;
        }
        if (_sapp_glx_ARB_multisample) {
            u->samples = _sapp_glx_attrib(n, GLX_SAMPLES);
        }
        u->handle = (uintptr_t) n;
        usable_count++;
    }
    _sapp_gl_fbconfig desired;
    _sapp_gl_init_fbconfig(&desired);
    desired.red_bits = 8;
    desired.green_bits = 8;
    desired.blue_bits = 8;
    desired.alpha_bits = 8;
    desired.depth_bits = 24;
    desired.stencil_bits = 8;
    desired.doublebuffer = true;
    desired.samples = _sapp.sample_count > 1 ? _sapp.sample_count : 0;
    closest = _sapp_gl_choose_fbconfig(&desired, usable_configs, usable_count);
    GLXFBConfig result = 0;
    if (closest) {
        result = (GLXFBConfig) closest->handle;
    }
    XFree(native_configs);
    SOKOL_FREE(usable_configs);
    return result;
}

_SOKOL_PRIVATE void _sapp_glx_choose_visual(Visual** visual, int* depth) {
    GLXFBConfig native = _sapp_glx_choosefbconfig();
    if (0 == native) {
        _sapp_fail("GLX: Failed to find a suitable GLXFBConfig");
    }
    XVisualInfo* result = _sapp_glx_GetVisualFromFBConfig(_sapp_x11_display, native);
    if (!result) {
        _sapp_fail("GLX: Failed to retrieve Visual for GLXFBConfig");
    }
    *visual = result->visual;
    *depth = result->depth;
    XFree(result);
}

_SOKOL_PRIVATE void _sapp_glx_create_context(void) {
    GLXFBConfig native = _sapp_glx_choosefbconfig();
    if (0 == native){
        _sapp_fail("GLX: Failed to find a suitable GLXFBConfig (2)");
    }
    if (!(_sapp_glx_ARB_create_context && _sapp_glx_ARB_create_context_profile)) {
        _sapp_fail("GLX: ARB_create_context and ARB_create_context_profile required");
    }
    _sapp_x11_grab_error_handler();
    const int attribs[] = {
        GLX_CONTEXT_MAJOR_VERSION_ARB, 3,
        GLX_CONTEXT_MINOR_VERSION_ARB, 3,
        GLX_CONTEXT_PROFILE_MASK_ARB, GLX_CONTEXT_CORE_PROFILE_BIT_ARB,
        GLX_CONTEXT_FLAGS_ARB, GLX_CONTEXT_FORWARD_COMPATIBLE_BIT_ARB,
        0, 0
    };
    _sapp_glx_ctx = _sapp_glx_CreateContextAttribsARB(_sapp_x11_display, native, NULL, True, attribs);
    if (!_sapp_glx_ctx) {
        _sapp_fail("GLX: failed to create GL context");
    }
    _sapp_x11_release_error_handler();
    _sapp_glx_window = _sapp_glx_CreateWindow(_sapp_x11_display, native, _sapp_x11_window, NULL);
    if (!_sapp_glx_window) {
        _sapp_fail("GLX: failed to create window");
    }
}

_SOKOL_PRIVATE void _sapp_glx_destroy_context(void) {
    if (_sapp_glx_window) {
        _sapp_glx_DestroyWindow(_sapp_x11_display, _sapp_glx_window);
        _sapp_glx_window = 0;
    }
    if (_sapp_glx_ctx) {
        _sapp_glx_DestroyContext(_sapp_x11_display, _sapp_glx_ctx);
        _sapp_glx_ctx = 0;
    }
}

_SOKOL_PRIVATE void _sapp_glx_make_current(void) {
    _sapp_glx_MakeCurrent(_sapp_x11_display, _sapp_glx_window, _sapp_glx_ctx);
}

_SOKOL_PRIVATE void _sapp_glx_swap_buffers(void) {
    _sapp_glx_SwapBuffers(_sapp_x11_display, _sapp_glx_window);
}

_SOKOL_PRIVATE void _sapp_glx_swapinterval(int interval) {
    _sapp_glx_make_current();
    if (_sapp_glx_EXT_swap_control) {
        _sapp_glx_SwapIntervalEXT(_sapp_x11_display, _sapp_glx_window, interval);
    }
    else if (_sapp_glx_MESA_swap_control) {
        _sapp_glx_SwapIntervalMESA(interval);
    }
}

_SOKOL_PRIVATE void _sapp_x11_update_window_title(void) {
    Xutf8SetWMProperties(_sapp_x11_display,
        _sapp_x11_window,
        _sapp.window_title, _sapp.window_title,
        NULL, 0, NULL, NULL, NULL);
    XChangeProperty(_sapp_x11_display, _sapp_x11_window,
        _sapp_x11_NET_WM_NAME, _sapp_x11_UTF8_STRING, 8,
        PropModeReplace,
        (unsigned char*)_sapp.window_title,
        strlen(_sapp.window_title));
    XChangeProperty(_sapp_x11_display, _sapp_x11_window,
        _sapp_x11_NET_WM_ICON_NAME, _sapp_x11_UTF8_STRING, 8,
        PropModeReplace,
        (unsigned char*)_sapp.window_title,
        strlen(_sapp.window_title));
    XFlush(_sapp_x11_display);
}

_SOKOL_PRIVATE void _sapp_x11_query_window_size(void) {
    XWindowAttributes attribs;
    XGetWindowAttributes(_sapp_x11_display, _sapp_x11_window, &attribs);
    _sapp.window_width = attribs.width;
    _sapp.window_height = attribs.height;
    _sapp.framebuffer_width = _sapp.window_width;
    _sapp.framebuffer_height = _sapp.framebuffer_height;
}

_SOKOL_PRIVATE void _sapp_x11_create_window(Visual* visual, int depth) {
    _sapp_x11_colormap = XCreateColormap(_sapp_x11_display, _sapp_x11_root, visual, AllocNone);
    XSetWindowAttributes wa;
    memset(&wa, 0, sizeof(wa));
    const uint32_t wamask = CWBorderPixel | CWColormap | CWEventMask;
    wa.colormap = _sapp_x11_colormap;
    wa.border_pixel = 0;
    wa.event_mask = StructureNotifyMask | KeyPressMask | KeyReleaseMask |
                    PointerMotionMask | ButtonPressMask | ButtonReleaseMask |
                    ExposureMask | FocusChangeMask | VisibilityChangeMask |
                    EnterWindowMask | LeaveWindowMask | PropertyChangeMask;
    _sapp_x11_grab_error_handler();
    _sapp_x11_window = XCreateWindow(_sapp_x11_display,
                                     _sapp_x11_root,
                                     0, 0,
                                     _sapp.window_width,
                                     _sapp.window_height,
                                     0,     /* border width */
                                     depth, /* color depth */
                                     InputOutput,
                                     visual,
                                     wamask,
                                     &wa);
    _sapp_x11_release_error_handler();
    if (!_sapp_x11_window) {
        _sapp_fail("X11: Failed to create window");
    }

    Atom protocols[] = {
        _sapp_x11_WM_DELETE_WINDOW
    };
    XSetWMProtocols(_sapp_x11_display, _sapp_x11_window, protocols, 1);

    XSizeHints* hints = XAllocSizeHints();
    hints->flags |= PWinGravity;
    hints->win_gravity = StaticGravity;
    XSetWMNormalHints(_sapp_x11_display, _sapp_x11_window, hints);
    XFree(hints);

    _sapp_x11_update_window_title();
    _sapp_x11_query_window_size();
}

_SOKOL_PRIVATE void _sapp_x11_destroy_window(void) {
    if (_sapp_x11_window) {
        XUnmapWindow(_sapp_x11_display, _sapp_x11_window);
        XDestroyWindow(_sapp_x11_display, _sapp_x11_window);
        _sapp_x11_window = 0;
    }
    if (_sapp_x11_colormap) {
        XFreeColormap(_sapp_x11_display, _sapp_x11_colormap);
        _sapp_x11_colormap = 0;
    }
    XFlush(_sapp_x11_display);
}

_SOKOL_PRIVATE bool _sapp_x11_window_visible(void) {
    XWindowAttributes wa;
    XGetWindowAttributes(_sapp_x11_display, _sapp_x11_window, &wa);
    return wa.map_state == IsViewable;
}

_SOKOL_PRIVATE void _sapp_x11_show_window(void) {
    if (!_sapp_x11_window_visible()) {
        XMapWindow(_sapp_x11_display, _sapp_x11_window);
        XRaiseWindow(_sapp_x11_display, _sapp_x11_window);
        XFlush(_sapp_x11_display);
    }
}

_SOKOL_PRIVATE void _sapp_x11_hide_window(void) {
    XUnmapWindow(_sapp_x11_display, _sapp_x11_window);
    XFlush(_sapp_x11_display);
}

_SOKOL_PRIVATE unsigned long _sapp_x11_get_window_property(Atom property, Atom type, unsigned char** value) {
    Atom actualType;
    int actualFormat;
    unsigned long itemCount, bytesAfter;
    XGetWindowProperty(_sapp_x11_display,
                       _sapp_x11_window,
                       property,
                       0,
                       LONG_MAX,
                       False,
                       type,
                       &actualType,
                       &actualFormat,
                       &itemCount,
                       &bytesAfter,
                       value);
    return itemCount;
}

_SOKOL_PRIVATE int _sapp_x11_get_window_state(void) {
    int result = WithdrawnState;
    struct {
        CARD32 state;
        Window icon;
    } *state = NULL;

    if (_sapp_x11_get_window_property(_sapp_x11_WM_STATE, _sapp_x11_WM_STATE, (unsigned char**)&state) >= 2) {
        result = state->state;
    }
    if (state) {
        XFree(state);
    }
    return result;
}

_SOKOL_PRIVATE uint32_t _sapp_x11_mod(int x11_mods) {
    uint32_t mods = 0;
    if (x11_mods & ShiftMask) {
        mods |= SAPP_MODIFIER_SHIFT;
    }
    if (x11_mods & ControlMask) {
        mods |= SAPP_MODIFIER_CTRL;
    }
    if (x11_mods & Mod1Mask) {
        mods |= SAPP_MODIFIER_ALT;
    }
    if (x11_mods & Mod4Mask) {
        mods |= SAPP_MODIFIER_SUPER;
    }
    return mods;
}

_SOKOL_PRIVATE void _sapp_x11_app_event(sapp_event_type type) {
    if (_sapp_events_enabled()) {
        _sapp_init_event(type);
        _sapp.desc.event_cb(&_sapp.event);
    }
}

_SOKOL_PRIVATE sapp_mousebutton _sapp_x11_translate_button(const XEvent* event) {
    switch (event->xbutton.button) {
        case Button1: return SAPP_MOUSEBUTTON_LEFT;
        case Button2: return SAPP_MOUSEBUTTON_MIDDLE;
        case Button3: return SAPP_MOUSEBUTTON_RIGHT;
        default:      return SAPP_MOUSEBUTTON_INVALID;
    }
}

_SOKOL_PRIVATE void _sapp_x11_mouse_event(sapp_event_type type, sapp_mousebutton btn, uint32_t mods) {
    if (_sapp_events_enabled()) {
        _sapp_init_event(type);
        _sapp.event.mouse_button = btn;
        _sapp.event.modifiers = mods;
        _sapp.event.mouse_x = _sapp.mouse_x;
        _sapp.event.mouse_y = _sapp.mouse_y;
        _sapp.desc.event_cb(&_sapp.event);
    }
}

_SOKOL_PRIVATE void _sapp_x11_scroll_event(float x, float y, uint32_t mods) {
    if (_sapp_events_enabled()) {
        _sapp_init_event(SAPP_EVENTTYPE_MOUSE_SCROLL);
        _sapp.event.modifiers = mods;
        _sapp.event.scroll_x = x;
        _sapp.event.scroll_y = y;
        _sapp.desc.event_cb(&_sapp.event);
    }
}

_SOKOL_PRIVATE void _sapp_x11_key_event(sapp_event_type type, sapp_keycode key, uint32_t mods) {
    if (_sapp_events_enabled()) {
        _sapp_init_event(type);
        _sapp.event.key_code = key;
        _sapp.event.modifiers = mods;
        _sapp.desc.event_cb(&_sapp.event);
    }
}

_SOKOL_PRIVATE void _sapp_x11_char_event(uint32_t chr, uint32_t mods) {
    if (_sapp_events_enabled()) {
        _sapp_init_event(SAPP_EVENTTYPE_CHAR);
        _sapp.event.char_code = chr;
        _sapp.event.modifiers = mods;
        _sapp.desc.event_cb(&_sapp.event);
    }
}

_SOKOL_PRIVATE sapp_keycode _sapp_x11_translate_key(int scancode) {
    int dummy;
    KeySym* keysyms = XGetKeyboardMapping(_sapp_x11_display, scancode, 1, &dummy);
    SOKOL_ASSERT(keysyms);
    KeySym keysym = keysyms[0];
    XFree(keysyms);
    switch (keysym) {
        case XK_Escape:         return SAPP_KEYCODE_ESCAPE;
        case XK_Tab:            return SAPP_KEYCODE_TAB;
        case XK_Shift_L:        return SAPP_KEYCODE_LEFT_SHIFT;
        case XK_Shift_R:        return SAPP_KEYCODE_RIGHT_SHIFT;
        case XK_Control_L:      return SAPP_KEYCODE_LEFT_CONTROL;
        case XK_Control_R:      return SAPP_KEYCODE_RIGHT_CONTROL;
        case XK_Meta_L:
        case XK_Alt_L:          return SAPP_KEYCODE_LEFT_ALT;
        case XK_Mode_switch:    /* Mapped to Alt_R on many keyboards */
        case XK_ISO_Level3_Shift: /* AltGr on at least some machines */
        case XK_Meta_R:
        case XK_Alt_R:          return SAPP_KEYCODE_RIGHT_ALT;
        case XK_Super_L:        return SAPP_KEYCODE_LEFT_SUPER;
        case XK_Super_R:        return SAPP_KEYCODE_RIGHT_SUPER;
        case XK_Menu:           return SAPP_KEYCODE_MENU;
        case XK_Num_Lock:       return SAPP_KEYCODE_NUM_LOCK;
        case XK_Caps_Lock:      return SAPP_KEYCODE_CAPS_LOCK;
        case XK_Print:          return SAPP_KEYCODE_PRINT_SCREEN;
        case XK_Scroll_Lock:    return SAPP_KEYCODE_SCROLL_LOCK;
        case XK_Pause:          return SAPP_KEYCODE_PAUSE;
        case XK_Delete:         return SAPP_KEYCODE_DELETE;
        case XK_BackSpace:      return SAPP_KEYCODE_BACKSPACE;
        case XK_Return:         return SAPP_KEYCODE_ENTER;
        case XK_Home:           return SAPP_KEYCODE_HOME;
        case XK_End:            return SAPP_KEYCODE_END;
        case XK_Page_Up:        return SAPP_KEYCODE_PAGE_UP;
        case XK_Page_Down:      return SAPP_KEYCODE_PAGE_DOWN;
        case XK_Insert:         return SAPP_KEYCODE_INSERT;
        case XK_Left:           return SAPP_KEYCODE_LEFT;
        case XK_Right:          return SAPP_KEYCODE_RIGHT;
        case XK_Down:           return SAPP_KEYCODE_DOWN;
        case XK_Up:             return SAPP_KEYCODE_UP;
        case XK_F1:             return SAPP_KEYCODE_F1;
        case XK_F2:             return SAPP_KEYCODE_F2;
        case XK_F3:             return SAPP_KEYCODE_F3;
        case XK_F4:             return SAPP_KEYCODE_F4;
        case XK_F5:             return SAPP_KEYCODE_F5;
        case XK_F6:             return SAPP_KEYCODE_F6;
        case XK_F7:             return SAPP_KEYCODE_F7;
        case XK_F8:             return SAPP_KEYCODE_F8;
        case XK_F9:             return SAPP_KEYCODE_F9;
        case XK_F10:            return SAPP_KEYCODE_F10;
        case XK_F11:            return SAPP_KEYCODE_F11;
        case XK_F12:            return SAPP_KEYCODE_F12;
        case XK_F13:            return SAPP_KEYCODE_F13;
        case XK_F14:            return SAPP_KEYCODE_F14;
        case XK_F15:            return SAPP_KEYCODE_F15;
        case XK_F16:            return SAPP_KEYCODE_F16;
        case XK_F17:            return SAPP_KEYCODE_F17;
        case XK_F18:            return SAPP_KEYCODE_F18;
        case XK_F19:            return SAPP_KEYCODE_F19;
        case XK_F20:            return SAPP_KEYCODE_F20;
        case XK_F21:            return SAPP_KEYCODE_F21;
        case XK_F22:            return SAPP_KEYCODE_F22;
        case XK_F23:            return SAPP_KEYCODE_F23;
        case XK_F24:            return SAPP_KEYCODE_F24;
        case XK_F25:            return SAPP_KEYCODE_F25;

        case XK_KP_Divide:      return SAPP_KEYCODE_KP_DIVIDE;
        case XK_KP_Multiply:    return SAPP_KEYCODE_KP_MULTIPLY;
        case XK_KP_Subtract:    return SAPP_KEYCODE_KP_SUBTRACT;
        case XK_KP_Add:         return SAPP_KEYCODE_KP_ADD;

        case XK_KP_Insert:      return SAPP_KEYCODE_KP_0;
        case XK_KP_End:         return SAPP_KEYCODE_KP_1;
        case XK_KP_Down:        return SAPP_KEYCODE_KP_2;
        case XK_KP_Page_Down:   return SAPP_KEYCODE_KP_3;
        case XK_KP_Left:        return SAPP_KEYCODE_KP_4;
        case XK_KP_Right:       return SAPP_KEYCODE_KP_6;
        case XK_KP_Home:        return SAPP_KEYCODE_KP_7;
        case XK_KP_Up:          return SAPP_KEYCODE_KP_8;
        case XK_KP_Page_Up:     return SAPP_KEYCODE_KP_9;
        case XK_KP_Delete:      return SAPP_KEYCODE_KP_DECIMAL;
        case XK_KP_Equal:       return SAPP_KEYCODE_KP_EQUAL;
        case XK_KP_Enter:       return SAPP_KEYCODE_KP_ENTER;

        case XK_a:              return SAPP_KEYCODE_A;
        case XK_b:              return SAPP_KEYCODE_B;
        case XK_c:              return SAPP_KEYCODE_C;
        case XK_d:              return SAPP_KEYCODE_D;
        case XK_e:              return SAPP_KEYCODE_E;
        case XK_f:              return SAPP_KEYCODE_F;
        case XK_g:              return SAPP_KEYCODE_G;
        case XK_h:              return SAPP_KEYCODE_H;
        case XK_i:              return SAPP_KEYCODE_I;
        case XK_j:              return SAPP_KEYCODE_J;
        case XK_k:              return SAPP_KEYCODE_K;
        case XK_l:              return SAPP_KEYCODE_L;
        case XK_m:              return SAPP_KEYCODE_M;
        case XK_n:              return SAPP_KEYCODE_N;
        case XK_o:              return SAPP_KEYCODE_O;
        case XK_p:              return SAPP_KEYCODE_P;
        case XK_q:              return SAPP_KEYCODE_Q;
        case XK_r:              return SAPP_KEYCODE_R;
        case XK_s:              return SAPP_KEYCODE_S;
        case XK_t:              return SAPP_KEYCODE_T;
        case XK_u:              return SAPP_KEYCODE_U;
        case XK_v:              return SAPP_KEYCODE_V;
        case XK_w:              return SAPP_KEYCODE_W;
        case XK_x:              return SAPP_KEYCODE_X;
        case XK_y:              return SAPP_KEYCODE_Y;
        case XK_z:              return SAPP_KEYCODE_Z;
        case XK_1:              return SAPP_KEYCODE_1;
        case XK_2:              return SAPP_KEYCODE_2;
        case XK_3:              return SAPP_KEYCODE_3;
        case XK_4:              return SAPP_KEYCODE_4;
        case XK_5:              return SAPP_KEYCODE_5;
        case XK_6:              return SAPP_KEYCODE_6;
        case XK_7:              return SAPP_KEYCODE_7;
        case XK_8:              return SAPP_KEYCODE_8;
        case XK_9:              return SAPP_KEYCODE_9;
        case XK_0:              return SAPP_KEYCODE_0;
        case XK_space:          return SAPP_KEYCODE_SPACE;
        case XK_minus:          return SAPP_KEYCODE_MINUS;
        case XK_equal:          return SAPP_KEYCODE_EQUAL;
        case XK_bracketleft:    return SAPP_KEYCODE_LEFT_BRACKET;
        case XK_bracketright:   return SAPP_KEYCODE_RIGHT_BRACKET;
        case XK_backslash:      return SAPP_KEYCODE_BACKSLASH;
        case XK_semicolon:      return SAPP_KEYCODE_SEMICOLON;
        case XK_apostrophe:     return SAPP_KEYCODE_APOSTROPHE;
        case XK_grave:          return SAPP_KEYCODE_GRAVE_ACCENT;
        case XK_comma:          return SAPP_KEYCODE_COMMA;
        case XK_period:         return SAPP_KEYCODE_PERIOD;
        case XK_slash:          return SAPP_KEYCODE_SLASH;
        case XK_less:           return SAPP_KEYCODE_WORLD_1; /* At least in some layouts... */
        default:                return SAPP_KEYCODE_INVALID;
    }
}

_SOKOL_PRIVATE int32_t _sapp_x11_keysym_to_unicode(KeySym keysym) {
    int min = 0;
    int max = sizeof(_sapp_x11_keysymtab) / sizeof(struct _sapp_x11_codepair) - 1;
    int mid;

    /* First check for Latin-1 characters (1:1 mapping) */
    if ((keysym >= 0x0020 && keysym <= 0x007e) ||
        (keysym >= 0x00a0 && keysym <= 0x00ff))
    {
        return keysym;
    }

    /* Also check for directly encoded 24-bit UCS characters */
    if ((keysym & 0xff000000) == 0x01000000) {
        return keysym & 0x00ffffff;
    }

    /* Binary search in table */
    while (max >= min) {
        mid = (min + max) / 2;
        if (_sapp_x11_keysymtab[mid].keysym < keysym) {
            min = mid + 1;
        }
        else if (_sapp_x11_keysymtab[mid].keysym > keysym) {
            max = mid - 1;
        }
        else {
            return _sapp_x11_keysymtab[mid].ucs;
        }
    }

    /* No matching Unicode value found */
    return -1;
}

_SOKOL_PRIVATE void _sapp_x11_process_event(XEvent* event) {
    switch (event->type) {
        case KeyPress:
            {
                const sapp_keycode key = _sapp_x11_translate_key(event->xkey.keycode);
                const uint32_t mods = _sapp_x11_mod(event->xkey.state);
                if (key != SAPP_KEYCODE_INVALID) {
                    _sapp_x11_key_event(SAPP_EVENTTYPE_KEY_DOWN, key, mods);
                }
                KeySym keysym;
                XLookupString(&event->xkey, NULL, 0, &keysym, NULL);
                int32_t chr = _sapp_x11_keysym_to_unicode(keysym);
                if (chr > 0) {
                    _sapp_x11_char_event((uint32_t)chr, mods);
                }
            }
            break;
        case KeyRelease:
            {
                const sapp_keycode key = _sapp_x11_translate_key(event->xkey.keycode);
                if (key != SAPP_KEYCODE_INVALID) {
                    const uint32_t mods = _sapp_x11_mod(event->xkey.state);
                    _sapp_x11_key_event(SAPP_EVENTTYPE_KEY_UP, key, mods);
                }
            }
            break;
        case ButtonPress:
            {
                const sapp_mousebutton btn = _sapp_x11_translate_button(event);
                const uint32_t mods = _sapp_x11_mod(event->xbutton.state);
                if (btn != SAPP_MOUSEBUTTON_INVALID) {
                    _sapp_x11_mouse_event(SAPP_EVENTTYPE_MOUSE_DOWN, btn, mods);
                }
                else {
                    /* might be a scroll event */
                    switch (event->xbutton.button) {
                        case 4: _sapp_x11_scroll_event(0.0f, 1.0f, mods); break;
                        case 5: _sapp_x11_scroll_event(0.0f, -1.0f, mods); break;
                        case 6: _sapp_x11_scroll_event(1.0f, 0.0f, mods); break;
                        case 7: _sapp_x11_scroll_event(-1.0f, 0.0f, mods); break;
                    }
                }
            }
            break;
        case ButtonRelease:
            {
                const sapp_mousebutton btn = _sapp_x11_translate_button(event);
                if (btn != SAPP_MOUSEBUTTON_INVALID) {
                    _sapp_x11_mouse_event(SAPP_EVENTTYPE_MOUSE_UP, btn, _sapp_x11_mod(event->xbutton.state));
                }
            }
            break;
        case EnterNotify:
            _sapp_x11_mouse_event(SAPP_EVENTTYPE_MOUSE_ENTER, SAPP_MOUSEBUTTON_INVALID, _sapp_x11_mod(event->xcrossing.state));
            break;
        case LeaveNotify:
            _sapp_x11_mouse_event(SAPP_EVENTTYPE_MOUSE_LEAVE, SAPP_MOUSEBUTTON_INVALID, _sapp_x11_mod(event->xcrossing.state));
            break;
        case MotionNotify:
            _sapp.mouse_x = event->xmotion.x;
            _sapp.mouse_y = event->xmotion.y;
            _sapp_x11_mouse_event(SAPP_EVENTTYPE_MOUSE_MOVE, SAPP_MOUSEBUTTON_INVALID, _sapp_x11_mod(event->xmotion.state));
            break;
        case ConfigureNotify:
            if ((event->xconfigure.width != _sapp.window_width) || (event->xconfigure.height != _sapp.window_height)) {
                _sapp.window_width = event->xconfigure.width;
                _sapp.window_height = event->xconfigure.height;
                _sapp.framebuffer_width = _sapp.window_width;
                _sapp.framebuffer_height = _sapp.window_height;
                _sapp_x11_app_event(SAPP_EVENTTYPE_RESIZED);
            }
            break;
        case PropertyNotify:
            if (event->xproperty.state == PropertyNewValue) {
                if (event->xproperty.atom == _sapp_x11_WM_STATE) {
                    const int state = _sapp_x11_get_window_state();
                    if (state != _sapp_x11_window_state) {
                        _sapp_x11_window_state = state;
                        if (state == IconicState) {
                            _sapp_x11_app_event(SAPP_EVENTTYPE_ICONIFIED);
                        }
                        else if (state == NormalState) {
                            _sapp_x11_app_event(SAPP_EVENTTYPE_RESTORED);
                        }
                    }
                }
            }
            break;
        case ClientMessage:
            if (event->xclient.message_type == _sapp_x11_WM_PROTOCOLS) {
                const Atom protocol = event->xclient.data.l[0];
                if (protocol == _sapp_x11_WM_DELETE_WINDOW) {
                    _sapp_x11_quit_requested = true;
                }
            }
            break;
        case DestroyNotify:
            break;
    }
}

int main(int argc, char* argv[]) {
    sapp_desc desc = sokol_main(argc, argv);
    _sapp_init_state(&desc, argc, argv);
    _sapp_x11_quit_requested = false;
    _sapp_x11_window_state = NormalState;

    XInitThreads();
    XrmInitialize();
    _sapp_x11_display = XOpenDisplay(NULL);
    if (!_sapp_x11_display) {
        _sapp_fail("XOpenDisplay() failed!\n");
    }
    _sapp_x11_screen = DefaultScreen(_sapp_x11_display);
    _sapp_x11_root = DefaultRootWindow(_sapp_x11_display);
    _sapp_x11_query_system_dpi();
    _sapp.dpi_scale = _sapp_x11_dpi / 96.0f;
    _sapp_x11_init_extensions();
    _sapp_glx_init();
    Visual* visual = 0;
    int depth = 0;
    _sapp_glx_choose_visual(&visual, &depth);
    _sapp_x11_create_window(visual, depth);
    _sapp_glx_create_context();
    _sapp.valid = true;
    _sapp_x11_show_window();
    _sapp_glx_swapinterval(_sapp.swap_interval);
    XFlush(_sapp_x11_display);
    while (!_sapp_x11_quit_requested) {
        _sapp_glx_make_current();
        int count = XPending(_sapp_x11_display);
        while (count--) {
            XEvent event;
            XNextEvent(_sapp_x11_display, &event);
            _sapp_x11_process_event(&event);
        }
        _sapp_frame();
        _sapp_glx_swap_buffers();
        XFlush(_sapp_x11_display);
    }
    _sapp.desc.cleanup_cb();
    _sapp_glx_destroy_context();
    _sapp_x11_destroy_window();
    XCloseDisplay(_sapp_x11_display);
    return 0;
}

#endif /* LINUX */

#endif /* Android/LINUX */

/*== PUBLIC API FUNCTIONS ====================================================*/
SOKOL_API_IMPL bool sapp_isvalid(void) {
    return _sapp.valid;
}

SOKOL_API_IMPL int sapp_width(void) {
    return (_sapp.framebuffer_width > 0) ? _sapp.framebuffer_width : 1;
}

SOKOL_API_IMPL int sapp_height(void) {
    return (_sapp.framebuffer_height > 0) ? _sapp.framebuffer_height : 1;
}

SOKOL_API_IMPL bool sapp_high_dpi(void) {
    return _sapp.desc.high_dpi && (_sapp.dpi_scale > 1.5f);
}

SOKOL_API_IMPL float sapp_dpi_scale(void) {
    return _sapp.dpi_scale;
}

SOKOL_API_IMPL bool sapp_gles2(void) {
    return _sapp.gles2_fallback;
}

SOKOL_API_IMPL void sapp_show_keyboard(bool shown) {
    #if TARGET_OS_IPHONE
    _sapp_ios_show_keyboard(shown);
    #elif __EMSCRIPTEN__
    _sapp_emsc_show_keyboard(shown);
    #else
    _SOKOL_UNUSED(shown);
    #endif
}

SOKOL_API_IMPL bool sapp_keyboard_shown(void) {
    return _sapp.onscreen_keyboard_shown;
}

SOKOL_API_IMPL const void* sapp_metal_get_device(void) {
    SOKOL_ASSERT(_sapp.valid);
    #if defined(SOKOL_METAL)
        const void* obj = (__bridge const void*) _sapp_mtl_device_obj;
        SOKOL_ASSERT(obj);
        return obj;
    #else
        return 0;
    #endif
}

SOKOL_API_IMPL const void* sapp_metal_get_renderpass_descriptor(void) {
    SOKOL_ASSERT(_sapp.valid);
    #if defined(SOKOL_METAL)
        const void* obj =  (__bridge const void*) [_sapp_view_obj currentRenderPassDescriptor];
        SOKOL_ASSERT(obj);
        return obj;
    #else
        return 0;
    #endif
}

SOKOL_API_IMPL const void* sapp_metal_get_drawable(void) {
    SOKOL_ASSERT(_sapp.valid);
    #if defined(SOKOL_METAL)
        const void* obj = (__bridge const void*) [_sapp_view_obj currentDrawable];
        SOKOL_ASSERT(obj);
        return obj;
    #else
        return 0;
    #endif
}

SOKOL_API_IMPL const void* sapp_macos_get_window(void) {
    #if defined(__APPLE__) && !TARGET_OS_IPHONE
        const void* obj = (__bridge const void*) _sapp_macos_window_obj;
        SOKOL_ASSERT(obj);
        return obj;
    #else
        return 0;
    #endif
}

SOKOL_API_IMPL const void* sapp_ios_get_window(void) {
    #if defined(__APPLE__) && TARGET_OS_IPHONE
        const void* obj = (__bridge const void*) _sapp_ios_window_obj;
        SOKOL_ASSERT(obj);
        return obj;
    #else
        return 0;
    #endif

}

SOKOL_API_IMPL const void* sapp_d3d11_get_device(void) {
    SOKOL_ASSERT(_sapp.valid);
    #if defined(SOKOL_D3D11)
        return _sapp_d3d11_device;
    #else
        return 0;
    #endif
}

SOKOL_API_IMPL const void* sapp_d3d11_get_device_context(void) {
    SOKOL_ASSERT(_sapp.valid);
    #if defined(SOKOL_D3D11)
        return _sapp_d3d11_device_context;
    #else
        return 0;
    #endif
}

SOKOL_API_IMPL const void* sapp_d3d11_get_render_target_view(void) {
    SOKOL_ASSERT(_sapp.valid);
    #if defined(SOKOL_D3D11)
        return _sapp_d3d11_rtv;
    #else
        return 0;
    #endif
}

SOKOL_API_IMPL const void* sapp_d3d11_get_depth_stencil_view(void) {
    SOKOL_ASSERT(_sapp.valid);
    #if defined(SOKOL_D3D11)
        return _sapp_d3d11_dsv;
    #else
        return 0;
    #endif
}

SOKOL_API_IMPL const void* sapp_win32_get_hwnd(void) {
    SOKOL_ASSERT(_sapp.valid);
    #if defined(_WIN32)
        return _sapp_win32_hwnd;
    #else
        return 0;
    #endif
}

#undef _sapp_def

#ifdef _MSC_VER
#pragma warning(pop)
#endif

#endif /* SOKOL_IMPL */<|MERGE_RESOLUTION|>--- conflicted
+++ resolved
@@ -675,7 +675,6 @@
 #endif
 #ifndef SOKOL_LOG
     #ifdef SOKOL_DEBUG
-<<<<<<< HEAD
         #if defined(__ANDROID__)
             #include <android/log.h>
             #define SOKOL_LOG(s) { SOKOL_ASSERT(s); __android_log_write(ANDROID_LOG_DEBUG, "SOKOL_APP", s); }
@@ -683,10 +682,6 @@
             #include <stdio.h>
             #define SOKOL_LOG(s) { SOKOL_ASSERT(s); puts(s); }
         #endif
-=======
-        #include <stdio.h>
-        #define SOKOL_LOG(s) { SOKOL_ASSERT(s); puts(s); }
->>>>>>> 869e08a2
     #else
         #define SOKOL_LOG(s)
     #endif
