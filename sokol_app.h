#ifndef SOKOL_APP_INCLUDED
/*
    sokol_app.h -- cross-platform application wrapper

    Project URL: https://github.com/floooh/sokol

    Do this:
        #define SOKOL_IMPL
    before you include this file in *one* C or C++ file to create the
    implementation.

    Optionally provide the following defines with your own implementations:

    SOKOL_ASSERT(c)     - your own assert macro (default: assert(c))
    SOKOL_LOG(msg)      - your own logging function (default: puts(msg))
    SOKOL_UNREACHABLE() - a guard macro for unreachable code (default: assert(false))
    SOKOL_ABORT()       - called after an unrecoverable error (default: abort())
    SOKOL_WIN32_FORCE_MAIN  - define this on Win32 to use a main() entry point instead of WinMain
    SOKOL_NO_ENTRY      - define this if sokol_app.h shouldn't "hijack" the main() function
    SOKOL_API_DECL      - public function declaration prefix (default: extern)
    SOKOL_API_IMPL      - public function implementation prefix (default: -)
    SOKOL_CALLOC        - your own calloc function (default: calloc(n, s))
    SOKOL_FREE          - your own free function (default: free(p))

    Optionally define the following to force debug checks and validations
    even in release mode:

    SOKOL_DEBUG         - by default this is defined if _DEBUG is defined

    If sokol_app.h is compiled as a DLL, define the following before
    including the declaration or implementation:

    SOKOL_DLL

    On Windows, SOKOL_DLL will define SOKOL_API_DECL as __declspec(dllexport)
    or __declspec(dllimport) as needed.

    Portions of the Windows and Linux GL initialization and event code have been
    taken from GLFW (http://www.glfw.org/)

    iOS onscreen keyboard support 'inspired' by libgdx.

    If you use sokol_app.h together with sokol_gfx.h, include both headers
    in the implementation source file, and include sokol_app.h before
    sokol_gfx.h since sokol_app.h will also include the required 3D-API
    headers.

    On Windows, a minimal 'GL header' and function loader is integrated which
    contains just enough of GL for sokol_gfx.h. If you want to use your own
    GL header-generator/loader instead, define SOKOL_WIN32_NO_GL_LOADER
    before including the implementation part of sokol_app.h.

    For example code, see https://github.com/floooh/sokol-samples/tree/master/sapp

    FEATURE OVERVIEW
    ================
    sokol_app.h provides a minimalistic cross-platform API which
    implements the 'application-wrapper' parts of a 3D application:

    - a common application entry function
    - creates a window and 3D-API context/device with a 'default framebuffer'
    - makes the rendered frame visible
    - provides keyboard-, mouse- and low-level touch-events
    - platforms: MacOS, iOS, HTML5, Win32, Linux, Android (TODO: RaspberryPi)
    - 3D-APIs: Metal, D3D11, GL3.2, GLES2, GLES3, WebGL, WebGL2

    FEATURE/PLATFORM MATRIX
    =======================
                        | Windows | macOS | Linux |  iOS  | Android | Raspi | HTML5
    --------------------+---------+-------+-------+-------+---------+-------+-------
    gl 3.x              | YES     | YES   | YES   | ---   | ---     | ---   | ---
    gles2/webgl         | ---     | ---   | ---   | YES   | YES     | TODO  | YES
    gles3/webgl2        | ---     | ---   | ---   | YES   | YES     | ---   | YES
    metal               | ---     | YES   | ---   | YES   | ---     | ---   | ---
    d3d11               | YES     | ---   | ---   | ---   | ---     | ---   | ---
    KEY_DOWN            | YES     | YES   | YES   | SOME  | TODO    | TODO  | YES
    KEY_UP              | YES     | YES   | YES   | SOME  | TODO    | TODO  | YES
    CHAR                | YES     | YES   | YES   | YES   | TODO    | TODO  | YES
    MOUSE_DOWN          | YES     | YES   | YES   | ---   | ---     | TODO  | YES
    MOUSE_UP            | YES     | YES   | YES   | ---   | ---     | TODO  | YES
    MOUSE_SCROLL        | YES     | YES   | YES   | ---   | ---     | TODO  | YES
    MOUSE_MOVE          | YES     | YES   | YES   | ---   | ---     | TODO  | YES
    MOUSE_ENTER         | YES     | YES   | YES   | ---   | ---     | TODO  | YES
    MOUSE_LEAVE         | YES     | YES   | YES   | ---   | ---     | TODO  | YES
    TOUCHES_BEGAN       | ---     | ---   | ---   | YES   | YES     | ---   | YES
    TOUCHES_MOVED       | ---     | ---   | ---   | YES   | YES     | ---   | YES
    TOUCHES_ENDED       | ---     | ---   | ---   | YES   | YES     | ---   | YES
    TOUCHES_CANCELLED   | ---     | ---   | ---   | YES   | YES     | ---   | YES
    RESIZED             | YES     | YES   | YES   | YES   | YES     | ---   | YES
    ICONIFIED           | YES     | YES   | YES   | ---   | ---     | ---   | ---
    RESTORED            | YES     | YES   | YES   | ---   | ---     | ---   | ---
    SUSPENDED           | ---     | ---   | ---   | YES   | YES     | ---   | TODO
    RESUMED             | ---     | ---   | ---   | YES   | YES     | ---   | TODO
    QUIT_REQUESTED      | YES     | YES   | YES   | ---   | ---     | TODO  | ---
    UPDATE_CURSOR       | YES     | YES   | TODO  | ---   | ---     | ---   | TODO
    IME                 | TODO    | TODO? | TODO  | ???   | TODO    | ???   | ???
    key repeat flag     | YES     | YES   | YES   | ---   | ---     | TODO  | YES
    windowed            | YES     | YES   | YES   | ---   | ---     | TODO  | YES
    fullscreen          | YES     | YES   | TODO  | YES   | YES     | TODO  | ---
    pointer lock        | TODO    | TODO  | TODO  | ---   | ---     | TODO  | TODO
    screen keyboard     | ---     | ---   | ---   | YES   | TODO    | ---   | YES
    swap interval       | YES     | YES   | YES   | YES   | TODO    | TODO  | YES
    high-dpi            | YES     | YES   | TODO  | YES   | YES     | TODO  | YES
    clipboard           | YES     | YES   | TODO  | ---   | ---     | ---   | YES

    TODO
    ====
    - Linux clipboard support
    - sapp_consume_event() on non-web platforms?

    STEP BY STEP
    ============
    --- Add a sokol_main() function to your code which returns a sapp_desc structure
        with initialization parameters and callback function pointers. This
        function is called very early, usually at the start of the
        platform's entry function (e.g. main or WinMain). You should do as
        little as possible here, since the rest of your code might be called
        from another thread (this depends on the platform):

            sapp_desc sokol_main(int argc, char* argv[]) {
                return (sapp_desc) {
                    .width = 640,
                    .height = 480,
                    .init_cb = my_init_func,
                    .frame_cb = my_frame_func,
                    .cleanup_cb = my_cleanup_func,
                    .event_cb = my_event_func,
                    ...
                };
            }

        There are many more setup parameters, but these are the most important.
        For a complete list search for the sapp_desc structure declaration
        below.

        DO NOT call any sokol-app function from inside sokol_main(), since
        sokol-app will not be initialized at this point.

        The .width and .height parameters are the preferred size of the 3D
        rendering canvas. The actual size may differ from this depending on
        platform and other circumstances. Also the canvas size may change at
        any time (for instance when the user resizes the application window,
        or rotates the mobile device).

        All provided function callbacks will be called from the same thread,
        but this may be different from the thread where sokol_main() was called.

        .init_cb (void (*)(void))
            This function is called once after the application window,
            3D rendering context and swap chain have been created. The
            function takes no arguments and has no return value.
        .frame_cb (void (*)(void))
            This is the per-frame callback, which is usually called 60
            times per second. This is where your application would update
            most of its state and perform all rendering.
        .cleanup_cb (void (*)(void))
            The cleanup callback is called once right before the application
            quits.
        .event_cb (void (*)(const sapp_event* event))
            The event callback is mainly for input handling, but in the
            future may also be used to communicate other types of events
            to the application. Keep the event_cb struct member zero-initialized
            if your application doesn't require event handling.
        .fail_cb (void (*)(const char* msg))
            The fail callback is called when a fatal error is encountered
            during start which doesn't allow the program to continue.
            Providing a callback here gives you a chance to show an error message
            to the user. The default behaviour is SOKOL_LOG(msg)

        As you can see, those 'standard callbacks' don't have a user_data
        argument, so any data that needs to be preserved between callbacks
        must live in global variables. If you're allergic to global variables
        or cannot use them for other reasons, an alternative set of callbacks
        can be defined in sapp_desc, together with a user_data pointer:

        .user_data (void*)
            The user-data argument for the callbacks below
        .init_userdata_cb (void (*)(void* user_data))
        .frame_userdata_cb (void (*)(void* user_data))
        .cleanup_userdata_cb (void (*)(void* user_data))
        .event_cb (void(*)(const sapp_event* event, void* user_data))
        .fail_cb (void(*)(const char* msg, void* user_data))
            These are the user-data versions of the callback functions. You
            can mix those with the standard callbacks that don't have the
            user_data argument.

        The function sapp_userdata() can be used to query the user_data
        pointer provided in the sapp_desc struct.

        You can call sapp_query_desc() to get a copy of the
        original sapp_desc structure.

        NOTE that there's also an alternative compile mode where sokol_app.h
        doesn't "hijack" the main() function. Search below for SOKOL_NO_ENTRY.

    --- Implement the initialization callback function (init_cb), this is called
        once after the rendering surface, 3D API and swap chain have been
        initialized by sokol_app. All sokol-app functions can be called
        from inside the initialization callback, the most useful functions
        at this point are:

        int sapp_width(void)
            Returns the current width of the default framebuffer, this may change
            from one frame to the next.
        int sapp_height(void)
            Likewise, returns the current height of the default framebuffer.

        bool sapp_gles2(void)
            Returns true if a GLES2 or WebGL context has been created. This
            is useful when a GLES3/WebGL2 context was requested but is not
            available so that sokol_app.h had to fallback to GLES2/WebGL.

        const void* sapp_metal_get_device(void)
        const void* sapp_metal_get_renderpass_descriptor(void)
        const void* sapp_metal_get_drawable(void)
            If the Metal backend has been selected, these functions return pointers
            to various Metal API objects required for rendering, otherwise
            they return a null pointer. These void pointers are actually
            Objective-C ids converted with an ARC __bridge cast so that
            they ids can be tunnel through C code. Also note that the returned
            pointers to the renderpass-descriptor and drawable may change from one
            frame to the next, only the Metal device object is guaranteed to
            stay the same.

        const void* sapp_macos_get_window(void)
            On macOS, get the NSWindow object pointer, otherwise a null pointer.
            Before being used as Objective-C object, the void* must be converted
            back with an ARC __bridge cast.

        const void* sapp_ios_get_window(void)
            On iOS, get the UIWindow object pointer, otherwise a null pointer.
            Before being used as Objective-C object, the void* must be converted
            back with an ARC __bridge cast.

        const void* sapp_win32_get_hwnd(void)
            On Windows, get the window's HWND, otherwise a null pointer. The
            HWND has been cast to a void pointer in order to be tunneled
            through code which doesn't include Windows.h.

        const void* sapp_d3d11_get_device(void);
        const void* sapp_d3d11_get_device_context(void);
        const void* sapp_d3d11_get_render_target_view(void);
        const void* sapp_d3d11_get_depth_stencil_view(void);
            Similar to the sapp_metal_* functions, the sapp_d3d11_* functions
            return pointers to D3D11 API objects required for rendering,
            only if the D3D11 backend has been selected. Otherwise they
            return a null pointer. Note that the returned pointers to the
            render-target-view and depth-stencil-view may change from one
            frame to the next!

        const void* sapp_android_get_native_activity(void);
            On Android, get the native activity ANativeActivity pointer, otherwise
            a null pointer.

    --- Implement the frame-callback function, this function will be called
        on the same thread as the init callback, but might be on a different
        thread than the sokol_main() function. Note that the size of
        the rendering framebuffer might have changed since the frame callback
        was called last. Call the functions sapp_width() and sapp_height()
        each frame to get the current size.

    --- Optionally implement the event-callback to handle input events.
        sokol-app provides the following type of input events:
            - a 'virtual key' was pressed down or released
            - a single text character was entered (provided as UTF-32 code point)
            - a mouse button was pressed down or released (left, right, middle)
            - mouse-wheel or 2D scrolling events
            - the mouse was moved
            - the mouse has entered or left the application window boundaries
            - low-level, portable multi-touch events (began, moved, ended, cancelled)
            - the application window was resized, iconified or restored
            - the application was suspended or restored (on mobile platforms)
            - the user or application code has asked to quit the application
            - a string was pasted to the system clipboard

        To explicitely 'consume' an event and prevent that the event is
        forwarded for further handling to the operating system, call
        sapp_consume_event() from inside the event handler (NOTE that
        this behaviour is currently only implemented for some HTML5
        events, support for other platforms and event types will
        be added as needed, please open a github ticket and/or provide
        a PR if needed).

        NOTE: Do *not* call any 3D API functions in the event callback
        function, since the 3D API context may not be active when the
        event callback is called (it may work on some platforms and
        3D APIs, but not others, and the exact behaviour may change
        between sokol-app versions).

    --- Implement the cleanup-callback function, this is called once
        after the user quits the application (see the section
        "APPLICATION QUIT" for detailed information on quitting
        behaviour, and how to intercept a pending quit (for instance to show a
        "Really Quit?" dialog box). Note that the cleanup-callback isn't
        called on the web and mobile platforms.

    CLIPBOARD SUPPORT
    =================
    Applications can send and receive UTF-8 encoded text data from and to the
    system clipboard. By default, clipboard support is disabled and
    must be enabled at startup via the following sapp_desc struct
    members:

        sapp_desc.enable_clipboard  - set to true to enable clipboard support
        sapp_desc.clipboard_size    - size of the internal clipboard buffer in bytes

    Enabling the clipboard will dynamically allocate a clipboard buffer
    for UTF-8 encoded text data of the requested size in bytes, the default
    size if 8 KBytes. Strings that don't fit into the clipboard buffer
    (including the terminating zero) will be silently clipped, so it's
    important that you provide a big enough clipboard size for your
    use case.

    To send data to the clipboard, call sapp_set_clipboard_string() with
    a pointer to an UTF-8 encoded, null-terminated C-string.

    NOTE that on the HTML5 platform, sapp_set_clipboard_string() must be
    called from inside a 'short-lived event handler', and there are a few
    other HTML5-specific caveats to workaround. You'll basically have to
    tinker until it works in all browsers :/ (maybe the situation will
    improve when all browsers agree on and implement the new
    HTML5 navigator.clipboard API).

    To get data from the clipboard, check for the SAPP_EVENTTYPE_CLIPBOARD_PASTED
    event in your event handler function, and then call sapp_get_clipboard_string()
    to obtain the updated UTF-8 encoded text.

    NOTE that behaviour of sapp_get_clipboard_string() is slightly different
    depending on platform:

        - on the HTML5 platform, the internal clipboard buffer will only be updated
          right before the SAPP_EVENTTYPE_CLIPBOARD_PASTED event is sent,
          and sapp_get_clipboard_string() will simply return the current content
          of the clipboard buffer
        - on 'native' platforms, the call to sapp_get_clipboard_string() will
          update the internal clipboard buffer with the most recent data
          from the system clipboard

    Portable code should check for the SAPP_EVENTTYPE_CLIPBOARD_PASTED event,
    and then call sapp_get_clipboard_string() right in the event handler.

    The SAPP_EVENTTYPE_CLIPBOARD_PASTED event will be generated by sokol-app
    as follows:

        - on macOS: when the Cmd+V key is pressed down
        - on HTML5: when the browser sends a 'paste' event to the global 'window' object
        - on all other platforms: when the Ctrl+V key is pressed down

    HIGH-DPI RENDERING
    ==================
    You can set the sapp_desc.high_dpi flag during initialization to request
    a full-resolution framebuffer on HighDPI displays. The default behaviour
    is sapp_desc.high_dpi=false, this means that the application will
    render to a lower-resolution framebuffer on HighDPI displays and the
    rendered content will be upscaled by the window system composer.

    In a HighDPI scenario, you still request the same window size during
    sokol_main(), but the framebuffer sizes returned by sapp_width()
    and sapp_height() will be scaled up according to the DPI scaling
    ratio. You can also get a DPI scaling factor with the function
    sapp_dpi_scale().

    Here's an example on a Mac with Retina display:

    sapp_desc sokol_main() {
        return (sapp_desc) {
            .width = 640,
            .height = 480,
            .high_dpi = true,
            ...
        };
    }

    The functions sapp_width(), sapp_height() and sapp_dpi_scale() will
    return the following values:

    sapp_width      -> 1280
    sapp_height     -> 960
    sapp_dpi_scale  -> 2.0

    If the high_dpi flag is false, or you're not running on a Retina display,
    the values would be:

    sapp_width      -> 640
    sapp_height     -> 480
    sapp_dpi_scale  -> 1.0

    APPLICATION QUIT
    ================
    Without special quit handling, a sokol_app.h application will exist
    'gracefully' when the user clicks the window close-button. 'Graceful
    exit' means that the application-provided cleanup callback will be
    called.

    This 'graceful exit' is only supported on native desktop platforms, on
    the web and mobile platforms an application may be terminated at any time
    by the user or browser/OS runtime environment without a chance to run
    custom shutdown code.

    On the web platform, you can call the following function to let the
    browser open a standard popup dialog before the user wants to leave a site:

        sapp_html5_ask_leave_site(bool ask);

    The initial state of the associated internal flag can be provided
    at startup via sapp_desc.html5_ask_leave_site.

    This feature should only be used sparingly in critical situations - for
    instance when the user would loose data - since popping up modal dialog
    boxes is considered quite rude in the web world. Note that there's no way
    to customize the content of this dialog box or run any code as a result
    of the user's decision. Also note that the user must have interacted with
    the site before the dialog box will appear. These are all security measures
    to prevent fishing.

    On native desktop platforms, sokol_app.h provides more control over the
    application-quit-process. It's possible to initiate a 'programmatic quit'
    from the application code, and a quit initiated by the application user
    can be intercepted (for instance to show a custom dialog box).

    This 'programmatic quit protocol' is implemented trough 3 functions
    and 1 event:

        - sapp_quit(): This function simply quits the application without
          giving the user a chance to intervene. Usually this might
          be called when the user clicks the 'Ok' button in a 'Really Quit?'
          dialog box
        - sapp_request_quit(): Calling sapp_request_quit() will send the
          event SAPP_EVENTTYPE_QUIT_REQUESTED to the applications event handler
          callback, giving the user code a chance to intervene and cancel the
          pending quit process (for instance to show a 'Really Quit?' dialog
          box). If the event handler callback does nothing, the application
          will be quit as usual. To prevent this, call the function
          sapp_cancel_quit() from inside the event handler.
        - sapp_cancel_quit(): Cancels a pending quit request, either initiated
          by the user clicking the window close button, or programmatically
          by calling sapp_request_quit(). The only place where calling this
          function makes sense is from inside the event handler callback when
          the SAPP_EVENTTYPE_QUIT_REQUESTED event has been received.
        - SAPP_EVENTTYPE_QUIT_REQUESTED: this event is sent when the user
          clicks the window's close button or application code calls the
          sapp_request_quit() function. The event handler callback code can handle
          this event by calling sapp_cancel_quit() to cancel the quit.
          If the event is ignored, the application will quit as usual.

    The Dear ImGui HighDPI sample contains example code of how to
    implement a 'Really Quit?' dialog box with Dear ImGui (native desktop
    platforms only), and for showing the hardwired "Leave Site?" dialog box
    when running on the web platform:

        https://floooh.github.io/sokol-html5/wasm/imgui-highdpi-sapp.html

    FULLSCREEN
    ==========
    If the sapp_desc.fullscreen flag is true, sokol-app will try to create
    a fullscreen window on platforms with a 'proper' window system
    (mobile devices will always use fullscreen). The implementation details
    depend on the target platform, in general sokol-app will use a
    'soft approach' which doesn't interfere too much with the platform's
    window system (for instance borderless fullscreen window instead of
    a 'real' fullscreen mode). Such details might change over time
    as sokol-app is adapted for different needs.

    The most important effect of fullscreen mode to keep in mind is that
    the requested canvas width and height will be ignored for the initial
    window size, calling sapp_width() and sapp_height() will instead return
    the resolution of the fullscreen canvas (however the provided size
    might still be used for the non-fullscreen window, in case the user can
    switch back from fullscreen- to windowed-mode).

    ONSCREEN KEYBOARD
    =================
    On some platforms which don't provide a physical keyboard, sokol-app
    can display the platform's integrated onscreen keyboard for text
    input. To request that the onscreen keyboard is shown, call

        sapp_show_keyboard(true);

    Likewise, to hide the keyboard call:

        sapp_show_keyboard(false);

    Note that on the web platform, the keyboard can only be shown from
    inside an input handler. On such platforms, sapp_show_keyboard()
    will only work as expected when it is called from inside the
    sokol-app event callback function. When called from other places,
    an internal flag will be set, and the onscreen keyboard will be
    called at the next 'legal' opportunity (when the next input event
    is handled).

    OPTIONAL: DON'T HIJACK main() (#define SOKOL_NO_ENTRY)
    ======================================================
    In its default configuration, sokol_app.h "hijacks" the platform's
    standard main() function. This was done because different platforms
    have different main functions which are not compatible with
    C's main() (for instance WinMain on Windows has completely different
    arguments). However, this "main hijacking" posed a problem for
    usage scenarios like integrating sokol_app.h with other languages than
    C or C++, so an alternative SOKOL_NO_ENTRY mode has been added
    in which the user code provides the platform's main function:

    - define SOKOL_NO_ENTRY before including the sokol_app.h implementation
    - do *not* provide a sokol_main() function
    - instead provide the standard main() function of the platform
    - from the main function, call the function ```sapp_run()``` which
      takes a pointer to an ```sapp_desc``` structure.
    - ```sapp_run()``` takes over control and calls the provided init-, frame-,
      shutdown- and event-callbacks just like in the default model, it
      will only return when the application quits (or not at all on some
      platforms, like emscripten)

    NOTE: SOKOL_NO_ENTRY is currently not supported on Android.

    TEMP NOTE DUMP
    ==============
    - onscreen keyboard support on Android requires Java :(, should we even bother?
    - sapp_desc needs a bool whether to initialize depth-stencil surface
    - GL context initialization needs more control (at least what GL version to initialize)
    - application icon
    - mouse pointer visibility(?)
    - the UPDATE_CURSOR event currently behaves differently between Win32 and OSX
      (Win32 sends the event each frame when the mouse moves and is inside the window
      client area, OSX sends it only once when the mouse enters the client area)
    - the Android implementation calls cleanup_cb() and destroys the egl context in onDestroy
      at the latest but should do it earlier, in onStop, as an app is "killable" after onStop
      on Android Honeycomb and later (it can't be done at the moment as the app may be started
      again after onStop and the sokol lifecycle does not yet handle context teardown/bringup)

    FIXME: ERROR HANDLING (this will need an error callback function)

    zlib/libpng license

    Copyright (c) 2018 Andre Weissflog

    This software is provided 'as-is', without any express or implied warranty.
    In no event will the authors be held liable for any damages arising from the
    use of this software.

    Permission is granted to anyone to use this software for any purpose,
    including commercial applications, and to alter it and redistribute it
    freely, subject to the following restrictions:

        1. The origin of this software must not be misrepresented; you must not
        claim that you wrote the original software. If you use this software in a
        product, an acknowledgment in the product documentation would be
        appreciated but is not required.

        2. Altered source versions must be plainly marked as such, and must not
        be misrepresented as being the original software.

        3. This notice may not be removed or altered from any source
        distribution.
*/
#define SOKOL_APP_INCLUDED (1)
#include <stdint.h>
#include <stdbool.h>

#ifndef SOKOL_API_DECL
#if defined(_WIN32) && defined(SOKOL_DLL) && defined(SOKOL_IMPL)
#define SOKOL_API_DECL __declspec(dllexport)
#elif defined(_WIN32) && defined(SOKOL_DLL)
#define SOKOL_API_DECL __declspec(dllimport)
#else
#define SOKOL_API_DECL extern
#endif
#endif

#ifdef __cplusplus
extern "C" {
#endif

enum {
    SAPP_MAX_TOUCHPOINTS = 8,
    SAPP_MAX_MOUSEBUTTONS = 3,
    SAPP_MAX_KEYCODES = 512,
};

typedef enum sapp_event_type {
    SAPP_EVENTTYPE_INVALID,
    SAPP_EVENTTYPE_KEY_DOWN,
    SAPP_EVENTTYPE_KEY_UP,
    SAPP_EVENTTYPE_CHAR,
    SAPP_EVENTTYPE_MOUSE_DOWN,
    SAPP_EVENTTYPE_MOUSE_UP,
    SAPP_EVENTTYPE_MOUSE_SCROLL,
    SAPP_EVENTTYPE_MOUSE_MOVE,
    SAPP_EVENTTYPE_MOUSE_ENTER,
    SAPP_EVENTTYPE_MOUSE_LEAVE,
    SAPP_EVENTTYPE_TOUCHES_BEGAN,
    SAPP_EVENTTYPE_TOUCHES_MOVED,
    SAPP_EVENTTYPE_TOUCHES_ENDED,
    SAPP_EVENTTYPE_TOUCHES_CANCELLED,
    SAPP_EVENTTYPE_RESIZED,
    SAPP_EVENTTYPE_ICONIFIED,
    SAPP_EVENTTYPE_RESTORED,
    SAPP_EVENTTYPE_SUSPENDED,
    SAPP_EVENTTYPE_RESUMED,
    SAPP_EVENTTYPE_UPDATE_CURSOR,
    SAPP_EVENTTYPE_QUIT_REQUESTED,
    SAPP_EVENTTYPE_CLIPBOARD_PASTED,
    _SAPP_EVENTTYPE_NUM,
    _SAPP_EVENTTYPE_FORCE_U32 = 0x7FFFFFFF
} sapp_event_type;

/* key codes are the same names and values as GLFW */
typedef enum sapp_keycode {
    SAPP_KEYCODE_INVALID          = 0,
    SAPP_KEYCODE_SPACE            = 32,
    SAPP_KEYCODE_APOSTROPHE       = 39,  /* ' */
    SAPP_KEYCODE_COMMA            = 44,  /* , */
    SAPP_KEYCODE_MINUS            = 45,  /* - */
    SAPP_KEYCODE_PERIOD           = 46,  /* . */
    SAPP_KEYCODE_SLASH            = 47,  /* / */
    SAPP_KEYCODE_0                = 48,
    SAPP_KEYCODE_1                = 49,
    SAPP_KEYCODE_2                = 50,
    SAPP_KEYCODE_3                = 51,
    SAPP_KEYCODE_4                = 52,
    SAPP_KEYCODE_5                = 53,
    SAPP_KEYCODE_6                = 54,
    SAPP_KEYCODE_7                = 55,
    SAPP_KEYCODE_8                = 56,
    SAPP_KEYCODE_9                = 57,
    SAPP_KEYCODE_SEMICOLON        = 59,  /* ; */
    SAPP_KEYCODE_EQUAL            = 61,  /* = */
    SAPP_KEYCODE_A                = 65,
    SAPP_KEYCODE_B                = 66,
    SAPP_KEYCODE_C                = 67,
    SAPP_KEYCODE_D                = 68,
    SAPP_KEYCODE_E                = 69,
    SAPP_KEYCODE_F                = 70,
    SAPP_KEYCODE_G                = 71,
    SAPP_KEYCODE_H                = 72,
    SAPP_KEYCODE_I                = 73,
    SAPP_KEYCODE_J                = 74,
    SAPP_KEYCODE_K                = 75,
    SAPP_KEYCODE_L                = 76,
    SAPP_KEYCODE_M                = 77,
    SAPP_KEYCODE_N                = 78,
    SAPP_KEYCODE_O                = 79,
    SAPP_KEYCODE_P                = 80,
    SAPP_KEYCODE_Q                = 81,
    SAPP_KEYCODE_R                = 82,
    SAPP_KEYCODE_S                = 83,
    SAPP_KEYCODE_T                = 84,
    SAPP_KEYCODE_U                = 85,
    SAPP_KEYCODE_V                = 86,
    SAPP_KEYCODE_W                = 87,
    SAPP_KEYCODE_X                = 88,
    SAPP_KEYCODE_Y                = 89,
    SAPP_KEYCODE_Z                = 90,
    SAPP_KEYCODE_LEFT_BRACKET     = 91,  /* [ */
    SAPP_KEYCODE_BACKSLASH        = 92,  /* \ */
    SAPP_KEYCODE_RIGHT_BRACKET    = 93,  /* ] */
    SAPP_KEYCODE_GRAVE_ACCENT     = 96,  /* ` */
    SAPP_KEYCODE_WORLD_1          = 161, /* non-US #1 */
    SAPP_KEYCODE_WORLD_2          = 162, /* non-US #2 */
    SAPP_KEYCODE_ESCAPE           = 256,
    SAPP_KEYCODE_ENTER            = 257,
    SAPP_KEYCODE_TAB              = 258,
    SAPP_KEYCODE_BACKSPACE        = 259,
    SAPP_KEYCODE_INSERT           = 260,
    SAPP_KEYCODE_DELETE           = 261,
    SAPP_KEYCODE_RIGHT            = 262,
    SAPP_KEYCODE_LEFT             = 263,
    SAPP_KEYCODE_DOWN             = 264,
    SAPP_KEYCODE_UP               = 265,
    SAPP_KEYCODE_PAGE_UP          = 266,
    SAPP_KEYCODE_PAGE_DOWN        = 267,
    SAPP_KEYCODE_HOME             = 268,
    SAPP_KEYCODE_END              = 269,
    SAPP_KEYCODE_CAPS_LOCK        = 280,
    SAPP_KEYCODE_SCROLL_LOCK      = 281,
    SAPP_KEYCODE_NUM_LOCK         = 282,
    SAPP_KEYCODE_PRINT_SCREEN     = 283,
    SAPP_KEYCODE_PAUSE            = 284,
    SAPP_KEYCODE_F1               = 290,
    SAPP_KEYCODE_F2               = 291,
    SAPP_KEYCODE_F3               = 292,
    SAPP_KEYCODE_F4               = 293,
    SAPP_KEYCODE_F5               = 294,
    SAPP_KEYCODE_F6               = 295,
    SAPP_KEYCODE_F7               = 296,
    SAPP_KEYCODE_F8               = 297,
    SAPP_KEYCODE_F9               = 298,
    SAPP_KEYCODE_F10              = 299,
    SAPP_KEYCODE_F11              = 300,
    SAPP_KEYCODE_F12              = 301,
    SAPP_KEYCODE_F13              = 302,
    SAPP_KEYCODE_F14              = 303,
    SAPP_KEYCODE_F15              = 304,
    SAPP_KEYCODE_F16              = 305,
    SAPP_KEYCODE_F17              = 306,
    SAPP_KEYCODE_F18              = 307,
    SAPP_KEYCODE_F19              = 308,
    SAPP_KEYCODE_F20              = 309,
    SAPP_KEYCODE_F21              = 310,
    SAPP_KEYCODE_F22              = 311,
    SAPP_KEYCODE_F23              = 312,
    SAPP_KEYCODE_F24              = 313,
    SAPP_KEYCODE_F25              = 314,
    SAPP_KEYCODE_KP_0             = 320,
    SAPP_KEYCODE_KP_1             = 321,
    SAPP_KEYCODE_KP_2             = 322,
    SAPP_KEYCODE_KP_3             = 323,
    SAPP_KEYCODE_KP_4             = 324,
    SAPP_KEYCODE_KP_5             = 325,
    SAPP_KEYCODE_KP_6             = 326,
    SAPP_KEYCODE_KP_7             = 327,
    SAPP_KEYCODE_KP_8             = 328,
    SAPP_KEYCODE_KP_9             = 329,
    SAPP_KEYCODE_KP_DECIMAL       = 330,
    SAPP_KEYCODE_KP_DIVIDE        = 331,
    SAPP_KEYCODE_KP_MULTIPLY      = 332,
    SAPP_KEYCODE_KP_SUBTRACT      = 333,
    SAPP_KEYCODE_KP_ADD           = 334,
    SAPP_KEYCODE_KP_ENTER         = 335,
    SAPP_KEYCODE_KP_EQUAL         = 336,
    SAPP_KEYCODE_LEFT_SHIFT       = 340,
    SAPP_KEYCODE_LEFT_CONTROL     = 341,
    SAPP_KEYCODE_LEFT_ALT         = 342,
    SAPP_KEYCODE_LEFT_SUPER       = 343,
    SAPP_KEYCODE_RIGHT_SHIFT      = 344,
    SAPP_KEYCODE_RIGHT_CONTROL    = 345,
    SAPP_KEYCODE_RIGHT_ALT        = 346,
    SAPP_KEYCODE_RIGHT_SUPER      = 347,
    SAPP_KEYCODE_MENU             = 348,
} sapp_keycode;

typedef struct sapp_touchpoint {
    uintptr_t identifier;
    float pos_x;
    float pos_y;
    bool changed;
} sapp_touchpoint;

typedef enum sapp_mousebutton {
    SAPP_MOUSEBUTTON_INVALID = -1,
    SAPP_MOUSEBUTTON_LEFT = 0,
    SAPP_MOUSEBUTTON_RIGHT = 1,
    SAPP_MOUSEBUTTON_MIDDLE = 2,
} sapp_mousebutton;

enum {
    SAPP_MODIFIER_SHIFT = (1<<0),
    SAPP_MODIFIER_CTRL = (1<<1),
    SAPP_MODIFIER_ALT = (1<<2),
    SAPP_MODIFIER_SUPER = (1<<3)
};

typedef struct sapp_event {
    uint64_t frame_count;
    sapp_event_type type;
    sapp_keycode key_code;
    uint32_t char_code;
    bool key_repeat;
    uint32_t modifiers;
    sapp_mousebutton mouse_button;
    float mouse_x;
    float mouse_y;
    float scroll_x;
    float scroll_y;
    int num_touches;
    sapp_touchpoint touches[SAPP_MAX_TOUCHPOINTS];
    int window_width;
    int window_height;
    int framebuffer_width;
    int framebuffer_height;
	void* native_event;
} sapp_event;

typedef struct sapp_desc {
    void (*init_cb)(void);                  /* these are the user-provided callbacks without user data */
    void (*frame_cb)(void);
    void (*cleanup_cb)(void);
    void (*event_cb)(const sapp_event*);
    void (*fail_cb)(const char*);

    void* user_data;                        /* these are the user-provided callbacks with user data */
    void (*init_userdata_cb)(void*);
    void (*frame_userdata_cb)(void*);
    void (*cleanup_userdata_cb)(void*);
    void (*event_userdata_cb)(const sapp_event*, void*);
    void (*fail_userdata_cb)(const char*, void*);

    int width;                          /* the preferred width of the window / canvas */
    int height;                         /* the preferred height of the window / canvas */
    int sample_count;                   /* MSAA sample count */
    int swap_interval;                  /* the preferred swap interval (ignored on some platforms) */
    bool high_dpi;                      /* whether the rendering canvas is full-resolution on HighDPI displays */
    bool fullscreen;                    /* whether the window should be created in fullscreen mode */
    bool alpha;                         /* whether the framebuffer should have an alpha channel (ignored on some platforms) */
    const char* window_title;           /* the window title as UTF-8 encoded string */
    bool user_cursor;                   /* if true, user is expected to manage cursor image in SAPP_EVENTTYPE_UPDATE_CURSOR */
    bool enable_clipboard;              /* enable clipboard access, default is false */
    int clipboard_size;                 /* max size of clipboard content in bytes */

    const char* html5_canvas_name;      /* the name (id) of the HTML5 canvas element, default is "canvas" */
    bool html5_canvas_resize;           /* if true, the HTML5 canvas size is set to sapp_desc.width/height, otherwise canvas size is tracked */
    bool html5_preserve_drawing_buffer; /* HTML5 only: whether to preserve default framebuffer content between frames */
    bool html5_premultiplied_alpha;     /* HTML5 only: whether the rendered pixels use premultiplied alpha convention */
    bool html5_ask_leave_site;          /* initial state of the internal html5_ask_leave_site flag (see sapp_html5_ask_leave_site()) */
    bool ios_keyboard_resizes_canvas;   /* if true, showing the iOS keyboard shrinks the canvas */
    bool gl_force_gles2;                /* if true, setup GLES2/WebGL even if GLES3/WebGL2 is available */
} sapp_desc;

/* user-provided functions */
extern sapp_desc sokol_main(int argc, char* argv[]);

/* returns true after sokol-app has been initialized */
SOKOL_API_DECL bool sapp_isvalid(void);
/* returns the current framebuffer width in pixels */
SOKOL_API_DECL int sapp_width(void);
/* returns the current framebuffer height in pixels */
SOKOL_API_DECL int sapp_height(void);
/* returns true when high_dpi was requested and actually running in a high-dpi scenario */
SOKOL_API_DECL bool sapp_high_dpi(void);
/* returns the dpi scaling factor (window pixels to framebuffer pixels) */
SOKOL_API_DECL float sapp_dpi_scale(void);
/* show or hide the mobile device onscreen keyboard */
SOKOL_API_DECL void sapp_show_keyboard(bool visible);
/* return true if the mobile device onscreen keyboard is currently shown */
SOKOL_API_DECL bool sapp_keyboard_shown(void);
/* show or hide the mouse cursor */
SOKOL_API_DECL void sapp_show_mouse(bool visible);
/* show or hide the mouse cursor */
SOKOL_API_DECL bool sapp_mouse_shown();
/* return the userdata pointer optionally provided in sapp_desc */
SOKOL_API_DECL void* sapp_userdata(void);
/* return a copy of the sapp_desc structure */
SOKOL_API_DECL sapp_desc sapp_query_desc(void);
/* initiate a "soft quit" (sends SAPP_EVENTTYPE_QUIT_REQUESTED) */
SOKOL_API_DECL void sapp_request_quit(void);
/* cancel a pending quit (when SAPP_EVENTTYPE_QUIT_REQUESTED has been received) */
SOKOL_API_DECL void sapp_cancel_quit(void);
/* intiate a "hard quit" (quit application without sending SAPP_EVENTTYPE_QUIT_REQUSTED) */
SOKOL_API_DECL void sapp_quit(void);
/* call from inside event callback to consume the current event (don't forward to platform) */
SOKOL_API_DECL void sapp_consume_event(void);
/* get the current frame counter (for comparison with sapp_event.frame_count) */
SOKOL_API_DECL uint64_t sapp_frame_count(void);
/* write string into clipboard */
SOKOL_API_DECL void sapp_set_clipboard_string(const char* str);
/* read string from clipboard (usually during SAPP_EVENTTYPE_CLIPBOARD_PASTED) */
SOKOL_API_DECL const char* sapp_get_clipboard_string(void);

/* special run-function for SOKOL_NO_ENTRY (in standard mode this is an empty stub) */
SOKOL_API_DECL int sapp_run(const sapp_desc* desc);

/* GL: return true when GLES2 fallback is active (to detect fallback from GLES3) */
SOKOL_API_DECL bool sapp_gles2(void);

/* HTML5: enable or disable the hardwired "Leave Site?" dialog box */
SOKOL_API_DECL void sapp_html5_ask_leave_site(bool ask);

/* Metal: get ARC-bridged pointer to Metal device object */
SOKOL_API_DECL const void* sapp_metal_get_device(void);
/* Metal: get ARC-bridged pointer to this frame's renderpass descriptor */
SOKOL_API_DECL const void* sapp_metal_get_renderpass_descriptor(void);
/* Metal: get ARC-bridged pointer to current drawable */
SOKOL_API_DECL const void* sapp_metal_get_drawable(void);
/* macOS: get ARC-bridged pointer to macOS NSWindow */
SOKOL_API_DECL const void* sapp_macos_get_window(void);
/* iOS: get ARC-bridged pointer to iOS UIWindow */
SOKOL_API_DECL const void* sapp_ios_get_window(void);

/* D3D11: get pointer to ID3D11Device object */
SOKOL_API_DECL const void* sapp_d3d11_get_device(void);
/* D3D11: get pointer to ID3D11DeviceContext object */
SOKOL_API_DECL const void* sapp_d3d11_get_device_context(void);
/* D3D11: get pointer to ID3D11RenderTargetView object */
SOKOL_API_DECL const void* sapp_d3d11_get_render_target_view(void);
/* D3D11: get pointer to ID3D11DepthStencilView */
SOKOL_API_DECL const void* sapp_d3d11_get_depth_stencil_view(void);
/* Win32: get the HWND window handle */
SOKOL_API_DECL const void* sapp_win32_get_hwnd(void);

/* Android: get native activity handle */
SOKOL_API_DECL const void* sapp_android_get_native_activity(void);

#ifdef __cplusplus
} /* extern "C" */
#endif
#endif // SOKOL_APP_INCLUDED

/*-- IMPLEMENTATION ----------------------------------------------------------*/
#if defined(SOKOL_IMPL)
#define SOKOL_APP_IMPL_INCLUDED (1)

#ifdef _MSC_VER
#pragma warning(push)
#pragma warning(disable:4201)   /* nonstandard extension used: nameless struct/union */
#pragma warning(disable:4115)   /* named type definition in parentheses */
#pragma warning(disable:4054)   /* 'type cast': from function pointer */
#pragma warning(disable:4055)   /* 'type cast': from data pointer */
#pragma warning(disable:4505)   /* unreferenced local function has been removed */
#pragma warning(disable:4115)   /* /W4: 'ID3D11ModuleInstance': named type definition in parentheses (in d3d11.h) */
#endif

#include <string.h> /* memset */

/* check if the config defines are alright */
#if defined(__APPLE__)
    #if !__has_feature(objc_arc)
        #error "sokol_app.h requires ARC (Automatic Reference Counting) on MacOS and iOS"
    #endif
    #include <TargetConditionals.h>
    #if defined(TARGET_OS_IPHONE) && TARGET_OS_IPHONE
        /* iOS */
        #if !defined(SOKOL_METAL) && !defined(SOKOL_GLES3)
        #error("sokol_app.h: unknown 3D API selected for iOS, must be SOKOL_METAL or SOKOL_GLES3")
        #endif
    #else
        /* MacOS */
        #if !defined(SOKOL_METAL) && !defined(SOKOL_GLCORE33)
        #error("sokol_app.h: unknown 3D API selected for MacOS, must be SOKOL_METAL or SOKOL_GLCORE33")
        #endif
    #endif
#elif defined(__EMSCRIPTEN__)
    /* emscripten (asm.js or wasm) */
    #if !defined(SOKOL_GLES3) && !defined(SOKOL_GLES2)
    #error("sokol_app.h: unknown 3D API selected for emscripten, must be SOKOL_GLES3 or SOKOL_GLES2")
    #endif
#elif defined(_WIN32)
    /* Windows (D3D11 or GL) */
    #if !defined(SOKOL_D3D11) && !defined(SOKOL_GLCORE33)
    #error("sokol_app.h: unknown 3D API selected for Win32, must be SOKOL_D3D11 or SOKOL_GLCORE33")
    #endif
#elif defined(__ANDROID__)
    /* Android */
    #if !defined(SOKOL_GLES3) && !defined(SOKOL_GLES2)
    #error("sokol_app.h: unknown 3D API selected for Android, must be SOKOL_GLES3 or SOKOL_GLES2")
    #endif
    #if defined(SOKOL_NO_ENTRY)
    #error("sokol_app.h: SOKOL_NO_ENTRY is not supported on Android")
    #endif
#elif defined(__linux__) || defined(__unix__)
    /* Linux */
    #if !defined(SOKOL_GLCORE33)
    #error("sokol_app.h: unknown 3D API selected for Linux, must be SOKOL_GLCORE33")
    #endif
#else
#error "sokol_app.h: Unknown platform"
#endif

#ifndef SOKOL_API_IMPL
    #define SOKOL_API_IMPL
#endif
#ifndef SOKOL_DEBUG
    #ifndef NDEBUG
        #define SOKOL_DEBUG (1)
    #endif
#endif
#ifndef SOKOL_ASSERT
    #include <assert.h>
    #define SOKOL_ASSERT(c) assert(c)
#endif
#if !defined(SOKOL_CALLOC) || !defined(SOKOL_FREE)
    #include <stdlib.h>
#endif
#if !defined(SOKOL_CALLOC)
    #define SOKOL_CALLOC(n,s) calloc(n,s)
#endif
#if !defined(SOKOL_FREE)
    #define SOKOL_FREE(p) free(p)
#endif
#ifndef SOKOL_LOG
    #ifdef SOKOL_DEBUG
        #if defined(__ANDROID__)
            #include <android/log.h>
            #define SOKOL_LOG(s) { SOKOL_ASSERT(s); __android_log_write(ANDROID_LOG_INFO, "SOKOL_APP", s); }
        #else
            #include <stdio.h>
            #define SOKOL_LOG(s) { SOKOL_ASSERT(s); puts(s); }
        #endif
    #else
        #define SOKOL_LOG(s)
    #endif
#endif
#ifndef SOKOL_ABORT
    #include <stdlib.h>
    #define SOKOL_ABORT() abort()
#endif
#ifndef _SOKOL_PRIVATE
    #if defined(__GNUC__)
        #define _SOKOL_PRIVATE __attribute__((unused)) static
    #else
        #define _SOKOL_PRIVATE static
    #endif
#endif
#ifndef _SOKOL_UNUSED
    #define _SOKOL_UNUSED(x) (void)(x)
#endif

/* helper macros */
#define _sapp_def(val, def) (((val) == 0) ? (def) : (val))
#define _sapp_absf(a) (((a)<0.0f)?-(a):(a))

enum {
    _SAPP_MAX_TITLE_LENGTH = 128,
};

typedef struct {
    bool valid;
    int window_width;
    int window_height;
    int framebuffer_width;
    int framebuffer_height;
    int sample_count;
    int swap_interval;
    float dpi_scale;
    bool gles2_fallback;
    bool first_frame;
    bool init_called;
    bool cleanup_called;
    bool quit_requested;
    bool quit_ordered;
    bool event_consumed;
    const char* html5_canvas_name;
    bool html5_ask_leave_site;
    char window_title[_SAPP_MAX_TITLE_LENGTH];      /* UTF-8 */
    wchar_t window_title_wide[_SAPP_MAX_TITLE_LENGTH];   /* UTF-32 or UCS-2 */
    uint64_t frame_count;
    float mouse_x;
    float mouse_y;
    bool win32_mouse_tracked;
    bool onscreen_keyboard_shown;
    sapp_event event;
    sapp_desc desc;
    sapp_keycode keycodes[SAPP_MAX_KEYCODES];
<<<<<<< HEAD
	void* native_event;
=======
    bool clipboard_enabled;
    int clipboard_size;
    char* clipboard;
>>>>>>> c13e3165
} _sapp_state;
static _sapp_state _sapp;

_SOKOL_PRIVATE void _sapp_fail(const char* msg) {
    if (_sapp.desc.fail_cb) {
        _sapp.desc.fail_cb(msg);
    }
    else if (_sapp.desc.fail_userdata_cb) {
        _sapp.desc.fail_userdata_cb(msg, _sapp.desc.user_data);
    }
    else {
        SOKOL_LOG(msg);
    }
    SOKOL_ABORT();
}

_SOKOL_PRIVATE void _sapp_call_init(void) {
    if (_sapp.desc.init_cb) {
        _sapp.desc.init_cb();
    }
    else if (_sapp.desc.init_userdata_cb) {
        _sapp.desc.init_userdata_cb(_sapp.desc.user_data);
    }
    _sapp.init_called = true;
}

_SOKOL_PRIVATE void _sapp_call_frame(void) {
    if (_sapp.init_called && !_sapp.cleanup_called) {
        if (_sapp.desc.frame_cb) {
            _sapp.desc.frame_cb();
        }
        else if (_sapp.desc.frame_userdata_cb) {
            _sapp.desc.frame_userdata_cb(_sapp.desc.user_data);
        }
    }
}

_SOKOL_PRIVATE void _sapp_call_cleanup(void) {
    if (!_sapp.cleanup_called) {
        if (_sapp.desc.cleanup_cb) {
            _sapp.desc.cleanup_cb();
        }
        else if (_sapp.desc.cleanup_userdata_cb) {
            _sapp.desc.cleanup_userdata_cb(_sapp.desc.user_data);
        }
        _sapp.cleanup_called = true;
    }
}

_SOKOL_PRIVATE bool _sapp_call_event(const sapp_event* e) {
    if (!_sapp.cleanup_called) {
        if (_sapp.desc.event_cb) {
            _sapp.desc.event_cb(e);
        }
        else if (_sapp.desc.event_userdata_cb) {
            _sapp.desc.event_userdata_cb(e, _sapp.desc.user_data);
        }
    }
    if (_sapp.event_consumed) {
        _sapp.event_consumed = false;
        return true;
    }
    else {
        return false;
    }
}

_SOKOL_PRIVATE void _sapp_strcpy(const char* src, char* dst, int max_len) {
    SOKOL_ASSERT(src && dst && (max_len > 0));
    char* const end = &(dst[max_len-1]);
    char c = 0;
    for (int i = 0; i < max_len; i++) {
        c = *src;
        if (c != 0) {
            src++;
        }
        *dst++ = c;
    }
    /* truncated? */
    if (c != 0) {
        *end = 0;
    }
}

_SOKOL_PRIVATE void _sapp_init_state(const sapp_desc* desc) {
    memset(&_sapp, 0, sizeof(_sapp));
    _sapp.desc = *desc;
    _sapp.first_frame = true;
    _sapp.window_width = _sapp_def(_sapp.desc.width, 640);
    _sapp.window_height = _sapp_def(_sapp.desc.height, 480);
    _sapp.framebuffer_width = _sapp.window_width;
    _sapp.framebuffer_height = _sapp.window_height;
    _sapp.sample_count = _sapp_def(_sapp.desc.sample_count, 1);
    _sapp.swap_interval = _sapp_def(_sapp.desc.swap_interval, 1);
    _sapp.html5_canvas_name = _sapp_def(_sapp.desc.html5_canvas_name, "canvas");
    _sapp.html5_ask_leave_site = _sapp.desc.html5_ask_leave_site;
    _sapp.clipboard_enabled = _sapp.desc.enable_clipboard;
    if (_sapp.clipboard_enabled) {
        _sapp.clipboard_size = _sapp_def(_sapp.desc.clipboard_size, 8192);
        _sapp.clipboard = (char*) SOKOL_CALLOC(1, _sapp.clipboard_size);
    }
    if (_sapp.desc.window_title) {
        _sapp_strcpy(_sapp.desc.window_title, _sapp.window_title, sizeof(_sapp.window_title));
    }
    else {
        _sapp_strcpy("sokol_app", _sapp.window_title, sizeof(_sapp.window_title));
    }
    _sapp.dpi_scale = 1.0f;
}

_SOKOL_PRIVATE void _sapp_discard_state(void) {
    if (_sapp.clipboard_enabled) {
        SOKOL_ASSERT(_sapp.clipboard);
        SOKOL_FREE((void*)_sapp.clipboard);
    }
    memset(&_sapp, 0, sizeof(_sapp));
}

_SOKOL_PRIVATE void _sapp_init_event(sapp_event_type type) {
    memset(&_sapp.event, 0, sizeof(_sapp.event));
    _sapp.event.type = type;
    _sapp.event.frame_count = _sapp.frame_count;
    _sapp.event.mouse_button = SAPP_MOUSEBUTTON_INVALID;
    _sapp.event.window_width = _sapp.window_width;
    _sapp.event.window_height = _sapp.window_height;
    _sapp.event.framebuffer_width = _sapp.framebuffer_width;
    _sapp.event.framebuffer_height = _sapp.framebuffer_height;
	_sapp.event.native_event = _sapp.native_event;
}

_SOKOL_PRIVATE bool _sapp_events_enabled(void) {
    /* only send events when an event callback is set, and the init function was called */
    return (_sapp.desc.event_cb || _sapp.desc.event_userdata_cb) && _sapp.init_called;
}

_SOKOL_PRIVATE sapp_keycode _sapp_translate_key(int scan_code) {
    if ((scan_code >= 0) && (scan_code < SAPP_MAX_KEYCODES)) {
        return _sapp.keycodes[scan_code];
    }
    else {
        return SAPP_KEYCODE_INVALID;
    }
}

_SOKOL_PRIVATE void _sapp_frame(void) {
    if (_sapp.first_frame) {
        _sapp.first_frame = false;
        _sapp_call_init();
    }
    _sapp_call_frame();
    _sapp.frame_count++;
}

/*== MacOS/iOS ===============================================================*/

#if defined(__APPLE__)

/*== MacOS ===================================================================*/
#if defined(TARGET_OS_IPHONE) && !TARGET_OS_IPHONE

#if defined(SOKOL_METAL)
#import <Metal/Metal.h>
#import <MetalKit/MetalKit.h>
#elif defined(SOKOL_GLCORE33)
#ifndef GL_SILENCE_DEPRECATION
#define GL_SILENCE_DEPRECATION
#endif
#include <Cocoa/Cocoa.h>
#include <OpenGL/gl3.h>
#endif

@interface _sapp_macos_app_delegate : NSObject<NSApplicationDelegate>
@end
@interface _sapp_macos_window_delegate : NSObject<NSWindowDelegate>
@end
#if defined(SOKOL_METAL)
@interface _sapp_macos_mtk_view_dlg : NSObject<MTKViewDelegate>
@end
@interface _sapp_macos_view : MTKView
{
    NSTrackingArea* trackingArea;
}
@end
#elif defined(SOKOL_GLCORE33)
@interface _sapp_macos_view : NSOpenGLView
{
    NSTrackingArea* trackingArea;
}
- (void)timerFired:(id)sender;
- (void)prepareOpenGL;
- (void)drawRect:(NSRect)bounds;
@end
#endif

static NSWindow* _sapp_macos_window_obj;
static _sapp_macos_window_delegate* _sapp_macos_win_dlg_obj;
static _sapp_macos_app_delegate* _sapp_macos_app_dlg_obj;
static _sapp_macos_view* _sapp_view_obj;
#if defined(SOKOL_METAL)
static _sapp_macos_mtk_view_dlg* _sapp_macos_mtk_view_dlg_obj;
static id<MTLDevice> _sapp_mtl_device_obj;
#elif defined(SOKOL_GLCORE33)
static NSOpenGLPixelFormat* _sapp_macos_glpixelformat_obj;
static NSTimer* _sapp_macos_timer_obj;
#endif
static uint32_t _sapp_macos_flags_changed_store;

_SOKOL_PRIVATE void _sapp_macos_init_keytable(void) {
    _sapp.keycodes[0x1D] = SAPP_KEYCODE_0;
    _sapp.keycodes[0x12] = SAPP_KEYCODE_1;
    _sapp.keycodes[0x13] = SAPP_KEYCODE_2;
    _sapp.keycodes[0x14] = SAPP_KEYCODE_3;
    _sapp.keycodes[0x15] = SAPP_KEYCODE_4;
    _sapp.keycodes[0x17] = SAPP_KEYCODE_5;
    _sapp.keycodes[0x16] = SAPP_KEYCODE_6;
    _sapp.keycodes[0x1A] = SAPP_KEYCODE_7;
    _sapp.keycodes[0x1C] = SAPP_KEYCODE_8;
    _sapp.keycodes[0x19] = SAPP_KEYCODE_9;
    _sapp.keycodes[0x00] = SAPP_KEYCODE_A;
    _sapp.keycodes[0x0B] = SAPP_KEYCODE_B;
    _sapp.keycodes[0x08] = SAPP_KEYCODE_C;
    _sapp.keycodes[0x02] = SAPP_KEYCODE_D;
    _sapp.keycodes[0x0E] = SAPP_KEYCODE_E;
    _sapp.keycodes[0x03] = SAPP_KEYCODE_F;
    _sapp.keycodes[0x05] = SAPP_KEYCODE_G;
    _sapp.keycodes[0x04] = SAPP_KEYCODE_H;
    _sapp.keycodes[0x22] = SAPP_KEYCODE_I;
    _sapp.keycodes[0x26] = SAPP_KEYCODE_J;
    _sapp.keycodes[0x28] = SAPP_KEYCODE_K;
    _sapp.keycodes[0x25] = SAPP_KEYCODE_L;
    _sapp.keycodes[0x2E] = SAPP_KEYCODE_M;
    _sapp.keycodes[0x2D] = SAPP_KEYCODE_N;
    _sapp.keycodes[0x1F] = SAPP_KEYCODE_O;
    _sapp.keycodes[0x23] = SAPP_KEYCODE_P;
    _sapp.keycodes[0x0C] = SAPP_KEYCODE_Q;
    _sapp.keycodes[0x0F] = SAPP_KEYCODE_R;
    _sapp.keycodes[0x01] = SAPP_KEYCODE_S;
    _sapp.keycodes[0x11] = SAPP_KEYCODE_T;
    _sapp.keycodes[0x20] = SAPP_KEYCODE_U;
    _sapp.keycodes[0x09] = SAPP_KEYCODE_V;
    _sapp.keycodes[0x0D] = SAPP_KEYCODE_W;
    _sapp.keycodes[0x07] = SAPP_KEYCODE_X;
    _sapp.keycodes[0x10] = SAPP_KEYCODE_Y;
    _sapp.keycodes[0x06] = SAPP_KEYCODE_Z;
    _sapp.keycodes[0x27] = SAPP_KEYCODE_APOSTROPHE;
    _sapp.keycodes[0x2A] = SAPP_KEYCODE_BACKSLASH;
    _sapp.keycodes[0x2B] = SAPP_KEYCODE_COMMA;
    _sapp.keycodes[0x18] = SAPP_KEYCODE_EQUAL;
    _sapp.keycodes[0x32] = SAPP_KEYCODE_GRAVE_ACCENT;
    _sapp.keycodes[0x21] = SAPP_KEYCODE_LEFT_BRACKET;
    _sapp.keycodes[0x1B] = SAPP_KEYCODE_MINUS;
    _sapp.keycodes[0x2F] = SAPP_KEYCODE_PERIOD;
    _sapp.keycodes[0x1E] = SAPP_KEYCODE_RIGHT_BRACKET;
    _sapp.keycodes[0x29] = SAPP_KEYCODE_SEMICOLON;
    _sapp.keycodes[0x2C] = SAPP_KEYCODE_SLASH;
    _sapp.keycodes[0x0A] = SAPP_KEYCODE_WORLD_1;
    _sapp.keycodes[0x33] = SAPP_KEYCODE_BACKSPACE;
    _sapp.keycodes[0x39] = SAPP_KEYCODE_CAPS_LOCK;
    _sapp.keycodes[0x75] = SAPP_KEYCODE_DELETE;
    _sapp.keycodes[0x7D] = SAPP_KEYCODE_DOWN;
    _sapp.keycodes[0x77] = SAPP_KEYCODE_END;
    _sapp.keycodes[0x24] = SAPP_KEYCODE_ENTER;
    _sapp.keycodes[0x35] = SAPP_KEYCODE_ESCAPE;
    _sapp.keycodes[0x7A] = SAPP_KEYCODE_F1;
    _sapp.keycodes[0x78] = SAPP_KEYCODE_F2;
    _sapp.keycodes[0x63] = SAPP_KEYCODE_F3;
    _sapp.keycodes[0x76] = SAPP_KEYCODE_F4;
    _sapp.keycodes[0x60] = SAPP_KEYCODE_F5;
    _sapp.keycodes[0x61] = SAPP_KEYCODE_F6;
    _sapp.keycodes[0x62] = SAPP_KEYCODE_F7;
    _sapp.keycodes[0x64] = SAPP_KEYCODE_F8;
    _sapp.keycodes[0x65] = SAPP_KEYCODE_F9;
    _sapp.keycodes[0x6D] = SAPP_KEYCODE_F10;
    _sapp.keycodes[0x67] = SAPP_KEYCODE_F11;
    _sapp.keycodes[0x6F] = SAPP_KEYCODE_F12;
    _sapp.keycodes[0x69] = SAPP_KEYCODE_F13;
    _sapp.keycodes[0x6B] = SAPP_KEYCODE_F14;
    _sapp.keycodes[0x71] = SAPP_KEYCODE_F15;
    _sapp.keycodes[0x6A] = SAPP_KEYCODE_F16;
    _sapp.keycodes[0x40] = SAPP_KEYCODE_F17;
    _sapp.keycodes[0x4F] = SAPP_KEYCODE_F18;
    _sapp.keycodes[0x50] = SAPP_KEYCODE_F19;
    _sapp.keycodes[0x5A] = SAPP_KEYCODE_F20;
    _sapp.keycodes[0x73] = SAPP_KEYCODE_HOME;
    _sapp.keycodes[0x72] = SAPP_KEYCODE_INSERT;
    _sapp.keycodes[0x7B] = SAPP_KEYCODE_LEFT;
    _sapp.keycodes[0x3A] = SAPP_KEYCODE_LEFT_ALT;
    _sapp.keycodes[0x3B] = SAPP_KEYCODE_LEFT_CONTROL;
    _sapp.keycodes[0x38] = SAPP_KEYCODE_LEFT_SHIFT;
    _sapp.keycodes[0x37] = SAPP_KEYCODE_LEFT_SUPER;
    _sapp.keycodes[0x6E] = SAPP_KEYCODE_MENU;
    _sapp.keycodes[0x47] = SAPP_KEYCODE_NUM_LOCK;
    _sapp.keycodes[0x79] = SAPP_KEYCODE_PAGE_DOWN;
    _sapp.keycodes[0x74] = SAPP_KEYCODE_PAGE_UP;
    _sapp.keycodes[0x7C] = SAPP_KEYCODE_RIGHT;
    _sapp.keycodes[0x3D] = SAPP_KEYCODE_RIGHT_ALT;
    _sapp.keycodes[0x3E] = SAPP_KEYCODE_RIGHT_CONTROL;
    _sapp.keycodes[0x3C] = SAPP_KEYCODE_RIGHT_SHIFT;
    _sapp.keycodes[0x36] = SAPP_KEYCODE_RIGHT_SUPER;
    _sapp.keycodes[0x31] = SAPP_KEYCODE_SPACE;
    _sapp.keycodes[0x30] = SAPP_KEYCODE_TAB;
    _sapp.keycodes[0x7E] = SAPP_KEYCODE_UP;
    _sapp.keycodes[0x52] = SAPP_KEYCODE_KP_0;
    _sapp.keycodes[0x53] = SAPP_KEYCODE_KP_1;
    _sapp.keycodes[0x54] = SAPP_KEYCODE_KP_2;
    _sapp.keycodes[0x55] = SAPP_KEYCODE_KP_3;
    _sapp.keycodes[0x56] = SAPP_KEYCODE_KP_4;
    _sapp.keycodes[0x57] = SAPP_KEYCODE_KP_5;
    _sapp.keycodes[0x58] = SAPP_KEYCODE_KP_6;
    _sapp.keycodes[0x59] = SAPP_KEYCODE_KP_7;
    _sapp.keycodes[0x5B] = SAPP_KEYCODE_KP_8;
    _sapp.keycodes[0x5C] = SAPP_KEYCODE_KP_9;
    _sapp.keycodes[0x45] = SAPP_KEYCODE_KP_ADD;
    _sapp.keycodes[0x41] = SAPP_KEYCODE_KP_DECIMAL;
    _sapp.keycodes[0x4B] = SAPP_KEYCODE_KP_DIVIDE;
    _sapp.keycodes[0x4C] = SAPP_KEYCODE_KP_ENTER;
    _sapp.keycodes[0x51] = SAPP_KEYCODE_KP_EQUAL;
    _sapp.keycodes[0x43] = SAPP_KEYCODE_KP_MULTIPLY;
    _sapp.keycodes[0x4E] = SAPP_KEYCODE_KP_SUBTRACT;
}

_SOKOL_PRIVATE void _sapp_run(const sapp_desc* desc) {
    _sapp_init_state(desc);
    _sapp_macos_init_keytable();
    [NSApplication sharedApplication];
    NSApp.activationPolicy = NSApplicationActivationPolicyRegular;
    _sapp_macos_app_dlg_obj = [[_sapp_macos_app_delegate alloc] init];
    NSApp.delegate = _sapp_macos_app_dlg_obj;
    [NSApp activateIgnoringOtherApps:YES];
    [NSApp run];
    _sapp_discard_state();
}

/* MacOS entry function */
#if !defined(SOKOL_NO_ENTRY)
int main(int argc, char* argv[]) {
    sapp_desc desc = sokol_main(argc, argv);
    _sapp_run(&desc);
    return 0;
}
#endif /* SOKOL_NO_ENTRY */

_SOKOL_PRIVATE void _sapp_macos_update_dimensions(void) {
    #if defined(SOKOL_METAL)
        const CGSize fb_size = [_sapp_view_obj drawableSize];
        _sapp.framebuffer_width = fb_size.width;
        _sapp.framebuffer_height = fb_size.height;
    #elif defined(SOKOL_GLCORE33)
        const NSRect fb_rect = [_sapp_view_obj convertRectToBacking:[_sapp_view_obj frame]];
        _sapp.framebuffer_width = fb_rect.size.width;
        _sapp.framebuffer_height = fb_rect.size.height;
    #endif
    const NSRect bounds = [_sapp_view_obj bounds];
    _sapp.window_width = bounds.size.width;
    _sapp.window_height = bounds.size.height;
    SOKOL_ASSERT((_sapp.framebuffer_width > 0) && (_sapp.framebuffer_height > 0));
    _sapp.dpi_scale = (float)_sapp.framebuffer_width / (float)_sapp.window_width;
}

_SOKOL_PRIVATE void _sapp_macos_frame(void) {
    const NSPoint mouse_pos = [_sapp_macos_window_obj mouseLocationOutsideOfEventStream];
    _sapp.mouse_x = mouse_pos.x * _sapp.dpi_scale;
    _sapp.mouse_y = _sapp.framebuffer_height - (mouse_pos.y * _sapp.dpi_scale) - 1;
    _sapp_frame();
    if (_sapp.quit_requested || _sapp.quit_ordered) {
        [_sapp_macos_window_obj performClose:nil];
    }
}

@implementation _sapp_macos_app_delegate
- (void)applicationDidFinishLaunching:(NSNotification*)aNotification {
    if (_sapp.desc.fullscreen) {
        NSRect screen_rect = NSScreen.mainScreen.frame;
        _sapp.window_width = screen_rect.size.width;
        _sapp.window_height = screen_rect.size.height;
        if (_sapp.desc.high_dpi) {
            _sapp.framebuffer_width = 2 * _sapp.window_width;
            _sapp.framebuffer_height = 2 * _sapp.window_height;
        }
        else {
            _sapp.framebuffer_width = _sapp.window_width;
            _sapp.framebuffer_height = _sapp.window_height;
        }
        _sapp.dpi_scale = (float)_sapp.framebuffer_width / (float) _sapp.window_width;
    }
    const NSUInteger style =
        NSWindowStyleMaskTitled |
        NSWindowStyleMaskClosable |
        NSWindowStyleMaskMiniaturizable |
        NSWindowStyleMaskResizable;
    NSRect window_rect = NSMakeRect(0, 0, _sapp.window_width, _sapp.window_height);
    _sapp_macos_window_obj = [[NSWindow alloc]
        initWithContentRect:window_rect
        styleMask:style
        backing:NSBackingStoreBuffered
        defer:NO];
    _sapp_macos_window_obj.title = [NSString stringWithUTF8String:_sapp.window_title];
    _sapp_macos_window_obj.acceptsMouseMovedEvents = YES;
    _sapp_macos_window_obj.restorable = YES;
    _sapp_macos_win_dlg_obj = [[_sapp_macos_window_delegate alloc] init];
    _sapp_macos_window_obj.delegate = _sapp_macos_win_dlg_obj;
    #if defined(SOKOL_METAL)
        _sapp_mtl_device_obj = MTLCreateSystemDefaultDevice();
        _sapp_macos_mtk_view_dlg_obj = [[_sapp_macos_mtk_view_dlg alloc] init];
        _sapp_view_obj = [[_sapp_macos_view alloc] init];
        [_sapp_view_obj updateTrackingAreas];
        _sapp_view_obj.preferredFramesPerSecond = 60 / _sapp.swap_interval;
        _sapp_view_obj.delegate = _sapp_macos_mtk_view_dlg_obj;
        _sapp_view_obj.device = _sapp_mtl_device_obj;
        _sapp_view_obj.colorPixelFormat = MTLPixelFormatBGRA8Unorm;
        _sapp_view_obj.depthStencilPixelFormat = MTLPixelFormatDepth32Float_Stencil8;
        _sapp_view_obj.sampleCount = _sapp.sample_count;
        _sapp_macos_window_obj.contentView = _sapp_view_obj;
        [_sapp_macos_window_obj makeFirstResponder:_sapp_view_obj];
        if (!_sapp.desc.high_dpi) {
            CGSize drawable_size = { (CGFloat) _sapp.framebuffer_width, (CGFloat) _sapp.framebuffer_height };
            _sapp_view_obj.drawableSize = drawable_size;
        }
        _sapp_macos_update_dimensions();
        _sapp_view_obj.layer.magnificationFilter = kCAFilterNearest;
    #elif defined(SOKOL_GLCORE33)
        NSOpenGLPixelFormatAttribute attrs[32];
        int i = 0;
        attrs[i++] = NSOpenGLPFAAccelerated;
        attrs[i++] = NSOpenGLPFADoubleBuffer;
        attrs[i++] = NSOpenGLPFAOpenGLProfile; attrs[i++] = NSOpenGLProfileVersion3_2Core;
        attrs[i++] = NSOpenGLPFAColorSize; attrs[i++] = 24;
        attrs[i++] = NSOpenGLPFAAlphaSize; attrs[i++] = 8;
        attrs[i++] = NSOpenGLPFADepthSize; attrs[i++] = 24;
        attrs[i++] = NSOpenGLPFAStencilSize; attrs[i++] = 8;
        if (_sapp.sample_count > 1) {
            attrs[i++] = NSOpenGLPFAMultisample;
            attrs[i++] = NSOpenGLPFASampleBuffers; attrs[i++] = 1;
            attrs[i++] = NSOpenGLPFASamples; attrs[i++] = _sapp.sample_count;
        }
        else {
            attrs[i++] = NSOpenGLPFASampleBuffers; attrs[i++] = 0;
        }
        attrs[i++] = 0;
        _sapp_macos_glpixelformat_obj = [[NSOpenGLPixelFormat alloc] initWithAttributes:attrs];
        SOKOL_ASSERT(_sapp_macos_glpixelformat_obj != nil);

        _sapp_view_obj = [[_sapp_macos_view alloc]
            initWithFrame:window_rect
            pixelFormat:_sapp_macos_glpixelformat_obj];
        [_sapp_view_obj updateTrackingAreas];
        if (_sapp.desc.high_dpi) {
            [_sapp_view_obj setWantsBestResolutionOpenGLSurface:YES];
        }
        else {
            [_sapp_view_obj setWantsBestResolutionOpenGLSurface:NO];
        }

        _sapp_macos_window_obj.contentView = _sapp_view_obj;
        [_sapp_macos_window_obj makeFirstResponder:_sapp_view_obj];

        _sapp_macos_timer_obj = [NSTimer timerWithTimeInterval:0.001
            target:_sapp_view_obj
            selector:@selector(timerFired:)
            userInfo:nil
            repeats:YES];
        [[NSRunLoop currentRunLoop] addTimer:_sapp_macos_timer_obj forMode:NSDefaultRunLoopMode];
    #endif
    _sapp.valid = true;
    if (_sapp.desc.fullscreen) {
        /* on GL, this already toggles a rendered frame, so set the valid flag before */
        [_sapp_macos_window_obj toggleFullScreen:self];
    }
    else {
        [_sapp_macos_window_obj center];
    }
    [_sapp_macos_window_obj makeKeyAndOrderFront:nil];
}

- (BOOL)applicationShouldTerminateAfterLastWindowClosed:(NSApplication*)sender {
    return YES;
}
@end

_SOKOL_PRIVATE uint32_t _sapp_macos_mod(NSEventModifierFlags f) {
    uint32_t m = 0;
    if (f & NSEventModifierFlagShift) {
        m |= SAPP_MODIFIER_SHIFT;
    }
    if (f & NSEventModifierFlagControl) {
        m |= SAPP_MODIFIER_CTRL;
    }
    if (f & NSEventModifierFlagOption) {
        m |= SAPP_MODIFIER_ALT;
    }
    if (f & NSEventModifierFlagCommand) {
        m |= SAPP_MODIFIER_SUPER;
    }
    return m;
}

_SOKOL_PRIVATE void _sapp_macos_mouse_event(sapp_event_type type, sapp_mousebutton btn, uint32_t mod) {
    if (_sapp_events_enabled()) {
        _sapp_init_event(type);
        _sapp.event.mouse_button = btn;
        _sapp.event.modifiers = mod;
        _sapp.event.mouse_x = _sapp.mouse_x;
        _sapp.event.mouse_y = _sapp.mouse_y;
        _sapp_call_event(&_sapp.event);
    }
}

_SOKOL_PRIVATE void _sapp_macos_key_event(sapp_event_type type, sapp_keycode key, bool repeat, uint32_t mod) {
    if (_sapp_events_enabled()) {
        _sapp_init_event(type);
        _sapp.event.key_code = key;
        _sapp.event.key_repeat = repeat;
        _sapp.event.modifiers = mod;
        _sapp_call_event(&_sapp.event);
    }
}

_SOKOL_PRIVATE void _sapp_macos_app_event(sapp_event_type type) {
    if (_sapp_events_enabled()) {
        _sapp_init_event(type);
        _sapp_call_event(&_sapp.event);
    }
}

@implementation _sapp_macos_window_delegate
- (BOOL)windowShouldClose:(id)sender {
    /* only give user-code a chance to intervene when sapp_quit() wasn't already called */
    if (!_sapp.quit_ordered) {
        /* if window should be closed and event handling is enabled, give user code
           a chance to intervene via sapp_cancel_quit()
        */
        _sapp.quit_requested = true;
        _sapp_macos_app_event(SAPP_EVENTTYPE_QUIT_REQUESTED);
        /* user code hasn't intervened, quit the app */
        if (_sapp.quit_requested) {
            _sapp.quit_ordered = true;
        }
    }
    if (_sapp.quit_ordered) {
        _sapp_call_cleanup();
        return YES;
    }
    else {
        return NO;
    }
}

- (void)windowDidResize:(NSNotification*)notification {
    _sapp_macos_update_dimensions();
    _sapp_macos_app_event(SAPP_EVENTTYPE_RESIZED);
}

- (void)windowDidMiniaturize:(NSNotification*)notification {
    _sapp_macos_app_event(SAPP_EVENTTYPE_ICONIFIED);
}

- (void)windowDidDeminiaturize:(NSNotification*)notification {
    _sapp_macos_app_event(SAPP_EVENTTYPE_RESTORED);
}
@end

#if defined(SOKOL_METAL)
@implementation _sapp_macos_mtk_view_dlg
- (void)drawInMTKView:(MTKView*)view {
    @autoreleasepool {
        _sapp_macos_frame();
    }
}
- (void)mtkView:(MTKView*)view drawableSizeWillChange:(CGSize)size {
    /* this is required by the protocol, but we can't do anything useful here */
}
@end
#endif

@implementation _sapp_macos_view
#if defined(SOKOL_GLCORE33)
- (void)timerFired:(id)sender {
    [self setNeedsDisplay:YES];
}
- (void)prepareOpenGL {
    [super prepareOpenGL];
    GLint swapInt = 1;
    NSOpenGLContext* ctx = [_sapp_view_obj openGLContext];
    [ctx setValues:&swapInt forParameter:NSOpenGLContextParameterSwapInterval];
    [ctx makeCurrentContext];
}
- (void)drawRect:(NSRect)bound {
    _sapp_macos_frame();
    [[_sapp_view_obj openGLContext] flushBuffer];
}
#endif

- (BOOL)isOpaque {
    return YES;
}
- (BOOL)canBecomeKey {
    return YES;
}
- (BOOL)acceptsFirstResponder {
    return YES;
}
- (void)updateTrackingAreas {
    if (trackingArea != nil) {
        [self removeTrackingArea:trackingArea];
        trackingArea = nil;
    }
    const NSTrackingAreaOptions options = NSTrackingMouseEnteredAndExited |
                                          NSTrackingActiveInKeyWindow |
                                          NSTrackingEnabledDuringMouseDrag |
                                          NSTrackingCursorUpdate |
                                          NSTrackingInVisibleRect |
                                          NSTrackingAssumeInside;
    trackingArea = [[NSTrackingArea alloc] initWithRect:[self bounds] options:options owner:self userInfo:nil];
    [self addTrackingArea:trackingArea];
    [super updateTrackingAreas];
}
- (void)mouseEntered:(NSEvent*)event {
    _sapp_macos_mouse_event(SAPP_EVENTTYPE_MOUSE_ENTER, SAPP_MOUSEBUTTON_INVALID, _sapp_macos_mod(event.modifierFlags));
}
- (void)mouseExited:(NSEvent*)event {
    _sapp_macos_mouse_event(SAPP_EVENTTYPE_MOUSE_LEAVE, SAPP_MOUSEBUTTON_INVALID, _sapp_macos_mod(event.modifierFlags));
}
- (void)mouseDown:(NSEvent*)event {
    _sapp_macos_mouse_event(SAPP_EVENTTYPE_MOUSE_DOWN, SAPP_MOUSEBUTTON_LEFT, _sapp_macos_mod(event.modifierFlags));
}
- (void)mouseUp:(NSEvent*)event {
    _sapp_macos_mouse_event(SAPP_EVENTTYPE_MOUSE_UP, SAPP_MOUSEBUTTON_LEFT, _sapp_macos_mod(event.modifierFlags));
}
- (void)rightMouseDown:(NSEvent*)event {
    _sapp_macos_mouse_event(SAPP_EVENTTYPE_MOUSE_DOWN, SAPP_MOUSEBUTTON_RIGHT, _sapp_macos_mod(event.modifierFlags));
}
- (void)rightMouseUp:(NSEvent*)event {
    _sapp_macos_mouse_event(SAPP_EVENTTYPE_MOUSE_UP, SAPP_MOUSEBUTTON_RIGHT, _sapp_macos_mod(event.modifierFlags));
}
- (void)mouseMoved:(NSEvent*)event {
    _sapp_macos_mouse_event(SAPP_EVENTTYPE_MOUSE_MOVE, SAPP_MOUSEBUTTON_INVALID , _sapp_macos_mod(event.modifierFlags));
}
- (void)mouseDragged:(NSEvent*)event {
    _sapp_macos_mouse_event(SAPP_EVENTTYPE_MOUSE_MOVE, SAPP_MOUSEBUTTON_INVALID , _sapp_macos_mod(event.modifierFlags));
}
- (void)rightMouseDragged:(NSEvent*)event {
    _sapp_macos_mouse_event(SAPP_EVENTTYPE_MOUSE_MOVE, SAPP_MOUSEBUTTON_INVALID, _sapp_macos_mod(event.modifierFlags));
}
- (void)scrollWheel:(NSEvent*)event {
    if (_sapp_events_enabled()) {
        float dx = (float) event.scrollingDeltaX;
        float dy = (float) event.scrollingDeltaY;
        if (event.hasPreciseScrollingDeltas) {
            dx *= 0.1;
            dy *= 0.1;
        }
        if ((_sapp_absf(dx) > 0.0f) || (_sapp_absf(dy) > 0.0f)) {
            _sapp_init_event(SAPP_EVENTTYPE_MOUSE_SCROLL);
            _sapp.event.modifiers = _sapp_macos_mod(event.modifierFlags);
            _sapp.event.mouse_x = _sapp.mouse_x;
            _sapp.event.mouse_y = _sapp.mouse_y;
            _sapp.event.scroll_x = dx;
            _sapp.event.scroll_y = dy;
            _sapp_call_event(&_sapp.event);
        }
    }
}
- (void)keyDown:(NSEvent*)event {
    if (_sapp_events_enabled()) {
        const uint32_t mods = _sapp_macos_mod(event.modifierFlags);
        /* NOTE: macOS doesn't send keyUp events while the Cmd key is pressed,
            as a workaround, to prevent key presses from sticking we'll send
            a keyup event following right after the keydown if SUPER is also pressed
        */
        const sapp_keycode key_code = _sapp_translate_key(event.keyCode);
        _sapp_macos_key_event(SAPP_EVENTTYPE_KEY_DOWN, key_code, event.isARepeat, mods);
        if (0 != (mods & SAPP_MODIFIER_SUPER)) {
            _sapp_macos_key_event(SAPP_EVENTTYPE_KEY_UP, key_code, event.isARepeat, mods);
        }
        const NSString* chars = event.characters;
        const NSUInteger len = chars.length;
        if (len > 0) {
            _sapp_init_event(SAPP_EVENTTYPE_CHAR);
            _sapp.event.modifiers = mods;
            for (NSUInteger i = 0; i < len; i++) {
                const unichar codepoint = [chars characterAtIndex:i];
                if ((codepoint & 0xFF00) == 0xF700) {
                    continue;
                }
                _sapp.event.char_code = codepoint;
                _sapp.event.key_repeat = event.isARepeat;
                _sapp_call_event(&_sapp.event);
            }
        }
        /* if this is a Cmd+V (paste), also send a CLIPBOARD_PASTE event */
        if (_sapp.clipboard_enabled && (mods == SAPP_MODIFIER_SUPER) && (key_code == SAPP_KEYCODE_V)) {
            _sapp_init_event(SAPP_EVENTTYPE_CLIPBOARD_PASTED);
            _sapp_call_event(&_sapp.event);
        }
    }
}
- (void)keyUp:(NSEvent*)event {
    _sapp_macos_key_event(SAPP_EVENTTYPE_KEY_UP,
        _sapp_translate_key(event.keyCode),
        event.isARepeat,
        _sapp_macos_mod(event.modifierFlags));
}
- (void)flagsChanged:(NSEvent*)event {
    const uint32_t old_f = _sapp_macos_flags_changed_store;
    const uint32_t new_f = event.modifierFlags;
    _sapp_macos_flags_changed_store = new_f;
    sapp_keycode key_code = SAPP_KEYCODE_INVALID;
    bool down = false;
    if ((new_f ^ old_f) & NSEventModifierFlagShift) {
        key_code = SAPP_KEYCODE_LEFT_SHIFT;
        down = 0 != (new_f & NSEventModifierFlagShift);
    }
    if ((new_f ^ old_f) & NSEventModifierFlagControl) {
        key_code = SAPP_KEYCODE_LEFT_CONTROL;
        down = 0 != (new_f & NSEventModifierFlagControl);
    }
    if ((new_f ^ old_f) & NSEventModifierFlagOption) {
        key_code = SAPP_KEYCODE_LEFT_ALT;
        down = 0 != (new_f & NSEventModifierFlagOption);
    }
    if ((new_f ^ old_f) & NSEventModifierFlagCommand) {
        key_code = SAPP_KEYCODE_LEFT_SUPER;
        down = 0 != (new_f & NSEventModifierFlagCommand);
    }
    if (key_code != SAPP_KEYCODE_INVALID) {
        _sapp_macos_key_event(down ? SAPP_EVENTTYPE_KEY_DOWN : SAPP_EVENTTYPE_KEY_UP,
            key_code,
            false,
            _sapp_macos_mod(event.modifierFlags));
    }
}
- (void)cursorUpdate:(NSEvent*)event {
    if (_sapp.desc.user_cursor) {
        _sapp_macos_app_event(SAPP_EVENTTYPE_UPDATE_CURSOR);
    }
}
@end

void _sapp_macos_set_clipboard_string(const char* str) {
    @autoreleasepool {
        NSPasteboard* pasteboard = [NSPasteboard generalPasteboard];
        [pasteboard declareTypes:@[NSPasteboardTypeString] owner:nil];
        [pasteboard setString:@(str) forType:NSPasteboardTypeString];
    }
}

const char* _sapp_macos_get_clipboard_string(void) {
    SOKOL_ASSERT(_sapp.clipboard);
    @autoreleasepool {
        _sapp.clipboard[0] = 0;
        NSPasteboard* pasteboard = [NSPasteboard generalPasteboard];
        if (![[pasteboard types] containsObject:NSPasteboardTypeString]) {
            return _sapp.clipboard;
        }
        NSString* str = [pasteboard stringForType:NSPasteboardTypeString];
        if (!str) {
            return _sapp.clipboard;
        }
        _sapp_strcpy([str UTF8String], _sapp.clipboard, _sapp.clipboard_size);
    }
    return _sapp.clipboard;
}

#endif /* MacOS */

/*== iOS =====================================================================*/
#if defined(TARGET_OS_IPHONE) && TARGET_OS_IPHONE
#import <UIKit/UIKit.h>
#if defined(SOKOL_METAL)
#import <Metal/Metal.h>
#import <MetalKit/MetalKit.h>
#else
#import <GLKit/GLKit.h>
#include <OpenGLES/ES3/gl.h>
#include <OpenGLES/ES3/glext.h>
#endif

@interface _sapp_app_delegate : NSObject<UIApplicationDelegate>
@end
@interface _sapp_textfield_dlg : NSObject<UITextFieldDelegate>
- (void)keyboardWasShown:(NSNotification*)notif;
- (void)keyboardWillBeHidden:(NSNotification*)notif;
- (void)keyboardDidChangeFrame:(NSNotification*)notif;
@end
#if defined(SOKOL_METAL)
@interface _sapp_ios_mtk_view_dlg : NSObject<MTKViewDelegate>
@end
@interface _sapp_ios_view : MTKView;
@end
#else
@interface _sapp_ios_glk_view_dlg : NSObject<GLKViewDelegate>
@end
@interface _sapp_ios_view : GLKView
@end
#endif

static bool _sapp_ios_suspended;
static UIWindow* _sapp_ios_window_obj;
static _sapp_ios_view* _sapp_view_obj;
static UITextField* _sapp_ios_textfield_obj;
static _sapp_textfield_dlg* _sapp_ios_textfield_dlg_obj;
#if defined(SOKOL_METAL)
static _sapp_ios_mtk_view_dlg* _sapp_ios_mtk_view_dlg_obj;
static UIViewController<MTKViewDelegate>* _sapp_ios_view_ctrl_obj;
static id<MTLDevice> _sapp_mtl_device_obj;
#else
static EAGLContext* _sapp_ios_eagl_ctx_obj;
static _sapp_ios_glk_view_dlg* _sapp_ios_glk_view_dlg_obj;
static GLKViewController* _sapp_ios_view_ctrl_obj;
#endif

_SOKOL_PRIVATE void _sapp_run(const sapp_desc* desc) {
    _sapp_init_state(desc);
    static int argc = 1;
    static char* argv[] = { (char*)"sokol_app" };
    UIApplicationMain(argc, argv, nil, NSStringFromClass([_sapp_app_delegate class]));
    _sapp_discard_state();
}

/* iOS entry function */
#if !defined(SOKOL_NO_ENTRY)
int main(int argc, char* argv[]) {
    sapp_desc desc = sokol_main(argc, argv);
    _sapp_run(&desc);
    return 0;
}
#endif /* SOKOL_NO_ENTRY */

_SOKOL_PRIVATE void _sapp_ios_app_event(sapp_event_type type) {
    if (_sapp_events_enabled()) {
        _sapp_init_event(type);
        _sapp_call_event(&_sapp.event);
    }
}

_SOKOL_PRIVATE void _sapp_ios_update_dimensions(void) {
    CGRect screen_rect = UIScreen.mainScreen.bounds;
    _sapp.window_width = (int) screen_rect.size.width;
    _sapp.window_height = (int) screen_rect.size.height;
    int cur_fb_width, cur_fb_height;
    #if defined(SOKOL_METAL)
        const CGSize fb_size = _sapp_view_obj.drawableSize;
        cur_fb_width = (int) fb_size.width;
        cur_fb_height = (int) fb_size.height;
    #else
        cur_fb_width = (int) _sapp_view_obj.drawableWidth;
        cur_fb_height = (int) _sapp_view_obj.drawableHeight;
    #endif
    const bool dim_changed =
        (_sapp.framebuffer_width != cur_fb_width) ||
        (_sapp.framebuffer_height != cur_fb_height);
    _sapp.framebuffer_width = cur_fb_width;
    _sapp.framebuffer_height = cur_fb_height;
    SOKOL_ASSERT((_sapp.framebuffer_width > 0) && (_sapp.framebuffer_height > 0));
    _sapp.dpi_scale = (float)_sapp.framebuffer_width / (float) _sapp.window_width;
    if (dim_changed) {
        _sapp_ios_app_event(SAPP_EVENTTYPE_RESIZED);
    }
}

_SOKOL_PRIVATE void _sapp_ios_frame(void) {
    _sapp_ios_update_dimensions();
    _sapp_frame();
}

_SOKOL_PRIVATE void _sapp_ios_show_keyboard(bool shown) {
    /* if not happened yet, create an invisible text field */
    if (nil == _sapp_ios_textfield_obj) {
        _sapp_ios_textfield_dlg_obj = [[_sapp_textfield_dlg alloc] init];
        _sapp_ios_textfield_obj = [[UITextField alloc] initWithFrame:CGRectMake(10, 10, 100, 50)];
        _sapp_ios_textfield_obj.keyboardType = UIKeyboardTypeDefault;
        _sapp_ios_textfield_obj.returnKeyType = UIReturnKeyDefault;
        _sapp_ios_textfield_obj.autocapitalizationType = UITextAutocapitalizationTypeNone;
        _sapp_ios_textfield_obj.autocorrectionType = UITextAutocorrectionTypeNo;
        _sapp_ios_textfield_obj.spellCheckingType = UITextSpellCheckingTypeNo;
        _sapp_ios_textfield_obj.hidden = YES;
        _sapp_ios_textfield_obj.text = @"x";
        _sapp_ios_textfield_obj.delegate = _sapp_ios_textfield_dlg_obj;
        [_sapp_ios_view_ctrl_obj.view addSubview:_sapp_ios_textfield_obj];

        [[NSNotificationCenter defaultCenter] addObserver:_sapp_ios_textfield_dlg_obj
            selector:@selector(keyboardWasShown:)
            name:UIKeyboardDidShowNotification object:nil];
        [[NSNotificationCenter defaultCenter] addObserver:_sapp_ios_textfield_dlg_obj
            selector:@selector(keyboardWillBeHidden:)
            name:UIKeyboardWillHideNotification object:nil];
        [[NSNotificationCenter defaultCenter] addObserver:_sapp_ios_textfield_dlg_obj
            selector:@selector(keyboardDidChangeFrame:)
            name:UIKeyboardDidChangeFrameNotification object:nil];
    }
    if (shown) {
        /* setting the text field as first responder brings up the onscreen keyboard */
        [_sapp_ios_textfield_obj becomeFirstResponder];
    }
    else {
        [_sapp_ios_textfield_obj resignFirstResponder];
    }
}

@implementation _sapp_app_delegate
- (BOOL)application:(UIApplication*)application didFinishLaunchingWithOptions:(NSDictionary*)launchOptions {
    CGRect screen_rect = UIScreen.mainScreen.bounds;
    _sapp_ios_window_obj = [[UIWindow alloc] initWithFrame:screen_rect];
    _sapp.window_width = screen_rect.size.width;
    _sapp.window_height = screen_rect.size.height;
    if (_sapp.desc.high_dpi) {
        _sapp.framebuffer_width = 2 * _sapp.window_width;
        _sapp.framebuffer_height = 2 * _sapp.window_height;
    }
    else {
        _sapp.framebuffer_width = _sapp.window_width;
        _sapp.framebuffer_height = _sapp.window_height;
    }
    _sapp.dpi_scale = (float)_sapp.framebuffer_width / (float) _sapp.window_width;
    #if defined(SOKOL_METAL)
        _sapp_mtl_device_obj = MTLCreateSystemDefaultDevice();
        _sapp_ios_mtk_view_dlg_obj = [[_sapp_ios_mtk_view_dlg alloc] init];
        _sapp_view_obj = [[_sapp_ios_view alloc] init];
        _sapp_view_obj.preferredFramesPerSecond = 60 / _sapp.swap_interval;
        _sapp_view_obj.delegate = _sapp_ios_mtk_view_dlg_obj;
        _sapp_view_obj.device = _sapp_mtl_device_obj;
        _sapp_view_obj.colorPixelFormat = MTLPixelFormatBGRA8Unorm;
        _sapp_view_obj.depthStencilPixelFormat = MTLPixelFormatDepth32Float_Stencil8;
        _sapp_view_obj.sampleCount = _sapp.sample_count;
        if (_sapp.desc.high_dpi) {
            _sapp_view_obj.contentScaleFactor = 2.0;
        }
        else {
            _sapp_view_obj.contentScaleFactor = 1.0;
        }
        _sapp_view_obj.userInteractionEnabled = YES;
        _sapp_view_obj.multipleTouchEnabled = YES;
        [_sapp_ios_window_obj addSubview:_sapp_view_obj];
        _sapp_ios_view_ctrl_obj = [[UIViewController<MTKViewDelegate> alloc] init];
        _sapp_ios_view_ctrl_obj.view = _sapp_view_obj;
        _sapp_ios_window_obj.rootViewController = _sapp_ios_view_ctrl_obj;
    #else
        if (_sapp.desc.gl_force_gles2) {
            _sapp_ios_eagl_ctx_obj = [[EAGLContext alloc] initWithAPI:kEAGLRenderingAPIOpenGLES2];
            _sapp.gles2_fallback = true;
        }
        else {
            _sapp_ios_eagl_ctx_obj = [[EAGLContext alloc] initWithAPI:kEAGLRenderingAPIOpenGLES3];
            if (_sapp_ios_eagl_ctx_obj == nil) {
                _sapp_ios_eagl_ctx_obj = [[EAGLContext alloc] initWithAPI:kEAGLRenderingAPIOpenGLES2];
                _sapp.gles2_fallback = true;
            }
        }
        _sapp_ios_glk_view_dlg_obj = [[_sapp_ios_glk_view_dlg alloc] init];
        _sapp_view_obj = [[_sapp_ios_view alloc] initWithFrame:screen_rect];
        _sapp_view_obj.drawableColorFormat = GLKViewDrawableColorFormatRGBA8888;
        _sapp_view_obj.drawableDepthFormat = GLKViewDrawableDepthFormat24;
        _sapp_view_obj.drawableStencilFormat = GLKViewDrawableStencilFormatNone;
        _sapp_view_obj.drawableMultisample = GLKViewDrawableMultisampleNone; /* FIXME */
        _sapp_view_obj.context = _sapp_ios_eagl_ctx_obj;
        _sapp_view_obj.delegate = _sapp_ios_glk_view_dlg_obj;
        _sapp_view_obj.enableSetNeedsDisplay = NO;
        _sapp_view_obj.userInteractionEnabled = YES;
        _sapp_view_obj.multipleTouchEnabled = YES;
        if (_sapp.desc.high_dpi) {
            _sapp_view_obj.contentScaleFactor = 2.0;
        }
        else {
            _sapp_view_obj.contentScaleFactor = 1.0;
        }
        [_sapp_ios_window_obj addSubview:_sapp_view_obj];
        _sapp_ios_view_ctrl_obj = [[GLKViewController alloc] init];
        _sapp_ios_view_ctrl_obj.view = _sapp_view_obj;
        _sapp_ios_view_ctrl_obj.preferredFramesPerSecond = 60 / _sapp.swap_interval;
        _sapp_ios_window_obj.rootViewController = _sapp_ios_view_ctrl_obj;
    #endif
    [_sapp_ios_window_obj makeKeyAndVisible];

    _sapp.valid = true;
    return YES;
}

- (void)applicationWillResignActive:(UIApplication *)application {
    if (!_sapp_ios_suspended) {
        _sapp_ios_suspended = true;
        _sapp_ios_app_event(SAPP_EVENTTYPE_SUSPENDED);
    }
}

- (void)applicationDidBecomeActive:(UIApplication *)application {
    if (_sapp_ios_suspended) {
        _sapp_ios_suspended = false;
        _sapp_ios_app_event(SAPP_EVENTTYPE_RESUMED);
    }
}
@end

@implementation _sapp_textfield_dlg
- (void)keyboardWasShown:(NSNotification*)notif {
    _sapp.onscreen_keyboard_shown = true;
    /* query the keyboard's size, and modify the content view's size */
    if (_sapp.desc.ios_keyboard_resizes_canvas) {
        NSDictionary* info = notif.userInfo;
        CGFloat kbd_h = [[info objectForKey:UIKeyboardFrameEndUserInfoKey] CGRectValue].size.height;
        CGRect view_frame = UIScreen.mainScreen.bounds;
        view_frame.size.height -= kbd_h;
        _sapp_view_obj.frame = view_frame;
    }
}
- (void)keyboardWillBeHidden:(NSNotification*)notif {
    _sapp.onscreen_keyboard_shown = false;
    if (_sapp.desc.ios_keyboard_resizes_canvas) {
        _sapp_view_obj.frame = UIScreen.mainScreen.bounds;
    }
}
- (void)keyboardDidChangeFrame:(NSNotification*)notif {
    /* this is for the case when the screen rotation changes while the keyboard is open */
    if (_sapp.onscreen_keyboard_shown && _sapp.desc.ios_keyboard_resizes_canvas) {
        NSDictionary* info = notif.userInfo;
        CGFloat kbd_h = [[info objectForKey:UIKeyboardFrameEndUserInfoKey] CGRectValue].size.height;
        CGRect view_frame = UIScreen.mainScreen.bounds;
        view_frame.size.height -= kbd_h;
        _sapp_view_obj.frame = view_frame;
    }
}
- (BOOL)textField:(UITextField*)textField shouldChangeCharactersInRange:(NSRange)range replacementString:(NSString*)string {
    if (_sapp_events_enabled()) {
        const NSUInteger len = string.length;
        if (len > 0) {
            for (NSUInteger i = 0; i < len; i++) {
                unichar c = [string characterAtIndex:i];
                if (c >= 32) {
                    /* ignore surrogates for now */
                    if ((c < 0xD800) || (c > 0xDFFF)) {
                        _sapp_init_event(SAPP_EVENTTYPE_CHAR);
                        _sapp.event.char_code = c;
                        _sapp_call_event(&_sapp.event);
                    }
                }
                if (c <= 32) {
                    sapp_keycode k = SAPP_KEYCODE_INVALID;
                    switch (c) {
                        case 10: k = SAPP_KEYCODE_ENTER; break;
                        case 32: k = SAPP_KEYCODE_SPACE; break;
                        default: break;
                    }
                    if (k != SAPP_KEYCODE_INVALID) {
                        _sapp_init_event(SAPP_EVENTTYPE_KEY_DOWN);
                        _sapp.event.key_code = k;
                        _sapp_call_event(&_sapp.event);
                        _sapp_init_event(SAPP_EVENTTYPE_KEY_UP);
                        _sapp.event.key_code = k;
                        _sapp_call_event(&_sapp.event);
                    }
                }
            }
        }
        else {
            /* this was a backspace */
            _sapp_init_event(SAPP_EVENTTYPE_KEY_DOWN);
            _sapp.event.key_code = SAPP_KEYCODE_BACKSPACE;
            _sapp_call_event(&_sapp.event);
            _sapp_init_event(SAPP_EVENTTYPE_KEY_UP);
            _sapp.event.key_code = SAPP_KEYCODE_BACKSPACE;
            _sapp_call_event(&_sapp.event);
        }
    }
    return NO;
}
@end

#if defined(SOKOL_METAL)
@implementation _sapp_ios_mtk_view_dlg
- (void)drawInMTKView:(MTKView*)view {
    @autoreleasepool {
        _sapp_ios_frame();
    }
}

- (void)mtkView:(MTKView*)view drawableSizeWillChange:(CGSize)size {
    /* this is required by the protocol, but we can't do anything useful here */
}
@end
#else
@implementation _sapp_ios_glk_view_dlg
- (void)glkView:(GLKView*)view drawInRect:(CGRect)rect {
    @autoreleasepool {
        _sapp_ios_frame();
    }
}
@end
#endif

_SOKOL_PRIVATE void _sapp_ios_touch_event(sapp_event_type type, NSSet<UITouch *>* touches, UIEvent* event) {
    if (_sapp_events_enabled()) {
        _sapp_init_event(type);
        NSEnumerator* enumerator = event.allTouches.objectEnumerator;
        UITouch* ios_touch;
        while ((ios_touch = [enumerator nextObject])) {
            if ((_sapp.event.num_touches + 1) < SAPP_MAX_TOUCHPOINTS) {
                CGPoint ios_pos = [ios_touch locationInView:_sapp_view_obj];
                sapp_touchpoint* cur_point = &_sapp.event.touches[_sapp.event.num_touches++];
                cur_point->identifier = (uintptr_t) ios_touch;
                cur_point->pos_x = ios_pos.x * _sapp.dpi_scale;
                cur_point->pos_y = ios_pos.y * _sapp.dpi_scale;
                cur_point->changed = [touches containsObject:ios_touch];
            }
        }
        if (_sapp.event.num_touches > 0) {
            _sapp_call_event(&_sapp.event);
        }
    }
}

@implementation _sapp_ios_view
- (BOOL) isOpaque {
    return YES;
}
- (void)touchesBegan:(NSSet<UITouch *> *)touches withEvent:(UIEvent*)event {
    _sapp_ios_touch_event(SAPP_EVENTTYPE_TOUCHES_BEGAN, touches, event);
}
- (void)touchesMoved:(NSSet<UITouch *> *)touches withEvent:(UIEvent*)event {
    _sapp_ios_touch_event(SAPP_EVENTTYPE_TOUCHES_MOVED, touches, event);
}
- (void)touchesEnded:(NSSet<UITouch *> *)touches withEvent:(UIEvent*)event {
    _sapp_ios_touch_event(SAPP_EVENTTYPE_TOUCHES_ENDED, touches, event);
}
- (void)touchesCancelled:(NSSet<UITouch *> *)touches withEvent:(UIEvent*)event {
    _sapp_ios_touch_event(SAPP_EVENTTYPE_TOUCHES_CANCELLED, touches, event);
}
@end
#endif /* TARGET_OS_IPHONE */

#endif /* __APPLE__ */

/*== EMSCRIPTEN ==============================================================*/
#if defined(__EMSCRIPTEN__)
#if defined(SOKOL_GLES3)
#include <GLES3/gl3.h>
#else
#ifndef GL_EXT_PROTOTYPES
#define GL_GLEXT_PROTOTYPES
#endif
#include <GLES2/gl2.h>
#include <GLES2/gl2ext.h>
#endif
#include <emscripten/emscripten.h>
#include <emscripten/html5.h>

static bool _sapp_emsc_input_created;
static bool _sapp_emsc_wants_show_keyboard;
static bool _sapp_emsc_wants_hide_keyboard;

/* this function is called from a JS event handler when the user hides
    the onscreen keyboard pressing the 'dismiss keyboard key'
*/
#ifdef __cplusplus
extern "C" {
#endif
EMSCRIPTEN_KEEPALIVE void _sapp_emsc_notify_keyboard_hidden(void) {
    _sapp.onscreen_keyboard_shown = false;
}
#ifdef __cplusplus
} /* extern "C" */
#endif

/* Javascript helper functions for mobile virtual keyboard input */
EM_JS(void, sapp_js_create_textfield, (void), {
    var _sapp_inp = document.createElement("input");
    _sapp_inp.type = "text";
    _sapp_inp.id = "_sokol_app_input_element";
    _sapp_inp.autocapitalize = "none";
    _sapp_inp.addEventListener("focusout", function(_sapp_event) {
        __sapp_emsc_notify_keyboard_hidden()

    });
    document.body.append(_sapp_inp);
});

EM_JS(void, sapp_js_focus_textfield, (void), {
    document.getElementById("_sokol_app_input_element").focus();
});

EM_JS(void, sapp_js_unfocus_textfield, (void), {
    document.getElementById("_sokol_app_input_element").blur();
});

EMSCRIPTEN_KEEPALIVE void _sapp_emsc_onpaste(const char* str) {
    if (_sapp.clipboard_enabled) {
        _sapp_strcpy(str, _sapp.clipboard, _sapp.clipboard_size);
        if (_sapp_events_enabled()) {
            _sapp_init_event(SAPP_EVENTTYPE_CLIPBOARD_PASTED);
            _sapp_call_event(&_sapp.event);
        }
    }
}

/*  https://developer.mozilla.org/en-US/docs/Web/API/WindowEventHandlers/onbeforeunload */
EMSCRIPTEN_KEEPALIVE int _sapp_html5_get_ask_leave_site(void) {
    return _sapp.html5_ask_leave_site ? 1 : 0;
}

EM_JS(void, sapp_js_hook_beforeunload, (void), {
    window.addEventListener('beforeunload', function(_sapp_event) {
        if (__sapp_html5_get_ask_leave_site() != 0) {
            _sapp_event.preventDefault();
            _sapp_event.returnValue = ' ';
        }
    });
});

EM_JS(void, sapp_js_init_clipboard, (void), {
    window.addEventListener('paste', function(event) {
        var pasted_str = event.clipboardData.getData('text');
        ccall('_sapp_emsc_onpaste', 'void', ['string'], [pasted_str]);
    });
});

EM_JS(void, sapp_js_write_clipboard, (const char* c_str), {
    var str = UTF8ToString(c_str);
    var ta = document.createElement('textarea');
    ta.setAttribute('autocomplete', 'off');
    ta.setAttribute('autocorrect', 'off');
    ta.setAttribute('autocapitalize', 'off');
    ta.setAttribute('spellcheck', 'false');
    ta.style.left = -100 + 'px';
    ta.style.top = -100 + 'px';
    ta.style.height = 1;
    ta.style.width = 1;
    ta.value = str;
    document.body.appendChild(ta);
    ta.select();
    document.execCommand('copy');
    document.body.removeChild(ta);
});

_SOKOL_PRIVATE void _sapp_emsc_set_clipboard_string(const char* str) {
    sapp_js_write_clipboard(str);
}

/* called from the emscripten event handler to update the keyboard visibility
    state, this must happen from an JS input event handler, otherwise
    the request will be ignored by the browser
*/
_SOKOL_PRIVATE void _sapp_emsc_update_keyboard_state(void) {
    if (_sapp_emsc_wants_show_keyboard) {
        /* create input text field on demand */
        if (!_sapp_emsc_input_created) {
            _sapp_emsc_input_created = true;
            sapp_js_create_textfield();
        }
        /* focus the text input field, this will bring up the keyboard */
        _sapp.onscreen_keyboard_shown = true;
        _sapp_emsc_wants_show_keyboard = false;
        sapp_js_focus_textfield();
    }
    if (_sapp_emsc_wants_hide_keyboard) {
        /* unfocus the text input field */
        if (_sapp_emsc_input_created) {
            _sapp.onscreen_keyboard_shown = false;
            _sapp_emsc_wants_hide_keyboard = false;
            sapp_js_unfocus_textfield();
        }
    }
}

/* actually showing the onscreen keyboard must be initiated from a JS
    input event handler, so we'll just keep track of the desired
    state, and the actual state change will happen with the next input event
*/
_SOKOL_PRIVATE void _sapp_emsc_show_keyboard(bool show) {
    if (show) {
        _sapp_emsc_wants_show_keyboard = true;
    }
    else {
        _sapp_emsc_wants_hide_keyboard = true;
    }
}

_SOKOL_PRIVATE EM_BOOL _sapp_emsc_size_changed(int event_type, const EmscriptenUiEvent* ui_event, void* user_data) {
    double w, h;
    emscripten_get_element_css_size(_sapp.html5_canvas_name, &w, &h);
    /* The above method might report zero when toggling HTML5 fullscreen,
       in that case use the window's inner width reported by the
       emscripten event. This works ok when toggling *into* fullscreen
       but doesn't properly restore the previous canvas size when switching
       back from fullscreen.

       In general, due to the HTML5's fullscreen API's flaky nature it is
       recommended to use 'soft fullscreen' (stretching the WebGL canvas
       over the browser windows client rect) with a CSS definition like this:

            position: absolute;
            top: 0px;
            left: 0px;
            margin: 0px;
            border: 0;
            width: 100%;
            height: 100%;
            overflow: hidden;
            display: block;
    */
    if (w < 1.0) {
        w = ui_event->windowInnerWidth;
    }
    else {
        _sapp.window_width = (int) w;
    }
    if (h < 1.0) {
        h = ui_event->windowInnerHeight;
    }
    else {
        _sapp.window_height = (int) h;
    }
    if (_sapp.desc.high_dpi) {
        _sapp.dpi_scale = emscripten_get_device_pixel_ratio();
    }
    _sapp.framebuffer_width = (int) (w * _sapp.dpi_scale);
    _sapp.framebuffer_height = (int) (h * _sapp.dpi_scale);
    SOKOL_ASSERT((_sapp.framebuffer_width > 0) && (_sapp.framebuffer_height > 0));
    emscripten_set_canvas_element_size(_sapp.html5_canvas_name, _sapp.framebuffer_width, _sapp.framebuffer_height);
    if (_sapp_events_enabled()) {
        _sapp_init_event(SAPP_EVENTTYPE_RESIZED);
        _sapp_call_event(&_sapp.event);
    }
    return true;
}

_SOKOL_PRIVATE EM_BOOL _sapp_emsc_frame(double time, void* userData) {
    _SOKOL_UNUSED(time);
    _SOKOL_UNUSED(userData);
    _sapp_frame();
    return EM_TRUE;
}

_SOKOL_PRIVATE EM_BOOL _sapp_emsc_context_cb(int emsc_type, const void* reserved, void* user_data) {
    sapp_event_type type;
    switch (emsc_type) {
        case EMSCRIPTEN_EVENT_WEBGLCONTEXTLOST:     type = SAPP_EVENTTYPE_SUSPENDED; break;
        case EMSCRIPTEN_EVENT_WEBGLCONTEXTRESTORED: type = SAPP_EVENTTYPE_RESUMED; break;
        default:                                    type = SAPP_EVENTTYPE_INVALID; break;
    }
    if (_sapp_events_enabled() && (SAPP_EVENTTYPE_INVALID != type)) {
        _sapp_init_event(type);
        _sapp_call_event(&_sapp.event);
    }
    return true;
}

_SOKOL_PRIVATE EM_BOOL _sapp_emsc_mouse_cb(int emsc_type, const EmscriptenMouseEvent* emsc_event, void* user_data) {
    _sapp.mouse_x = (emsc_event->targetX * _sapp.dpi_scale);
    _sapp.mouse_y = (emsc_event->targetY * _sapp.dpi_scale);
    if (_sapp_events_enabled() && (emsc_event->button >= 0) && (emsc_event->button < SAPP_MAX_MOUSEBUTTONS)) {
        sapp_event_type type;
        bool is_button_event = false;
        switch (emsc_type) {
            case EMSCRIPTEN_EVENT_MOUSEDOWN:
                type = SAPP_EVENTTYPE_MOUSE_DOWN;
                is_button_event = true;
                break;
            case EMSCRIPTEN_EVENT_MOUSEUP:
                type = SAPP_EVENTTYPE_MOUSE_UP;
                is_button_event = true;
                break;
            case EMSCRIPTEN_EVENT_MOUSEMOVE:
                type = SAPP_EVENTTYPE_MOUSE_MOVE;
                break;
            case EMSCRIPTEN_EVENT_MOUSEENTER:
                type = SAPP_EVENTTYPE_MOUSE_ENTER;
                break;
            case EMSCRIPTEN_EVENT_MOUSELEAVE:
                type = SAPP_EVENTTYPE_MOUSE_LEAVE;
                break;
            default:
                type = SAPP_EVENTTYPE_INVALID;
                break;
        }
        if (type != SAPP_EVENTTYPE_INVALID) {
            _sapp_init_event(type);
            if (emsc_event->ctrlKey) {
                _sapp.event.modifiers |= SAPP_MODIFIER_CTRL;
            }
            if (emsc_event->shiftKey) {
                _sapp.event.modifiers |= SAPP_MODIFIER_SHIFT;
            }
            if (emsc_event->altKey) {
                _sapp.event.modifiers |= SAPP_MODIFIER_ALT;
            }
            if (emsc_event->metaKey) {
                _sapp.event.modifiers |= SAPP_MODIFIER_SUPER;
            }
            if (is_button_event) {
                switch (emsc_event->button) {
                    case 0: _sapp.event.mouse_button = SAPP_MOUSEBUTTON_LEFT; break;
                    case 1: _sapp.event.mouse_button = SAPP_MOUSEBUTTON_MIDDLE; break;
                    case 2: _sapp.event.mouse_button = SAPP_MOUSEBUTTON_RIGHT; break;
                    default: _sapp.event.mouse_button = (sapp_mousebutton)emsc_event->button; break;
                }
            }
            else {
                _sapp.event.mouse_button = SAPP_MOUSEBUTTON_INVALID;
            }
            _sapp.event.mouse_x = _sapp.mouse_x;
            _sapp.event.mouse_y = _sapp.mouse_y;
            _sapp_call_event(&_sapp.event);
        }
    }
    _sapp_emsc_update_keyboard_state();
    return true;
}

_SOKOL_PRIVATE EM_BOOL _sapp_emsc_wheel_cb(int emsc_type, const EmscriptenWheelEvent* emsc_event, void* user_data) {
    if (_sapp_events_enabled()) {
        _sapp_init_event(SAPP_EVENTTYPE_MOUSE_SCROLL);
        if (emsc_event->mouse.ctrlKey) {
            _sapp.event.modifiers |= SAPP_MODIFIER_CTRL;
        }
        if (emsc_event->mouse.shiftKey) {
            _sapp.event.modifiers |= SAPP_MODIFIER_SHIFT;
        }
        if (emsc_event->mouse.altKey) {
            _sapp.event.modifiers |= SAPP_MODIFIER_ALT;
        }
        if (emsc_event->mouse.metaKey) {
            _sapp.event.modifiers |= SAPP_MODIFIER_SUPER;
        }
        _sapp.event.scroll_x = -0.1 * (float)emsc_event->deltaX;
        _sapp.event.scroll_y = -0.1 * (float)emsc_event->deltaY;
        _sapp_call_event(&_sapp.event);
    }
    _sapp_emsc_update_keyboard_state();
    return true;
}

_SOKOL_PRIVATE EM_BOOL _sapp_emsc_key_cb(int emsc_type, const EmscriptenKeyboardEvent* emsc_event, void* user_data) {
    bool retval = true;
    if (_sapp_events_enabled()) {
        sapp_event_type type;
        switch (emsc_type) {
            case EMSCRIPTEN_EVENT_KEYDOWN:
                type = SAPP_EVENTTYPE_KEY_DOWN;
                break;
            case EMSCRIPTEN_EVENT_KEYUP:
                type = SAPP_EVENTTYPE_KEY_UP;
                break;
            case EMSCRIPTEN_EVENT_KEYPRESS:
                type = SAPP_EVENTTYPE_CHAR;
                break;
            default:
                type = SAPP_EVENTTYPE_INVALID;
                break;
        }
        if (type != SAPP_EVENTTYPE_INVALID) {
            bool send_keyup_followup = false;
            _sapp_init_event(type);
            _sapp.event.key_repeat = emsc_event->repeat;
            if (emsc_event->ctrlKey) {
                _sapp.event.modifiers |= SAPP_MODIFIER_CTRL;
            }
            if (emsc_event->shiftKey) {
                _sapp.event.modifiers |= SAPP_MODIFIER_SHIFT;
            }
            if (emsc_event->altKey) {
                _sapp.event.modifiers |= SAPP_MODIFIER_ALT;
            }
            if (emsc_event->metaKey) {
                _sapp.event.modifiers |= SAPP_MODIFIER_SUPER;
            }
            if (type == SAPP_EVENTTYPE_CHAR) {
                _sapp.event.char_code = emsc_event->charCode;
                /* workaround to make Cmd+V work on Safari */
                if ((emsc_event->metaKey) && (emsc_event->charCode == 118)) {
                    retval = false;
                }
            }
            else {
                _sapp.event.key_code = _sapp_translate_key(emsc_event->keyCode);
                /* Special hack for macOS: if the Super key is pressed, macOS doesn't
                    send keyUp events. As a workaround, to prevent keys from
                    "sticking", we'll send a keyup event following a keydown
                    when the SUPER key is pressed
                */
                if ((type == SAPP_EVENTTYPE_KEY_DOWN) &&
                    (_sapp.event.key_code != SAPP_KEYCODE_LEFT_SUPER) &&
                    (_sapp.event.key_code != SAPP_KEYCODE_RIGHT_SUPER) &&
                    (_sapp.event.modifiers & SAPP_MODIFIER_SUPER))
                {
                    send_keyup_followup = true;
                }
                /* only forward a certain key ranges to the browser */
                switch (_sapp.event.key_code) {
                    case SAPP_KEYCODE_WORLD_1:
                    case SAPP_KEYCODE_WORLD_2:
                    case SAPP_KEYCODE_ESCAPE:
                    case SAPP_KEYCODE_ENTER:
                    case SAPP_KEYCODE_TAB:
                    case SAPP_KEYCODE_BACKSPACE:
                    case SAPP_KEYCODE_INSERT:
                    case SAPP_KEYCODE_DELETE:
                    case SAPP_KEYCODE_RIGHT:
                    case SAPP_KEYCODE_LEFT:
                    case SAPP_KEYCODE_DOWN:
                    case SAPP_KEYCODE_UP:
                    case SAPP_KEYCODE_PAGE_UP:
                    case SAPP_KEYCODE_PAGE_DOWN:
                    case SAPP_KEYCODE_HOME:
                    case SAPP_KEYCODE_END:
                    case SAPP_KEYCODE_CAPS_LOCK:
                    case SAPP_KEYCODE_SCROLL_LOCK:
                    case SAPP_KEYCODE_NUM_LOCK:
                    case SAPP_KEYCODE_PRINT_SCREEN:
                    case SAPP_KEYCODE_PAUSE:
                    case SAPP_KEYCODE_F1:
                    case SAPP_KEYCODE_F2:
                    case SAPP_KEYCODE_F3:
                    case SAPP_KEYCODE_F4:
                    case SAPP_KEYCODE_F5:
                    case SAPP_KEYCODE_F6:
                    case SAPP_KEYCODE_F7:
                    case SAPP_KEYCODE_F8:
                    case SAPP_KEYCODE_F9:
                    case SAPP_KEYCODE_F10:
                    case SAPP_KEYCODE_F11:
                    case SAPP_KEYCODE_F12:
                    case SAPP_KEYCODE_F13:
                    case SAPP_KEYCODE_F14:
                    case SAPP_KEYCODE_F15:
                    case SAPP_KEYCODE_F16:
                    case SAPP_KEYCODE_F17:
                    case SAPP_KEYCODE_F18:
                    case SAPP_KEYCODE_F19:
                    case SAPP_KEYCODE_F20:
                    case SAPP_KEYCODE_F21:
                    case SAPP_KEYCODE_F22:
                    case SAPP_KEYCODE_F23:
                    case SAPP_KEYCODE_F24:
                    case SAPP_KEYCODE_F25:
                    case SAPP_KEYCODE_LEFT_SHIFT:
                    case SAPP_KEYCODE_LEFT_CONTROL:
                    case SAPP_KEYCODE_LEFT_ALT:
                    case SAPP_KEYCODE_LEFT_SUPER:
                    case SAPP_KEYCODE_RIGHT_SHIFT:
                    case SAPP_KEYCODE_RIGHT_CONTROL:
                    case SAPP_KEYCODE_RIGHT_ALT:
                    case SAPP_KEYCODE_RIGHT_SUPER:
                    case SAPP_KEYCODE_MENU:
                        /* consume the event */
                        break;
                    default:
                        /* forward key to browser */
                        retval = false;
                        break;
                }
            }
            if (_sapp_call_event(&_sapp.event)) {
                /* consume event via sapp_consume_event() */
                retval = true;
            }
            if (send_keyup_followup) {
                _sapp.event.type = SAPP_EVENTTYPE_KEY_UP;
                if (_sapp_call_event(&_sapp.event)) {
                    retval = true;
                }
            }
        }
    }
    _sapp_emsc_update_keyboard_state();
    return retval;
}

_SOKOL_PRIVATE EM_BOOL _sapp_emsc_touch_cb(int emsc_type, const EmscriptenTouchEvent* emsc_event, void* user_data) {
    bool retval = true;
    if (_sapp_events_enabled()) {
        sapp_event_type type;
        switch (emsc_type) {
            case EMSCRIPTEN_EVENT_TOUCHSTART:
                type = SAPP_EVENTTYPE_TOUCHES_BEGAN;
                break;
            case EMSCRIPTEN_EVENT_TOUCHMOVE:
                type = SAPP_EVENTTYPE_TOUCHES_MOVED;
                break;
            case EMSCRIPTEN_EVENT_TOUCHEND:
                type = SAPP_EVENTTYPE_TOUCHES_ENDED;
                break;
            case EMSCRIPTEN_EVENT_TOUCHCANCEL:
                type = SAPP_EVENTTYPE_TOUCHES_CANCELLED;
                break;
            default:
                type = SAPP_EVENTTYPE_INVALID;
                retval = false;
                break;
        }
        if (type != SAPP_EVENTTYPE_INVALID) {
            _sapp_init_event(type);
            if (emsc_event->ctrlKey) {
                _sapp.event.modifiers |= SAPP_MODIFIER_CTRL;
            }
            if (emsc_event->shiftKey) {
                _sapp.event.modifiers |= SAPP_MODIFIER_SHIFT;
            }
            if (emsc_event->altKey) {
                _sapp.event.modifiers |= SAPP_MODIFIER_ALT;
            }
            if (emsc_event->metaKey) {
                _sapp.event.modifiers |= SAPP_MODIFIER_SUPER;
            }
            _sapp.event.num_touches = emsc_event->numTouches;
            if (_sapp.event.num_touches > SAPP_MAX_TOUCHPOINTS) {
                _sapp.event.num_touches = SAPP_MAX_TOUCHPOINTS;
            }
            for (int i = 0; i < _sapp.event.num_touches; i++) {
                const EmscriptenTouchPoint* src = &emsc_event->touches[i];
                sapp_touchpoint* dst = &_sapp.event.touches[i];
                dst->identifier = src->identifier;
                dst->pos_x = src->targetX * _sapp.dpi_scale;
                dst->pos_y = src->targetY * _sapp.dpi_scale;
                dst->changed = src->isChanged;
            }
            _sapp_call_event(&_sapp.event);
        }
    }
    _sapp_emsc_update_keyboard_state();
    return retval;
}

_SOKOL_PRIVATE void _sapp_emsc_init_keytable(void) {
    _sapp.keycodes[8]   = SAPP_KEYCODE_BACKSPACE;
    _sapp.keycodes[9]   = SAPP_KEYCODE_TAB;
    _sapp.keycodes[13]  = SAPP_KEYCODE_ENTER;
    _sapp.keycodes[16]  = SAPP_KEYCODE_LEFT_SHIFT;
    _sapp.keycodes[17]  = SAPP_KEYCODE_LEFT_CONTROL;
    _sapp.keycodes[18]  = SAPP_KEYCODE_LEFT_ALT;
    _sapp.keycodes[19]  = SAPP_KEYCODE_PAUSE;
    _sapp.keycodes[27]  = SAPP_KEYCODE_ESCAPE;
    _sapp.keycodes[32]  = SAPP_KEYCODE_SPACE;
    _sapp.keycodes[33]  = SAPP_KEYCODE_PAGE_UP;
    _sapp.keycodes[34]  = SAPP_KEYCODE_PAGE_DOWN;
    _sapp.keycodes[35]  = SAPP_KEYCODE_END;
    _sapp.keycodes[36]  = SAPP_KEYCODE_HOME;
    _sapp.keycodes[37]  = SAPP_KEYCODE_LEFT;
    _sapp.keycodes[38]  = SAPP_KEYCODE_UP;
    _sapp.keycodes[39]  = SAPP_KEYCODE_RIGHT;
    _sapp.keycodes[40]  = SAPP_KEYCODE_DOWN;
    _sapp.keycodes[45]  = SAPP_KEYCODE_INSERT;
    _sapp.keycodes[46]  = SAPP_KEYCODE_DELETE;
    _sapp.keycodes[48]  = SAPP_KEYCODE_0;
    _sapp.keycodes[49]  = SAPP_KEYCODE_1;
    _sapp.keycodes[50]  = SAPP_KEYCODE_2;
    _sapp.keycodes[51]  = SAPP_KEYCODE_3;
    _sapp.keycodes[52]  = SAPP_KEYCODE_4;
    _sapp.keycodes[53]  = SAPP_KEYCODE_5;
    _sapp.keycodes[54]  = SAPP_KEYCODE_6;
    _sapp.keycodes[55]  = SAPP_KEYCODE_7;
    _sapp.keycodes[56]  = SAPP_KEYCODE_8;
    _sapp.keycodes[57]  = SAPP_KEYCODE_9;
    _sapp.keycodes[59]  = SAPP_KEYCODE_SEMICOLON;
    _sapp.keycodes[64]  = SAPP_KEYCODE_EQUAL;
    _sapp.keycodes[65]  = SAPP_KEYCODE_A;
    _sapp.keycodes[66]  = SAPP_KEYCODE_B;
    _sapp.keycodes[67]  = SAPP_KEYCODE_C;
    _sapp.keycodes[68]  = SAPP_KEYCODE_D;
    _sapp.keycodes[69]  = SAPP_KEYCODE_E;
    _sapp.keycodes[70]  = SAPP_KEYCODE_F;
    _sapp.keycodes[71]  = SAPP_KEYCODE_G;
    _sapp.keycodes[72]  = SAPP_KEYCODE_H;
    _sapp.keycodes[73]  = SAPP_KEYCODE_I;
    _sapp.keycodes[74]  = SAPP_KEYCODE_J;
    _sapp.keycodes[75]  = SAPP_KEYCODE_K;
    _sapp.keycodes[76]  = SAPP_KEYCODE_L;
    _sapp.keycodes[77]  = SAPP_KEYCODE_M;
    _sapp.keycodes[78]  = SAPP_KEYCODE_N;
    _sapp.keycodes[79]  = SAPP_KEYCODE_O;
    _sapp.keycodes[80]  = SAPP_KEYCODE_P;
    _sapp.keycodes[81]  = SAPP_KEYCODE_Q;
    _sapp.keycodes[82]  = SAPP_KEYCODE_R;
    _sapp.keycodes[83]  = SAPP_KEYCODE_S;
    _sapp.keycodes[84]  = SAPP_KEYCODE_T;
    _sapp.keycodes[85]  = SAPP_KEYCODE_U;
    _sapp.keycodes[86]  = SAPP_KEYCODE_V;
    _sapp.keycodes[87]  = SAPP_KEYCODE_W;
    _sapp.keycodes[88]  = SAPP_KEYCODE_X;
    _sapp.keycodes[89]  = SAPP_KEYCODE_Y;
    _sapp.keycodes[90]  = SAPP_KEYCODE_Z;
    _sapp.keycodes[91]  = SAPP_KEYCODE_LEFT_SUPER;
    _sapp.keycodes[93]  = SAPP_KEYCODE_MENU;
    _sapp.keycodes[96]  = SAPP_KEYCODE_KP_0;
    _sapp.keycodes[97]  = SAPP_KEYCODE_KP_1;
    _sapp.keycodes[98]  = SAPP_KEYCODE_KP_2;
    _sapp.keycodes[99]  = SAPP_KEYCODE_KP_3;
    _sapp.keycodes[100] = SAPP_KEYCODE_KP_4;
    _sapp.keycodes[101] = SAPP_KEYCODE_KP_5;
    _sapp.keycodes[102] = SAPP_KEYCODE_KP_6;
    _sapp.keycodes[103] = SAPP_KEYCODE_KP_7;
    _sapp.keycodes[104] = SAPP_KEYCODE_KP_8;
    _sapp.keycodes[105] = SAPP_KEYCODE_KP_9;
    _sapp.keycodes[106] = SAPP_KEYCODE_KP_MULTIPLY;
    _sapp.keycodes[107] = SAPP_KEYCODE_KP_ADD;
    _sapp.keycodes[109] = SAPP_KEYCODE_KP_SUBTRACT;
    _sapp.keycodes[110] = SAPP_KEYCODE_KP_DECIMAL;
    _sapp.keycodes[111] = SAPP_KEYCODE_KP_DIVIDE;
    _sapp.keycodes[112] = SAPP_KEYCODE_F1;
    _sapp.keycodes[113] = SAPP_KEYCODE_F2;
    _sapp.keycodes[114] = SAPP_KEYCODE_F3;
    _sapp.keycodes[115] = SAPP_KEYCODE_F4;
    _sapp.keycodes[116] = SAPP_KEYCODE_F5;
    _sapp.keycodes[117] = SAPP_KEYCODE_F6;
    _sapp.keycodes[118] = SAPP_KEYCODE_F7;
    _sapp.keycodes[119] = SAPP_KEYCODE_F8;
    _sapp.keycodes[120] = SAPP_KEYCODE_F9;
    _sapp.keycodes[121] = SAPP_KEYCODE_F10;
    _sapp.keycodes[122] = SAPP_KEYCODE_F11;
    _sapp.keycodes[123] = SAPP_KEYCODE_F12;
    _sapp.keycodes[144] = SAPP_KEYCODE_NUM_LOCK;
    _sapp.keycodes[145] = SAPP_KEYCODE_SCROLL_LOCK;
    _sapp.keycodes[173] = SAPP_KEYCODE_MINUS;
    _sapp.keycodes[186] = SAPP_KEYCODE_SEMICOLON;
    _sapp.keycodes[187] = SAPP_KEYCODE_EQUAL;
    _sapp.keycodes[188] = SAPP_KEYCODE_COMMA;
    _sapp.keycodes[189] = SAPP_KEYCODE_MINUS;
    _sapp.keycodes[190] = SAPP_KEYCODE_PERIOD;
    _sapp.keycodes[191] = SAPP_KEYCODE_SLASH;
    _sapp.keycodes[192] = SAPP_KEYCODE_GRAVE_ACCENT;
    _sapp.keycodes[219] = SAPP_KEYCODE_LEFT_BRACKET;
    _sapp.keycodes[220] = SAPP_KEYCODE_BACKSLASH;
    _sapp.keycodes[221] = SAPP_KEYCODE_RIGHT_BRACKET;
    _sapp.keycodes[222] = SAPP_KEYCODE_APOSTROPHE;
    _sapp.keycodes[224] = SAPP_KEYCODE_LEFT_SUPER;
}

_SOKOL_PRIVATE void _sapp_emsc_init_clipboard(void) {
    sapp_js_init_clipboard();
}

_SOKOL_PRIVATE void _sapp_run(const sapp_desc* desc) {
    _sapp_init_state(desc);
    _sapp_emsc_init_keytable();
    if (_sapp.clipboard_enabled) {
        _sapp_emsc_init_clipboard();
    }
    double w, h;
    if (_sapp.desc.html5_canvas_resize) {
        w = (double) _sapp.desc.width;
        h = (double) _sapp.desc.height;
    }
    else {
        emscripten_get_element_css_size(_sapp.html5_canvas_name, &w, &h);
        emscripten_set_resize_callback(EMSCRIPTEN_EVENT_TARGET_WINDOW, 0, false, _sapp_emsc_size_changed);
    }
    if (_sapp.desc.high_dpi) {
        _sapp.dpi_scale = emscripten_get_device_pixel_ratio();
    }
    _sapp.window_width = (int) w;
    _sapp.window_height = (int) h;
    _sapp.framebuffer_width = (int) (w * _sapp.dpi_scale);
    _sapp.framebuffer_height = (int) (h * _sapp.dpi_scale);
    emscripten_set_canvas_element_size(_sapp.html5_canvas_name, _sapp.framebuffer_width, _sapp.framebuffer_height);

    EmscriptenWebGLContextAttributes attrs;
    emscripten_webgl_init_context_attributes(&attrs);
    attrs.alpha = _sapp.desc.alpha;
    attrs.depth = true;
    attrs.stencil = true;
    attrs.antialias = _sapp.sample_count > 1;
    attrs.premultipliedAlpha = _sapp.desc.html5_premultiplied_alpha;
    attrs.preserveDrawingBuffer = _sapp.desc.html5_preserve_drawing_buffer;
    attrs.enableExtensionsByDefault = true;
    #if defined(SOKOL_GLES3)
        if (_sapp.desc.gl_force_gles2) {
            attrs.majorVersion = 1;
            _sapp.gles2_fallback = true;
        }
        else {
            attrs.majorVersion = 2;
        }
    #endif
    EMSCRIPTEN_WEBGL_CONTEXT_HANDLE ctx = emscripten_webgl_create_context(_sapp.html5_canvas_name, &attrs);
    if (!ctx) {
        attrs.majorVersion = 1;
        ctx = emscripten_webgl_create_context(_sapp.html5_canvas_name, &attrs);
        _sapp.gles2_fallback = true;
    }
    emscripten_webgl_make_context_current(ctx);

    /* some WebGL extension are not enabled automatically by emscripten */
    emscripten_webgl_enable_extension(ctx, "WEBKIT_WEBGL_compressed_texture_pvrtc");

    _sapp.valid = true;
    emscripten_set_mousedown_callback(_sapp.html5_canvas_name, 0, true, _sapp_emsc_mouse_cb);
    emscripten_set_mouseup_callback(_sapp.html5_canvas_name, 0, true, _sapp_emsc_mouse_cb);
    emscripten_set_mousemove_callback(_sapp.html5_canvas_name, 0, true, _sapp_emsc_mouse_cb);
    emscripten_set_mouseenter_callback(_sapp.html5_canvas_name, 0, true, _sapp_emsc_mouse_cb);
    emscripten_set_mouseleave_callback(_sapp.html5_canvas_name, 0, true, _sapp_emsc_mouse_cb);
    emscripten_set_wheel_callback(_sapp.html5_canvas_name, 0, true, _sapp_emsc_wheel_cb);
    emscripten_set_keydown_callback(EMSCRIPTEN_EVENT_TARGET_WINDOW, 0, true, _sapp_emsc_key_cb);
    emscripten_set_keyup_callback(EMSCRIPTEN_EVENT_TARGET_WINDOW, 0, true, _sapp_emsc_key_cb);
    emscripten_set_keypress_callback(EMSCRIPTEN_EVENT_TARGET_WINDOW, 0, true, _sapp_emsc_key_cb);
    emscripten_set_touchstart_callback(_sapp.html5_canvas_name, 0, true, _sapp_emsc_touch_cb);
    emscripten_set_touchmove_callback(_sapp.html5_canvas_name, 0, true, _sapp_emsc_touch_cb);
    emscripten_set_touchend_callback(_sapp.html5_canvas_name, 0, true, _sapp_emsc_touch_cb);
    emscripten_set_touchcancel_callback(_sapp.html5_canvas_name, 0, true, _sapp_emsc_touch_cb);
    emscripten_set_webglcontextlost_callback(_sapp.html5_canvas_name, 0, true, _sapp_emsc_context_cb);
    emscripten_set_webglcontextrestored_callback(_sapp.html5_canvas_name, 0, true, _sapp_emsc_context_cb);
    emscripten_request_animation_frame_loop(_sapp_emsc_frame, 0);

    sapp_js_hook_beforeunload();

    // NOT A BUG: do not call _sapp_discard_state()
}

#if !defined(SOKOL_NO_ENTRY)
int main(int argc, char* argv[]) {
    sapp_desc desc = sokol_main(argc, argv);
    _sapp_run(&desc);
    return 0;
}
#endif /* SOKOL_NO_ENTRY */
#endif /* __EMSCRIPTEN__ */

/*== MISC GL SUPPORT FUNCTIONS ================================================*/
#if defined(SOKOL_GLCORE33)
typedef struct {
    int         red_bits;
    int         green_bits;
    int         blue_bits;
    int         alpha_bits;
    int         depth_bits;
    int         stencil_bits;
    int         samples;
    bool        doublebuffer;
    uintptr_t   handle;
} _sapp_gl_fbconfig;

_SOKOL_PRIVATE void _sapp_gl_init_fbconfig(_sapp_gl_fbconfig* fbconfig) {
    memset(fbconfig, 0, sizeof(_sapp_gl_fbconfig));
    /* -1 means "don't care" */
    fbconfig->red_bits = -1;
    fbconfig->green_bits = -1;
    fbconfig->blue_bits = -1;
    fbconfig->alpha_bits = -1;
    fbconfig->depth_bits = -1;
    fbconfig->stencil_bits = -1;
    fbconfig->samples = -1;
}

_SOKOL_PRIVATE const _sapp_gl_fbconfig* _sapp_gl_choose_fbconfig(const _sapp_gl_fbconfig* desired, const _sapp_gl_fbconfig* alternatives, unsigned int count) {
    unsigned int i;
    unsigned int missing, least_missing = 1000000;
    unsigned int color_diff, least_color_diff = 10000000;
    unsigned int extra_diff, least_extra_diff = 10000000;
    const _sapp_gl_fbconfig* current;
    const _sapp_gl_fbconfig* closest = NULL;
    for (i = 0;  i < count;  i++) {
        current = alternatives + i;
        if (desired->doublebuffer != current->doublebuffer) {
            continue;
        }
        missing = 0;
        if (desired->alpha_bits > 0 && current->alpha_bits == 0) {
            missing++;
        }
        if (desired->depth_bits > 0 && current->depth_bits == 0) {
            missing++;
        }
        if (desired->stencil_bits > 0 && current->stencil_bits == 0) {
            missing++;
        }
        if (desired->samples > 0 && current->samples == 0) {
            /* Technically, several multisampling buffers could be
                involved, but that's a lower level implementation detail and
                not important to us here, so we count them as one
            */
            missing++;
        }

        /* These polynomials make many small channel size differences matter
            less than one large channel size difference
            Calculate color channel size difference value
        */
        color_diff = 0;
        if (desired->red_bits != -1) {
            color_diff += (desired->red_bits - current->red_bits) * (desired->red_bits - current->red_bits);
        }
        if (desired->green_bits != -1) {
            color_diff += (desired->green_bits - current->green_bits) * (desired->green_bits - current->green_bits);
        }
        if (desired->blue_bits != -1) {
            color_diff += (desired->blue_bits - current->blue_bits) * (desired->blue_bits - current->blue_bits);
        }

        /* Calculate non-color channel size difference value */
        extra_diff = 0;
        if (desired->alpha_bits != -1) {
            extra_diff += (desired->alpha_bits - current->alpha_bits) * (desired->alpha_bits - current->alpha_bits);
        }
        if (desired->depth_bits != -1) {
            extra_diff += (desired->depth_bits - current->depth_bits) * (desired->depth_bits - current->depth_bits);
        }
        if (desired->stencil_bits != -1) {
            extra_diff += (desired->stencil_bits - current->stencil_bits) * (desired->stencil_bits - current->stencil_bits);
        }
        if (desired->samples != -1) {
            extra_diff += (desired->samples - current->samples) * (desired->samples - current->samples);
        }

        /* Figure out if the current one is better than the best one found so far
            Least number of missing buffers is the most important heuristic,
            then color buffer size match and lastly size match for other buffers
        */
        if (missing < least_missing) {
            closest = current;
        }
        else if (missing == least_missing) {
            if ((color_diff < least_color_diff) ||
                (color_diff == least_color_diff && extra_diff < least_extra_diff))
            {
                closest = current;
            }
        }
        if (current == closest) {
            least_missing = missing;
            least_color_diff = color_diff;
            least_extra_diff = extra_diff;
        }
    }
    return closest;
}
#endif

/*== WINDOWS ==================================================================*/
#if defined(_WIN32)
#ifndef WIN32_LEAN_AND_MEAN
#define WIN32_LEAN_AND_MEAN
#endif
#include <windows.h>
#include <windowsx.h>
#include <shellapi.h>
#pragma comment (lib, "Shell32.lib")

#if defined(SOKOL_D3D11)
#ifndef D3D11_NO_HELPERS
#define D3D11_NO_HELPERS
#endif
#ifndef CINTERFACE
#define CINTERFACE
#endif
#ifndef COBJMACROS
#define COBJMACROS
#endif
#include <windows.h>
#include <d3d11.h>
#include <dxgi.h>
#if (defined(WINAPI_FAMILY_PARTITION) && !WINAPI_FAMILY_PARTITION(WINAPI_PARTITION_DESKTOP))
#pragma comment (lib, "WindowsApp.lib")
#else
#pragma comment (lib, "user32.lib")
#pragma comment (lib, "dxgi.lib")
#pragma comment (lib, "d3d11.lib")
#pragma comment (lib, "dxguid.lib")
#endif
#endif

/* see https://github.com/floooh/sokol/issues/138 */
#ifndef WM_MOUSEHWHEEL
#define WM_MOUSEHWHEEL (0x020E)
#endif

#ifndef DPI_ENUMS_DECLARED
typedef enum PROCESS_DPI_AWARENESS
{
    PROCESS_DPI_UNAWARE = 0,
    PROCESS_SYSTEM_DPI_AWARE = 1,
    PROCESS_PER_MONITOR_DPI_AWARE = 2
} PROCESS_DPI_AWARENESS;
typedef enum MONITOR_DPI_TYPE {
    MDT_EFFECTIVE_DPI = 0,
    MDT_ANGULAR_DPI = 1,
    MDT_RAW_DPI = 2,
    MDT_DEFAULT = MDT_EFFECTIVE_DPI
} MONITOR_DPI_TYPE;
#endif /*DPI_ENUMS_DECLARED*/

static HWND _sapp_win32_hwnd;
static HDC _sapp_win32_dc;
static bool _sapp_win32_in_create_window;
static bool _sapp_win32_dpi_aware;
static float _sapp_win32_content_scale;
static float _sapp_win32_window_scale;
static float _sapp_win32_mouse_scale;
static bool _sapp_win32_iconified;
typedef BOOL(WINAPI * SETPROCESSDPIAWARE_T)(void);
typedef HRESULT(WINAPI * SETPROCESSDPIAWARENESS_T)(PROCESS_DPI_AWARENESS);
typedef HRESULT(WINAPI * GETDPIFORMONITOR_T)(HMONITOR, MONITOR_DPI_TYPE, UINT*, UINT*);
static SETPROCESSDPIAWARE_T _sapp_win32_setprocessdpiaware;
static SETPROCESSDPIAWARENESS_T _sapp_win32_setprocessdpiawareness;
static GETDPIFORMONITOR_T _sapp_win32_getdpiformonitor;
#if defined(SOKOL_D3D11)
static ID3D11Device* _sapp_d3d11_device;
static ID3D11DeviceContext* _sapp_d3d11_device_context;
static DXGI_SWAP_CHAIN_DESC _sapp_dxgi_swap_chain_desc;
static IDXGISwapChain* _sapp_dxgi_swap_chain;
static ID3D11Texture2D* _sapp_d3d11_rt;
static ID3D11RenderTargetView* _sapp_d3d11_rtv;
static ID3D11Texture2D* _sapp_d3d11_ds;
static ID3D11DepthStencilView* _sapp_d3d11_dsv;
#endif
#define WGL_NUMBER_PIXEL_FORMATS_ARB 0x2000
#define WGL_SUPPORT_OPENGL_ARB 0x2010
#define WGL_DRAW_TO_WINDOW_ARB 0x2001
#define WGL_PIXEL_TYPE_ARB 0x2013
#define WGL_TYPE_RGBA_ARB 0x202b
#define WGL_ACCELERATION_ARB 0x2003
#define WGL_NO_ACCELERATION_ARB 0x2025
#define WGL_RED_BITS_ARB 0x2015
#define WGL_RED_SHIFT_ARB 0x2016
#define WGL_GREEN_BITS_ARB 0x2017
#define WGL_GREEN_SHIFT_ARB 0x2018
#define WGL_BLUE_BITS_ARB 0x2019
#define WGL_BLUE_SHIFT_ARB 0x201a
#define WGL_ALPHA_BITS_ARB 0x201b
#define WGL_ALPHA_SHIFT_ARB 0x201c
#define WGL_ACCUM_BITS_ARB 0x201d
#define WGL_ACCUM_RED_BITS_ARB 0x201e
#define WGL_ACCUM_GREEN_BITS_ARB 0x201f
#define WGL_ACCUM_BLUE_BITS_ARB 0x2020
#define WGL_ACCUM_ALPHA_BITS_ARB 0x2021
#define WGL_DEPTH_BITS_ARB 0x2022
#define WGL_STENCIL_BITS_ARB 0x2023
#define WGL_AUX_BUFFERS_ARB 0x2024
#define WGL_STEREO_ARB 0x2012
#define WGL_DOUBLE_BUFFER_ARB 0x2011
#define WGL_SAMPLES_ARB 0x2042
#define WGL_FRAMEBUFFER_SRGB_CAPABLE_ARB 0x20a9
#define WGL_CONTEXT_DEBUG_BIT_ARB 0x00000001
#define WGL_CONTEXT_FORWARD_COMPATIBLE_BIT_ARB 0x00000002
#define WGL_CONTEXT_PROFILE_MASK_ARB 0x9126
#define WGL_CONTEXT_CORE_PROFILE_BIT_ARB 0x00000001
#define WGL_CONTEXT_COMPATIBILITY_PROFILE_BIT_ARB 0x00000002
#define WGL_CONTEXT_MAJOR_VERSION_ARB 0x2091
#define WGL_CONTEXT_MINOR_VERSION_ARB 0x2092
#define WGL_CONTEXT_FLAGS_ARB 0x2094
#define WGL_CONTEXT_ROBUST_ACCESS_BIT_ARB 0x00000004
#define WGL_LOSE_CONTEXT_ON_RESET_ARB 0x8252
#define WGL_CONTEXT_RESET_NOTIFICATION_STRATEGY_ARB 0x8256
#define WGL_NO_RESET_NOTIFICATION_ARB 0x8261
#define WGL_CONTEXT_RELEASE_BEHAVIOR_ARB 0x2097
#define WGL_CONTEXT_RELEASE_BEHAVIOR_NONE_ARB 0
#define WGL_CONTEXT_RELEASE_BEHAVIOR_FLUSH_ARB 0x2098
#define WGL_COLORSPACE_EXT 0x309d
#define WGL_COLORSPACE_SRGB_EXT 0x3089
#define ERROR_INVALID_VERSION_ARB 0x2095
#define ERROR_INVALID_PROFILE_ARB 0x2096
#define ERROR_INCOMPATIBLE_DEVICE_CONTEXTS_ARB 0x2054
typedef BOOL (WINAPI * PFNWGLSWAPINTERVALEXTPROC)(int);
typedef BOOL (WINAPI * PFNWGLGETPIXELFORMATATTRIBIVARBPROC)(HDC,int,int,UINT,const int*,int*);
typedef const char* (WINAPI * PFNWGLGETEXTENSIONSSTRINGEXTPROC)(void);
typedef const char* (WINAPI * PFNWGLGETEXTENSIONSSTRINGARBPROC)(HDC);
typedef HGLRC (WINAPI * PFNWGLCREATECONTEXTATTRIBSARBPROC)(HDC,HGLRC,const int*);
typedef HGLRC (WINAPI * PFN_wglCreateContext)(HDC);
typedef BOOL (WINAPI * PFN_wglDeleteContext)(HGLRC);
typedef PROC (WINAPI * PFN_wglGetProcAddress)(LPCSTR);
typedef HDC (WINAPI * PFN_wglGetCurrentDC)(void);
typedef BOOL (WINAPI * PFN_wglMakeCurrent)(HDC,HGLRC);
static HINSTANCE _sapp_opengl32;
static HGLRC _sapp_gl_ctx;
static PFN_wglCreateContext _sapp_wglCreateContext;
static PFN_wglDeleteContext _sapp_wglDeleteContext;
static PFN_wglGetProcAddress _sapp_wglGetProcAddress;
static PFN_wglGetCurrentDC _sapp_wglGetCurrentDC;
static PFN_wglMakeCurrent _sapp_wglMakeCurrent;
static PFNWGLSWAPINTERVALEXTPROC _sapp_SwapIntervalEXT;
static PFNWGLGETPIXELFORMATATTRIBIVARBPROC _sapp_GetPixelFormatAttribivARB;
static PFNWGLGETEXTENSIONSSTRINGEXTPROC _sapp_GetExtensionsStringEXT;
static PFNWGLGETEXTENSIONSSTRINGARBPROC _sapp_GetExtensionsStringARB;
static PFNWGLCREATECONTEXTATTRIBSARBPROC _sapp_CreateContextAttribsARB;
static bool _sapp_ext_swap_control;
static bool _sapp_arb_multisample;
static bool _sapp_arb_pixel_format;
static bool _sapp_arb_create_context;
static bool _sapp_arb_create_context_profile;
static HWND _sapp_win32_msg_hwnd;
static HDC _sapp_win32_msg_dc;

/* NOTE: the optional GL loader only contains the GL constants and functions required for sokol_gfx.h, if you need
more, you'll need to use you own gl header-generator/loader
*/
#if !defined(SOKOL_WIN32_NO_GL_LOADER)
#if defined(SOKOL_GLCORE33)
#define __gl_h_ 1
#define __gl32_h_ 1
#define __gl31_h_ 1
#define __GL_H__ 1
#define __glext_h_ 1
#define __GLEXT_H_ 1
#define __gltypes_h_ 1
#define __glcorearb_h_ 1
#define __gl_glcorearb_h_ 1
#define GL_APIENTRY APIENTRY

typedef unsigned int  GLenum;
typedef unsigned int  GLuint;
typedef int  GLsizei;
typedef char  GLchar;
typedef ptrdiff_t  GLintptr;
typedef ptrdiff_t  GLsizeiptr;
typedef double  GLclampd;
typedef unsigned short  GLushort;
typedef unsigned char  GLubyte;
typedef unsigned char  GLboolean;
typedef uint64_t  GLuint64;
typedef double  GLdouble;
typedef unsigned short  GLhalf;
typedef float  GLclampf;
typedef unsigned int  GLbitfield;
typedef signed char  GLbyte;
typedef short  GLshort;
typedef void  GLvoid;
typedef int64_t  GLint64;
typedef float  GLfloat;
typedef struct __GLsync * GLsync;
typedef int  GLint;
#define GL_INT_2_10_10_10_REV 0x8D9F
#define GL_R32F 0x822E
#define GL_PROGRAM_POINT_SIZE 0x8642
#define GL_STENCIL_ATTACHMENT 0x8D20
#define GL_DEPTH_ATTACHMENT 0x8D00
#define GL_COLOR_ATTACHMENT2 0x8CE2
#define GL_COLOR_ATTACHMENT0 0x8CE0
#define GL_R16F 0x822D
#define GL_COLOR_ATTACHMENT22 0x8CF6
#define GL_DRAW_FRAMEBUFFER 0x8CA9
#define GL_FRAMEBUFFER_COMPLETE 0x8CD5
#define GL_NUM_EXTENSIONS 0x821D
#define GL_INFO_LOG_LENGTH 0x8B84
#define GL_VERTEX_SHADER 0x8B31
#define GL_INCR 0x1E02
#define GL_DYNAMIC_DRAW 0x88E8
#define GL_STATIC_DRAW 0x88E4
#define GL_TEXTURE_CUBE_MAP_POSITIVE_Z 0x8519
#define GL_TEXTURE_CUBE_MAP 0x8513
#define GL_FUNC_SUBTRACT 0x800A
#define GL_FUNC_REVERSE_SUBTRACT 0x800B
#define GL_CONSTANT_COLOR 0x8001
#define GL_DECR_WRAP 0x8508
#define GL_R8 0x8229
#define GL_LINEAR_MIPMAP_LINEAR 0x2703
#define GL_ELEMENT_ARRAY_BUFFER 0x8893
#define GL_SHORT 0x1402
#define GL_DEPTH_TEST 0x0B71
#define GL_TEXTURE_CUBE_MAP_NEGATIVE_Y 0x8518
#define GL_LINK_STATUS 0x8B82
#define GL_TEXTURE_CUBE_MAP_POSITIVE_Y 0x8517
#define GL_SAMPLE_ALPHA_TO_COVERAGE 0x809E
#define GL_RGBA16F 0x881A
#define GL_CONSTANT_ALPHA 0x8003
#define GL_READ_FRAMEBUFFER 0x8CA8
#define GL_TEXTURE0 0x84C0
#define GL_TEXTURE_MIN_LOD 0x813A
#define GL_CLAMP_TO_EDGE 0x812F
#define GL_UNSIGNED_SHORT_5_6_5 0x8363
#define GL_TEXTURE_WRAP_R 0x8072
#define GL_UNSIGNED_SHORT_5_5_5_1 0x8034
#define GL_NEAREST_MIPMAP_NEAREST 0x2700
#define GL_UNSIGNED_SHORT_4_4_4_4 0x8033
#define GL_SRC_ALPHA_SATURATE 0x0308
#define GL_STREAM_DRAW 0x88E0
#define GL_ONE 1
#define GL_NEAREST_MIPMAP_LINEAR 0x2702
#define GL_RGB10_A2 0x8059
#define GL_RGBA8 0x8058
#define GL_COLOR_ATTACHMENT1 0x8CE1
#define GL_RGBA4 0x8056
#define GL_RGB8 0x8051
#define GL_ARRAY_BUFFER 0x8892
#define GL_STENCIL 0x1802
#define GL_TEXTURE_2D 0x0DE1
#define GL_DEPTH 0x1801
#define GL_FRONT 0x0404
#define GL_STENCIL_BUFFER_BIT 0x00000400
#define GL_REPEAT 0x2901
#define GL_RGBA 0x1908
#define GL_TEXTURE_CUBE_MAP_POSITIVE_X 0x8515
#define GL_DECR 0x1E03
#define GL_FRAGMENT_SHADER 0x8B30
#define GL_FLOAT 0x1406
#define GL_TEXTURE_MAX_LOD 0x813B
#define GL_DEPTH_COMPONENT 0x1902
#define GL_ONE_MINUS_DST_ALPHA 0x0305
#define GL_COLOR 0x1800
#define GL_TEXTURE_2D_ARRAY 0x8C1A
#define GL_TRIANGLES 0x0004
#define GL_UNSIGNED_BYTE 0x1401
#define GL_TEXTURE_MAG_FILTER 0x2800
#define GL_ONE_MINUS_CONSTANT_ALPHA 0x8004
#define GL_NONE 0
#define GL_SRC_COLOR 0x0300
#define GL_BYTE 0x1400
#define GL_TEXTURE_CUBE_MAP_NEGATIVE_Z 0x851A
#define GL_LINE_STRIP 0x0003
#define GL_TEXTURE_3D 0x806F
#define GL_CW 0x0900
#define GL_LINEAR 0x2601
#define GL_RENDERBUFFER 0x8D41
#define GL_GEQUAL 0x0206
#define GL_COLOR_BUFFER_BIT 0x00004000
#define GL_RGBA32F 0x8814
#define GL_BLEND 0x0BE2
#define GL_ONE_MINUS_SRC_ALPHA 0x0303
#define GL_ONE_MINUS_CONSTANT_COLOR 0x8002
#define GL_TEXTURE_WRAP_T 0x2803
#define GL_TEXTURE_WRAP_S 0x2802
#define GL_TEXTURE_MIN_FILTER 0x2801
#define GL_LINEAR_MIPMAP_NEAREST 0x2701
#define GL_EXTENSIONS 0x1F03
#define GL_NO_ERROR 0
#define GL_REPLACE 0x1E01
#define GL_KEEP 0x1E00
#define GL_CCW 0x0901
#define GL_TEXTURE_CUBE_MAP_NEGATIVE_X 0x8516
#define GL_RGB 0x1907
#define GL_TRIANGLE_STRIP 0x0005
#define GL_FALSE 0
#define GL_ZERO 0
#define GL_CULL_FACE 0x0B44
#define GL_INVERT 0x150A
#define GL_INT 0x1404
#define GL_UNSIGNED_INT 0x1405
#define GL_UNSIGNED_SHORT 0x1403
#define GL_NEAREST 0x2600
#define GL_SCISSOR_TEST 0x0C11
#define GL_LEQUAL 0x0203
#define GL_STENCIL_TEST 0x0B90
#define GL_DITHER 0x0BD0
#define GL_DEPTH_COMPONENT16 0x81A5
#define GL_EQUAL 0x0202
#define GL_FRAMEBUFFER 0x8D40
#define GL_RGB5 0x8050
#define GL_LINES 0x0001
#define GL_DEPTH_BUFFER_BIT 0x00000100
#define GL_SRC_ALPHA 0x0302
#define GL_INCR_WRAP 0x8507
#define GL_LESS 0x0201
#define GL_MULTISAMPLE 0x809D
#define GL_FRAMEBUFFER_BINDING 0x8CA6
#define GL_BACK 0x0405
#define GL_ALWAYS 0x0207
#define GL_FUNC_ADD 0x8006
#define GL_ONE_MINUS_DST_COLOR 0x0307
#define GL_NOTEQUAL 0x0205
#define GL_DST_COLOR 0x0306
#define GL_COMPILE_STATUS 0x8B81
#define GL_RED 0x1903
#define GL_COLOR_ATTACHMENT3 0x8CE3
#define GL_DST_ALPHA 0x0304
#define GL_RGB5_A1 0x8057
#define GL_GREATER 0x0204
#define GL_POLYGON_OFFSET_FILL 0x8037
#define GL_TRUE 1
#define GL_NEVER 0x0200
#define GL_POINTS 0x0000
#define GL_ONE_MINUS_SRC_COLOR 0x0301
#define GL_MIRRORED_REPEAT 0x8370
#define GL_MAX_COMBINED_TEXTURE_IMAGE_UNITS 0x8B4D
#define GL_R11F_G11F_B10F 0x8C3A
#define GL_UNSIGNED_INT_10F_11F_11F_REV 0x8C3B
#define GL_RGBA32UI 0x8D70
#define GL_RGB32UI 0x8D71
#define GL_RGBA16UI 0x8D76
#define GL_RGB16UI 0x8D77
#define GL_RGBA8UI 0x8D7C
#define GL_RGB8UI 0x8D7D
#define GL_RGBA32I 0x8D82
#define GL_RGB32I 0x8D83
#define GL_RGBA16I 0x8D88
#define GL_RGB16I 0x8D89
#define GL_RGBA8I 0x8D8E
#define GL_RGB8I 0x8D8F
#define GL_RED_INTEGER 0x8D94
#define GL_RG 0x8227
#define GL_RG_INTEGER 0x8228
#define GL_R8 0x8229
#define GL_R16 0x822A
#define GL_RG8 0x822B
#define GL_RG16 0x822C
#define GL_R16F 0x822D
#define GL_R32F 0x822E
#define GL_RG16F 0x822F
#define GL_RG32F 0x8230
#define GL_R8I 0x8231
#define GL_R8UI 0x8232
#define GL_R16I 0x8233
#define GL_R16UI 0x8234
#define GL_R32I 0x8235
#define GL_R32UI 0x8236
#define GL_RG8I 0x8237
#define GL_RG8UI 0x8238
#define GL_RG16I 0x8239
#define GL_RG16UI 0x823A
#define GL_RG32I 0x823B
#define GL_RG32UI 0x823C
#define GL_RGBA_INTEGER 0x8D99
#define GL_R8_SNORM 0x8F94
#define GL_RG8_SNORM 0x8F95
#define GL_RGB8_SNORM 0x8F96
#define GL_RGBA8_SNORM 0x8F97
#define GL_R16_SNORM 0x8F98
#define GL_RG16_SNORM 0x8F99
#define GL_RGB16_SNORM 0x8F9A
#define GL_RGBA16_SNORM 0x8F9B
#define GL_RGBA16 0x805B
#define GL_MAX_TEXTURE_SIZE 0x0D33
#define GL_MAX_CUBE_MAP_TEXTURE_SIZE 0x851C
#define GL_MAX_3D_TEXTURE_SIZE 0x8073
#define GL_MAX_ARRAY_TEXTURE_LAYERS 0x88FF
#define GL_MAX_VERTEX_ATTRIBS 0x8869
#define GL_CLAMP_TO_BORDER 0x812D
#define GL_TEXTURE_BORDER_COLOR 0x1004

typedef void  (GL_APIENTRY *PFN_glBindVertexArray)(GLuint array);
static PFN_glBindVertexArray _sapp_glBindVertexArray;
typedef void  (GL_APIENTRY *PFN_glFramebufferTextureLayer)(GLenum target, GLenum attachment, GLuint texture, GLint level, GLint layer);
static PFN_glFramebufferTextureLayer _sapp_glFramebufferTextureLayer;
typedef void  (GL_APIENTRY *PFN_glGenFramebuffers)(GLsizei n, GLuint * framebuffers);
static PFN_glGenFramebuffers _sapp_glGenFramebuffers;
typedef void  (GL_APIENTRY *PFN_glBindFramebuffer)(GLenum target, GLuint framebuffer);
static PFN_glBindFramebuffer _sapp_glBindFramebuffer;
typedef void  (GL_APIENTRY *PFN_glBindRenderbuffer)(GLenum target, GLuint renderbuffer);
static PFN_glBindRenderbuffer _sapp_glBindRenderbuffer;
typedef const GLubyte * (GL_APIENTRY *PFN_glGetStringi)(GLenum name, GLuint index);
static PFN_glGetStringi _sapp_glGetStringi;
typedef void  (GL_APIENTRY *PFN_glClearBufferfi)(GLenum buffer, GLint drawbuffer, GLfloat depth, GLint stencil);
static PFN_glClearBufferfi _sapp_glClearBufferfi;
typedef void  (GL_APIENTRY *PFN_glClearBufferfv)(GLenum buffer, GLint drawbuffer, const GLfloat * value);
static PFN_glClearBufferfv _sapp_glClearBufferfv;
typedef void  (GL_APIENTRY *PFN_glClearBufferuiv)(GLenum buffer, GLint drawbuffer, const GLuint * value);
static PFN_glClearBufferuiv _sapp_glClearBufferuiv;
typedef void  (GL_APIENTRY *PFN_glDeleteRenderbuffers)(GLsizei n, const GLuint * renderbuffers);
static PFN_glDeleteRenderbuffers _sapp_glDeleteRenderbuffers;
typedef void  (GL_APIENTRY *PFN_glUniform4fv)(GLint location, GLsizei count, const GLfloat * value);
static PFN_glUniform4fv _sapp_glUniform4fv;
typedef void  (GL_APIENTRY *PFN_glUniform2fv)(GLint location, GLsizei count, const GLfloat * value);
static PFN_glUniform2fv _sapp_glUniform2fv;
typedef void  (GL_APIENTRY *PFN_glUseProgram)(GLuint program);
static PFN_glUseProgram _sapp_glUseProgram;
typedef void  (GL_APIENTRY *PFN_glShaderSource)(GLuint shader, GLsizei count, const GLchar *const* string, const GLint * length);
static PFN_glShaderSource _sapp_glShaderSource;
typedef void  (GL_APIENTRY *PFN_glLinkProgram)(GLuint program);
static PFN_glLinkProgram _sapp_glLinkProgram;
typedef GLint (GL_APIENTRY *PFN_glGetUniformLocation)(GLuint program, const GLchar * name);
static PFN_glGetUniformLocation _sapp_glGetUniformLocation;
typedef void  (GL_APIENTRY *PFN_glGetShaderiv)(GLuint shader, GLenum pname, GLint * params);
static PFN_glGetShaderiv _sapp_glGetShaderiv;
typedef void  (GL_APIENTRY *PFN_glGetProgramInfoLog)(GLuint program, GLsizei bufSize, GLsizei * length, GLchar * infoLog);
static PFN_glGetProgramInfoLog _sapp_glGetProgramInfoLog;
typedef GLint (GL_APIENTRY *PFN_glGetAttribLocation)(GLuint program, const GLchar * name);
static PFN_glGetAttribLocation _sapp_glGetAttribLocation;
typedef void  (GL_APIENTRY *PFN_glDisableVertexAttribArray)(GLuint index);
static PFN_glDisableVertexAttribArray _sapp_glDisableVertexAttribArray;
typedef void  (GL_APIENTRY *PFN_glDeleteShader)(GLuint shader);
static PFN_glDeleteShader _sapp_glDeleteShader;
typedef void  (GL_APIENTRY *PFN_glDeleteProgram)(GLuint program);
static PFN_glDeleteProgram _sapp_glDeleteProgram;
typedef void  (GL_APIENTRY *PFN_glCompileShader)(GLuint shader);
static PFN_glCompileShader _sapp_glCompileShader;
typedef void  (GL_APIENTRY *PFN_glStencilFuncSeparate)(GLenum face, GLenum func, GLint ref, GLuint mask);
static PFN_glStencilFuncSeparate _sapp_glStencilFuncSeparate;
typedef void  (GL_APIENTRY *PFN_glStencilOpSeparate)(GLenum face, GLenum sfail, GLenum dpfail, GLenum dppass);
static PFN_glStencilOpSeparate _sapp_glStencilOpSeparate;
typedef void  (GL_APIENTRY *PFN_glRenderbufferStorageMultisample)(GLenum target, GLsizei samples, GLenum internalformat, GLsizei width, GLsizei height);
static PFN_glRenderbufferStorageMultisample _sapp_glRenderbufferStorageMultisample;
typedef void  (GL_APIENTRY *PFN_glDrawBuffers)(GLsizei n, const GLenum * bufs);
static PFN_glDrawBuffers _sapp_glDrawBuffers;
typedef void  (GL_APIENTRY *PFN_glVertexAttribDivisor)(GLuint index, GLuint divisor);
static PFN_glVertexAttribDivisor _sapp_glVertexAttribDivisor;
typedef void  (GL_APIENTRY *PFN_glBufferSubData)(GLenum target, GLintptr offset, GLsizeiptr size, const void * data);
static PFN_glBufferSubData _sapp_glBufferSubData;
typedef void  (GL_APIENTRY *PFN_glGenBuffers)(GLsizei n, GLuint * buffers);
static PFN_glGenBuffers _sapp_glGenBuffers;
typedef GLenum (GL_APIENTRY *PFN_glCheckFramebufferStatus)(GLenum target);
static PFN_glCheckFramebufferStatus _sapp_glCheckFramebufferStatus;
typedef void  (GL_APIENTRY *PFN_glFramebufferRenderbuffer)(GLenum target, GLenum attachment, GLenum renderbuffertarget, GLuint renderbuffer);
static PFN_glFramebufferRenderbuffer _sapp_glFramebufferRenderbuffer;
typedef void  (GL_APIENTRY *PFN_glCompressedTexImage2D)(GLenum target, GLint level, GLenum internalformat, GLsizei width, GLsizei height, GLint border, GLsizei imageSize, const void * data);
static PFN_glCompressedTexImage2D _sapp_glCompressedTexImage2D;
typedef void  (GL_APIENTRY *PFN_glCompressedTexImage3D)(GLenum target, GLint level, GLenum internalformat, GLsizei width, GLsizei height, GLsizei depth, GLint border, GLsizei imageSize, const void * data);
static PFN_glCompressedTexImage3D _sapp_glCompressedTexImage3D;
typedef void  (GL_APIENTRY *PFN_glActiveTexture)(GLenum texture);
static PFN_glActiveTexture _sapp_glActiveTexture;
typedef void  (GL_APIENTRY *PFN_glTexSubImage3D)(GLenum target, GLint level, GLint xoffset, GLint yoffset, GLint zoffset, GLsizei width, GLsizei height, GLsizei depth, GLenum format, GLenum type, const void * pixels);
static PFN_glTexSubImage3D _sapp_glTexSubImage3D;
typedef void  (GL_APIENTRY *PFN_glUniformMatrix4fv)(GLint location, GLsizei count, GLboolean transpose, const GLfloat * value);
static PFN_glUniformMatrix4fv _sapp_glUniformMatrix4fv;
typedef void  (GL_APIENTRY *PFN_glRenderbufferStorage)(GLenum target, GLenum internalformat, GLsizei width, GLsizei height);
static PFN_glRenderbufferStorage _sapp_glRenderbufferStorage;
typedef void  (GL_APIENTRY *PFN_glGenTextures)(GLsizei n, GLuint * textures);
static PFN_glGenTextures _sapp_glGenTextures;
typedef void  (GL_APIENTRY *PFN_glPolygonOffset)(GLfloat factor, GLfloat units);
static PFN_glPolygonOffset _sapp_glPolygonOffset;
typedef void  (GL_APIENTRY *PFN_glDrawElements)(GLenum mode, GLsizei count, GLenum type, const void * indices);
static PFN_glDrawElements _sapp_glDrawElements;
typedef void  (GL_APIENTRY *PFN_glDeleteFramebuffers)(GLsizei n, const GLuint * framebuffers);
static PFN_glDeleteFramebuffers _sapp_glDeleteFramebuffers;
typedef void  (GL_APIENTRY *PFN_glBlendEquationSeparate)(GLenum modeRGB, GLenum modeAlpha);
static PFN_glBlendEquationSeparate _sapp_glBlendEquationSeparate;
typedef void  (GL_APIENTRY *PFN_glDeleteTextures)(GLsizei n, const GLuint * textures);
static PFN_glDeleteTextures _sapp_glDeleteTextures;
typedef void  (GL_APIENTRY *PFN_glGetProgramiv)(GLuint program, GLenum pname, GLint * params);
static PFN_glGetProgramiv _sapp_glGetProgramiv;
typedef void  (GL_APIENTRY *PFN_glBindTexture)(GLenum target, GLuint texture);
static PFN_glBindTexture _sapp_glBindTexture;
typedef void  (GL_APIENTRY *PFN_glTexImage3D)(GLenum target, GLint level, GLint internalformat, GLsizei width, GLsizei height, GLsizei depth, GLint border, GLenum format, GLenum type, const void * pixels);
static PFN_glTexImage3D _sapp_glTexImage3D;
typedef GLuint (GL_APIENTRY *PFN_glCreateShader)(GLenum type);
static PFN_glCreateShader _sapp_glCreateShader;
typedef void  (GL_APIENTRY *PFN_glTexSubImage2D)(GLenum target, GLint level, GLint xoffset, GLint yoffset, GLsizei width, GLsizei height, GLenum format, GLenum type, const void * pixels);
static PFN_glTexSubImage2D _sapp_glTexSubImage2D;
typedef void  (GL_APIENTRY *PFN_glClearDepth)(GLdouble depth);
static PFN_glClearDepth _sapp_glClearDepth;
typedef void  (GL_APIENTRY *PFN_glFramebufferTexture2D)(GLenum target, GLenum attachment, GLenum textarget, GLuint texture, GLint level);
static PFN_glFramebufferTexture2D _sapp_glFramebufferTexture2D;
typedef GLuint (GL_APIENTRY *PFN_glCreateProgram)();
static PFN_glCreateProgram _sapp_glCreateProgram;
typedef void  (GL_APIENTRY *PFN_glViewport)(GLint x, GLint y, GLsizei width, GLsizei height);
static PFN_glViewport _sapp_glViewport;
typedef void  (GL_APIENTRY *PFN_glDeleteBuffers)(GLsizei n, const GLuint * buffers);
static PFN_glDeleteBuffers _sapp_glDeleteBuffers;
typedef void  (GL_APIENTRY *PFN_glDrawArrays)(GLenum mode, GLint first, GLsizei count);
static PFN_glDrawArrays _sapp_glDrawArrays;
typedef void  (GL_APIENTRY *PFN_glDrawElementsInstanced)(GLenum mode, GLsizei count, GLenum type, const void * indices, GLsizei instancecount);
static PFN_glDrawElementsInstanced _sapp_glDrawElementsInstanced;
typedef void  (GL_APIENTRY *PFN_glVertexAttribPointer)(GLuint index, GLint size, GLenum type, GLboolean normalized, GLsizei stride, const void * pointer);
static PFN_glVertexAttribPointer _sapp_glVertexAttribPointer;
typedef void  (GL_APIENTRY *PFN_glUniform1i)(GLint location, GLint v0);
static PFN_glUniform1i _sapp_glUniform1i;
typedef void  (GL_APIENTRY *PFN_glDisable)(GLenum cap);
static PFN_glDisable _sapp_glDisable;
typedef void  (GL_APIENTRY *PFN_glColorMask)(GLboolean red, GLboolean green, GLboolean blue, GLboolean alpha);
static PFN_glColorMask _sapp_glColorMask;
typedef void  (GL_APIENTRY *PFN_glBindBuffer)(GLenum target, GLuint buffer);
static PFN_glBindBuffer _sapp_glBindBuffer;
typedef void  (GL_APIENTRY *PFN_glDeleteVertexArrays)(GLsizei n, const GLuint * arrays);
static PFN_glDeleteVertexArrays _sapp_glDeleteVertexArrays;
typedef void  (GL_APIENTRY *PFN_glDepthMask)(GLboolean flag);
static PFN_glDepthMask _sapp_glDepthMask;
typedef void  (GL_APIENTRY *PFN_glDrawArraysInstanced)(GLenum mode, GLint first, GLsizei count, GLsizei instancecount);
static PFN_glDrawArraysInstanced _sapp_glDrawArraysInstanced;
typedef void  (GL_APIENTRY *PFN_glClearStencil)(GLint s);
static PFN_glClearStencil _sapp_glClearStencil;
typedef void  (GL_APIENTRY *PFN_glScissor)(GLint x, GLint y, GLsizei width, GLsizei height);
static PFN_glScissor _sapp_glScissor;
typedef void  (GL_APIENTRY *PFN_glUniform3fv)(GLint location, GLsizei count, const GLfloat * value);
static PFN_glUniform3fv _sapp_glUniform3fv;
typedef void  (GL_APIENTRY *PFN_glGenRenderbuffers)(GLsizei n, GLuint * renderbuffers);
static PFN_glGenRenderbuffers _sapp_glGenRenderbuffers;
typedef void  (GL_APIENTRY *PFN_glBufferData)(GLenum target, GLsizeiptr size, const void * data, GLenum usage);
static PFN_glBufferData _sapp_glBufferData;
typedef void  (GL_APIENTRY *PFN_glBlendFuncSeparate)(GLenum sfactorRGB, GLenum dfactorRGB, GLenum sfactorAlpha, GLenum dfactorAlpha);
static PFN_glBlendFuncSeparate _sapp_glBlendFuncSeparate;
typedef void  (GL_APIENTRY *PFN_glTexParameteri)(GLenum target, GLenum pname, GLint param);
static PFN_glTexParameteri _sapp_glTexParameteri;
typedef void  (GL_APIENTRY *PFN_glGetIntegerv)(GLenum pname, GLint * data);
static PFN_glGetIntegerv _sapp_glGetIntegerv;
typedef void  (GL_APIENTRY *PFN_glEnable)(GLenum cap);
static PFN_glEnable _sapp_glEnable;
typedef void  (GL_APIENTRY *PFN_glBlitFramebuffer)(GLint srcX0, GLint srcY0, GLint srcX1, GLint srcY1, GLint dstX0, GLint dstY0, GLint dstX1, GLint dstY1, GLbitfield mask, GLenum filter);
static PFN_glBlitFramebuffer _sapp_glBlitFramebuffer;
typedef void  (GL_APIENTRY *PFN_glStencilMask)(GLuint mask);
static PFN_glStencilMask _sapp_glStencilMask;
typedef void  (GL_APIENTRY *PFN_glAttachShader)(GLuint program, GLuint shader);
static PFN_glAttachShader _sapp_glAttachShader;
typedef GLenum (GL_APIENTRY *PFN_glGetError)();
static PFN_glGetError _sapp_glGetError;
typedef void  (GL_APIENTRY *PFN_glClearColor)(GLfloat red, GLfloat green, GLfloat blue, GLfloat alpha);
static PFN_glClearColor _sapp_glClearColor;
typedef void  (GL_APIENTRY *PFN_glBlendColor)(GLfloat red, GLfloat green, GLfloat blue, GLfloat alpha);
static PFN_glBlendColor _sapp_glBlendColor;
typedef void  (GL_APIENTRY *PFN_glTexParameterf)(GLenum target, GLenum pname, GLfloat param);
static PFN_glTexParameterf _sapp_glTexParameterf;
typedef void  (GL_APIENTRY *PFN_glTexParameterfv)(GLenum target, GLenum pname, GLfloat* params);
static PFN_glTexParameterfv _sapp_glTexParameterfv;
typedef void  (GL_APIENTRY *PFN_glGetShaderInfoLog)(GLuint shader, GLsizei bufSize, GLsizei * length, GLchar * infoLog);
static PFN_glGetShaderInfoLog _sapp_glGetShaderInfoLog;
typedef void  (GL_APIENTRY *PFN_glDepthFunc)(GLenum func);
static PFN_glDepthFunc _sapp_glDepthFunc;
typedef void  (GL_APIENTRY *PFN_glStencilOp)(GLenum fail, GLenum zfail, GLenum zpass);
static PFN_glStencilOp _sapp_glStencilOp;
typedef void  (GL_APIENTRY *PFN_glStencilFunc)(GLenum func, GLint ref, GLuint mask);
static PFN_glStencilFunc _sapp_glStencilFunc;
typedef void  (GL_APIENTRY *PFN_glEnableVertexAttribArray)(GLuint index);
static PFN_glEnableVertexAttribArray _sapp_glEnableVertexAttribArray;
typedef void  (GL_APIENTRY *PFN_glBlendFunc)(GLenum sfactor, GLenum dfactor);
static PFN_glBlendFunc _sapp_glBlendFunc;
typedef void  (GL_APIENTRY *PFN_glUniform1fv)(GLint location, GLsizei count, const GLfloat * value);
static PFN_glUniform1fv _sapp_glUniform1fv;
typedef void  (GL_APIENTRY *PFN_glReadBuffer)(GLenum src);
static PFN_glReadBuffer _sapp_glReadBuffer;
typedef void  (GL_APIENTRY *PFN_glClear)(GLbitfield mask);
static PFN_glClear _sapp_glClear;
typedef void  (GL_APIENTRY *PFN_glTexImage2D)(GLenum target, GLint level, GLint internalformat, GLsizei width, GLsizei height, GLint border, GLenum format, GLenum type, const void * pixels);
static PFN_glTexImage2D _sapp_glTexImage2D;
typedef void  (GL_APIENTRY *PFN_glGenVertexArrays)(GLsizei n, GLuint * arrays);
static PFN_glGenVertexArrays _sapp_glGenVertexArrays;
typedef void  (GL_APIENTRY *PFN_glFrontFace)(GLenum mode);
static PFN_glFrontFace _sapp_glFrontFace;
typedef void  (GL_APIENTRY *PFN_glCullFace)(GLenum mode);
static PFN_glCullFace _sapp_glCullFace;

_SOKOL_PRIVATE void* _sapp_win32_glgetprocaddr(const char* name) {
    void* proc_addr = (void*) _sapp_wglGetProcAddress(name);
    if (0 == proc_addr) {
        proc_addr = (void*) GetProcAddress(_sapp_opengl32, name);
    }
    SOKOL_ASSERT(proc_addr);
    return proc_addr;
}

#define _SAPP_GLPROC(name) _sapp_ ## name = (PFN_ ## name) _sapp_win32_glgetprocaddr(#name)

_SOKOL_PRIVATE  void _sapp_win32_gl_loadfuncs(void) {
    SOKOL_ASSERT(_sapp_wglGetProcAddress);
    SOKOL_ASSERT(_sapp_opengl32);
    _SAPP_GLPROC(glBindVertexArray);
    _SAPP_GLPROC(glFramebufferTextureLayer);
    _SAPP_GLPROC(glGenFramebuffers);
    _SAPP_GLPROC(glBindFramebuffer);
    _SAPP_GLPROC(glBindRenderbuffer);
    _SAPP_GLPROC(glGetStringi);
    _SAPP_GLPROC(glClearBufferfi);
    _SAPP_GLPROC(glClearBufferfv);
    _SAPP_GLPROC(glClearBufferuiv);
    _SAPP_GLPROC(glDeleteRenderbuffers);
    _SAPP_GLPROC(glUniform4fv);
    _SAPP_GLPROC(glUniform2fv);
    _SAPP_GLPROC(glUseProgram);
    _SAPP_GLPROC(glShaderSource);
    _SAPP_GLPROC(glLinkProgram);
    _SAPP_GLPROC(glGetUniformLocation);
    _SAPP_GLPROC(glGetShaderiv);
    _SAPP_GLPROC(glGetProgramInfoLog);
    _SAPP_GLPROC(glGetAttribLocation);
    _SAPP_GLPROC(glDisableVertexAttribArray);
    _SAPP_GLPROC(glDeleteShader);
    _SAPP_GLPROC(glDeleteProgram);
    _SAPP_GLPROC(glCompileShader);
    _SAPP_GLPROC(glStencilFuncSeparate);
    _SAPP_GLPROC(glStencilOpSeparate);
    _SAPP_GLPROC(glRenderbufferStorageMultisample);
    _SAPP_GLPROC(glDrawBuffers);
    _SAPP_GLPROC(glVertexAttribDivisor);
    _SAPP_GLPROC(glBufferSubData);
    _SAPP_GLPROC(glGenBuffers);
    _SAPP_GLPROC(glCheckFramebufferStatus);
    _SAPP_GLPROC(glFramebufferRenderbuffer);
    _SAPP_GLPROC(glCompressedTexImage2D);
    _SAPP_GLPROC(glCompressedTexImage3D);
    _SAPP_GLPROC(glActiveTexture);
    _SAPP_GLPROC(glTexSubImage3D);
    _SAPP_GLPROC(glUniformMatrix4fv);
    _SAPP_GLPROC(glRenderbufferStorage);
    _SAPP_GLPROC(glGenTextures);
    _SAPP_GLPROC(glPolygonOffset);
    _SAPP_GLPROC(glDrawElements);
    _SAPP_GLPROC(glDeleteFramebuffers);
    _SAPP_GLPROC(glBlendEquationSeparate);
    _SAPP_GLPROC(glDeleteTextures);
    _SAPP_GLPROC(glGetProgramiv);
    _SAPP_GLPROC(glBindTexture);
    _SAPP_GLPROC(glTexImage3D);
    _SAPP_GLPROC(glCreateShader);
    _SAPP_GLPROC(glTexSubImage2D);
    _SAPP_GLPROC(glClearDepth);
    _SAPP_GLPROC(glFramebufferTexture2D);
    _SAPP_GLPROC(glCreateProgram);
    _SAPP_GLPROC(glViewport);
    _SAPP_GLPROC(glDeleteBuffers);
    _SAPP_GLPROC(glDrawArrays);
    _SAPP_GLPROC(glDrawElementsInstanced);
    _SAPP_GLPROC(glVertexAttribPointer);
    _SAPP_GLPROC(glUniform1i);
    _SAPP_GLPROC(glDisable);
    _SAPP_GLPROC(glColorMask);
    _SAPP_GLPROC(glBindBuffer);
    _SAPP_GLPROC(glDeleteVertexArrays);
    _SAPP_GLPROC(glDepthMask);
    _SAPP_GLPROC(glDrawArraysInstanced);
    _SAPP_GLPROC(glClearStencil);
    _SAPP_GLPROC(glScissor);
    _SAPP_GLPROC(glUniform3fv);
    _SAPP_GLPROC(glGenRenderbuffers);
    _SAPP_GLPROC(glBufferData);
    _SAPP_GLPROC(glBlendFuncSeparate);
    _SAPP_GLPROC(glTexParameteri);
    _SAPP_GLPROC(glGetIntegerv);
    _SAPP_GLPROC(glEnable);
    _SAPP_GLPROC(glBlitFramebuffer);
    _SAPP_GLPROC(glStencilMask);
    _SAPP_GLPROC(glAttachShader);
    _SAPP_GLPROC(glGetError);
    _SAPP_GLPROC(glClearColor);
    _SAPP_GLPROC(glBlendColor);
    _SAPP_GLPROC(glTexParameterf);
    _SAPP_GLPROC(glTexParameterfv);
    _SAPP_GLPROC(glGetShaderInfoLog);
    _SAPP_GLPROC(glDepthFunc);
    _SAPP_GLPROC(glStencilOp);
    _SAPP_GLPROC(glStencilFunc);
    _SAPP_GLPROC(glEnableVertexAttribArray);
    _SAPP_GLPROC(glBlendFunc);
    _SAPP_GLPROC(glUniform1fv);
    _SAPP_GLPROC(glReadBuffer);
    _SAPP_GLPROC(glClear);
    _SAPP_GLPROC(glTexImage2D);
    _SAPP_GLPROC(glGenVertexArrays);
    _SAPP_GLPROC(glFrontFace);
    _SAPP_GLPROC(glCullFace);
}
#define glBindVertexArray _sapp_glBindVertexArray
#define glFramebufferTextureLayer _sapp_glFramebufferTextureLayer
#define glGenFramebuffers _sapp_glGenFramebuffers
#define glBindFramebuffer _sapp_glBindFramebuffer
#define glBindRenderbuffer _sapp_glBindRenderbuffer
#define glGetStringi _sapp_glGetStringi
#define glClearBufferfi _sapp_glClearBufferfi
#define glClearBufferfv _sapp_glClearBufferfv
#define glClearBufferuiv _sapp_glClearBufferuiv
#define glDeleteRenderbuffers _sapp_glDeleteRenderbuffers
#define glUniform4fv _sapp_glUniform4fv
#define glUniform2fv _sapp_glUniform2fv
#define glUseProgram _sapp_glUseProgram
#define glShaderSource _sapp_glShaderSource
#define glLinkProgram _sapp_glLinkProgram
#define glGetUniformLocation _sapp_glGetUniformLocation
#define glGetShaderiv _sapp_glGetShaderiv
#define glGetProgramInfoLog _sapp_glGetProgramInfoLog
#define glGetAttribLocation _sapp_glGetAttribLocation
#define glDisableVertexAttribArray _sapp_glDisableVertexAttribArray
#define glDeleteShader _sapp_glDeleteShader
#define glDeleteProgram _sapp_glDeleteProgram
#define glCompileShader _sapp_glCompileShader
#define glStencilFuncSeparate _sapp_glStencilFuncSeparate
#define glStencilOpSeparate _sapp_glStencilOpSeparate
#define glRenderbufferStorageMultisample _sapp_glRenderbufferStorageMultisample
#define glDrawBuffers _sapp_glDrawBuffers
#define glVertexAttribDivisor _sapp_glVertexAttribDivisor
#define glBufferSubData _sapp_glBufferSubData
#define glGenBuffers _sapp_glGenBuffers
#define glCheckFramebufferStatus _sapp_glCheckFramebufferStatus
#define glFramebufferRenderbuffer _sapp_glFramebufferRenderbuffer
#define glCompressedTexImage2D _sapp_glCompressedTexImage2D
#define glCompressedTexImage3D _sapp_glCompressedTexImage3D
#define glActiveTexture _sapp_glActiveTexture
#define glTexSubImage3D _sapp_glTexSubImage3D
#define glUniformMatrix4fv _sapp_glUniformMatrix4fv
#define glRenderbufferStorage _sapp_glRenderbufferStorage
#define glGenTextures _sapp_glGenTextures
#define glPolygonOffset _sapp_glPolygonOffset
#define glDrawElements _sapp_glDrawElements
#define glDeleteFramebuffers _sapp_glDeleteFramebuffers
#define glBlendEquationSeparate _sapp_glBlendEquationSeparate
#define glDeleteTextures _sapp_glDeleteTextures
#define glGetProgramiv _sapp_glGetProgramiv
#define glBindTexture _sapp_glBindTexture
#define glTexImage3D _sapp_glTexImage3D
#define glCreateShader _sapp_glCreateShader
#define glTexSubImage2D _sapp_glTexSubImage2D
#define glClearDepth _sapp_glClearDepth
#define glFramebufferTexture2D _sapp_glFramebufferTexture2D
#define glCreateProgram _sapp_glCreateProgram
#define glViewport _sapp_glViewport
#define glDeleteBuffers _sapp_glDeleteBuffers
#define glDrawArrays _sapp_glDrawArrays
#define glDrawElementsInstanced _sapp_glDrawElementsInstanced
#define glVertexAttribPointer _sapp_glVertexAttribPointer
#define glUniform1i _sapp_glUniform1i
#define glDisable _sapp_glDisable
#define glColorMask _sapp_glColorMask
#define glBindBuffer _sapp_glBindBuffer
#define glDeleteVertexArrays _sapp_glDeleteVertexArrays
#define glDepthMask _sapp_glDepthMask
#define glDrawArraysInstanced _sapp_glDrawArraysInstanced
#define glClearStencil _sapp_glClearStencil
#define glScissor _sapp_glScissor
#define glUniform3fv _sapp_glUniform3fv
#define glGenRenderbuffers _sapp_glGenRenderbuffers
#define glBufferData _sapp_glBufferData
#define glBlendFuncSeparate _sapp_glBlendFuncSeparate
#define glTexParameteri _sapp_glTexParameteri
#define glGetIntegerv _sapp_glGetIntegerv
#define glEnable _sapp_glEnable
#define glBlitFramebuffer _sapp_glBlitFramebuffer
#define glStencilMask _sapp_glStencilMask
#define glAttachShader _sapp_glAttachShader
#define glGetError _sapp_glGetError
#define glClearColor _sapp_glClearColor
#define glBlendColor _sapp_glBlendColor
#define glTexParameterf _sapp_glTexParameterf
#define glTexParameterfv _sapp_glTexParameterfv
#define glGetShaderInfoLog _sapp_glGetShaderInfoLog
#define glDepthFunc _sapp_glDepthFunc
#define glStencilOp _sapp_glStencilOp
#define glStencilFunc _sapp_glStencilFunc
#define glEnableVertexAttribArray _sapp_glEnableVertexAttribArray
#define glBlendFunc _sapp_glBlendFunc
#define glUniform1fv _sapp_glUniform1fv
#define glReadBuffer _sapp_glReadBuffer
#define glClear _sapp_glClear
#define glTexImage2D _sapp_glTexImage2D
#define glGenVertexArrays _sapp_glGenVertexArrays
#define glFrontFace _sapp_glFrontFace
#define glCullFace _sapp_glCullFace

#endif /* SOKOL_WIN32_NO_GL_LOADER */

#endif /* SOKOL_GLCORE33 */

#if defined(SOKOL_D3D11)
#define _SAPP_SAFE_RELEASE(class, obj) if (obj) { class##_Release(obj); obj=0; }
_SOKOL_PRIVATE void _sapp_d3d11_create_device_and_swapchain(void) {
    DXGI_SWAP_CHAIN_DESC* sc_desc = &_sapp_dxgi_swap_chain_desc;
    sc_desc->BufferDesc.Width = _sapp.framebuffer_width;
    sc_desc->BufferDesc.Height = _sapp.framebuffer_height;
    sc_desc->BufferDesc.Format = DXGI_FORMAT_B8G8R8A8_UNORM;
    sc_desc->BufferDesc.RefreshRate.Numerator = 60;
    sc_desc->BufferDesc.RefreshRate.Denominator = 1;
    sc_desc->OutputWindow = _sapp_win32_hwnd;
    sc_desc->Windowed = true;
    sc_desc->SwapEffect = DXGI_SWAP_EFFECT_DISCARD;
    sc_desc->BufferCount = 1;
    sc_desc->SampleDesc.Count = _sapp.sample_count;
    sc_desc->SampleDesc.Quality = _sapp.sample_count > 1 ? D3D11_STANDARD_MULTISAMPLE_PATTERN : 0;
    sc_desc->BufferUsage = DXGI_USAGE_RENDER_TARGET_OUTPUT;
    int create_flags = D3D11_CREATE_DEVICE_SINGLETHREADED | D3D11_CREATE_DEVICE_BGRA_SUPPORT;
    #if defined(SOKOL_DEBUG)
        create_flags |= D3D11_CREATE_DEVICE_DEBUG;
    #endif
    D3D_FEATURE_LEVEL feature_level;
    HRESULT hr = D3D11CreateDeviceAndSwapChain(
        NULL,                           /* pAdapter (use default) */
        D3D_DRIVER_TYPE_HARDWARE,       /* DriverType */
        NULL,                           /* Software */
        create_flags,                   /* Flags */
        NULL,                           /* pFeatureLevels */
        0,                              /* FeatureLevels */
        D3D11_SDK_VERSION,              /* SDKVersion */
        sc_desc,                        /* pSwapChainDesc */
        &_sapp_dxgi_swap_chain,         /* ppSwapChain */
        &_sapp_d3d11_device,            /* ppDevice */
        &feature_level,                 /* pFeatureLevel */
        &_sapp_d3d11_device_context);   /* ppImmediateContext */
    _SOKOL_UNUSED(hr);
    SOKOL_ASSERT(SUCCEEDED(hr) && _sapp_dxgi_swap_chain && _sapp_d3d11_device && _sapp_d3d11_device_context);
}

_SOKOL_PRIVATE void _sapp_d3d11_destroy_device_and_swapchain(void) {
    _SAPP_SAFE_RELEASE(IDXGISwapChain, _sapp_dxgi_swap_chain);
    _SAPP_SAFE_RELEASE(ID3D11DeviceContext, _sapp_d3d11_device_context);
    _SAPP_SAFE_RELEASE(ID3D11Device, _sapp_d3d11_device);
}

_SOKOL_PRIVATE void _sapp_d3d11_create_default_render_target(void) {
    HRESULT hr;
    #ifdef __cplusplus
    hr = IDXGISwapChain_GetBuffer(_sapp_dxgi_swap_chain, 0, IID_ID3D11Texture2D, (void**)&_sapp_d3d11_rt);
    #else
    hr = IDXGISwapChain_GetBuffer(_sapp_dxgi_swap_chain, 0, &IID_ID3D11Texture2D, (void**)&_sapp_d3d11_rt);
    #endif
    SOKOL_ASSERT(SUCCEEDED(hr) && _sapp_d3d11_rt);
    hr = ID3D11Device_CreateRenderTargetView(_sapp_d3d11_device, (ID3D11Resource*)_sapp_d3d11_rt, NULL, &_sapp_d3d11_rtv);
    SOKOL_ASSERT(SUCCEEDED(hr) && _sapp_d3d11_rtv);
    D3D11_TEXTURE2D_DESC ds_desc;
    memset(&ds_desc, 0, sizeof(ds_desc));
    ds_desc.Width = _sapp.framebuffer_width;
    ds_desc.Height = _sapp.framebuffer_height;
    ds_desc.MipLevels = 1;
    ds_desc.ArraySize = 1;
    ds_desc.Format = DXGI_FORMAT_D24_UNORM_S8_UINT;
    ds_desc.SampleDesc = _sapp_dxgi_swap_chain_desc.SampleDesc;
    ds_desc.Usage = D3D11_USAGE_DEFAULT;
    ds_desc.BindFlags = D3D11_BIND_DEPTH_STENCIL;
    hr = ID3D11Device_CreateTexture2D(_sapp_d3d11_device, &ds_desc, NULL, &_sapp_d3d11_ds);
    SOKOL_ASSERT(SUCCEEDED(hr) && _sapp_d3d11_ds);
    D3D11_DEPTH_STENCIL_VIEW_DESC dsv_desc;
    memset(&dsv_desc, 0, sizeof(dsv_desc));
    dsv_desc.Format = ds_desc.Format;
    dsv_desc.ViewDimension = _sapp.sample_count > 1 ? D3D11_DSV_DIMENSION_TEXTURE2DMS : D3D11_DSV_DIMENSION_TEXTURE2D;
    hr = ID3D11Device_CreateDepthStencilView(_sapp_d3d11_device, (ID3D11Resource*)_sapp_d3d11_ds, &dsv_desc, &_sapp_d3d11_dsv);
    SOKOL_ASSERT(SUCCEEDED(hr) && _sapp_d3d11_dsv);
}

_SOKOL_PRIVATE void _sapp_d3d11_destroy_default_render_target(void) {
    _SAPP_SAFE_RELEASE(ID3D11Texture2D, _sapp_d3d11_rt);
    _SAPP_SAFE_RELEASE(ID3D11RenderTargetView, _sapp_d3d11_rtv);
    _SAPP_SAFE_RELEASE(ID3D11Texture2D, _sapp_d3d11_ds);
    _SAPP_SAFE_RELEASE(ID3D11DepthStencilView, _sapp_d3d11_dsv);
}

_SOKOL_PRIVATE void _sapp_d3d11_resize_default_render_target(void) {
    if (_sapp_dxgi_swap_chain) {
        _sapp_d3d11_destroy_default_render_target();
        IDXGISwapChain_ResizeBuffers(_sapp_dxgi_swap_chain, 1, _sapp.framebuffer_width, _sapp.framebuffer_height, DXGI_FORMAT_B8G8R8A8_UNORM, 0);
        _sapp_d3d11_create_default_render_target();
    }
}
#endif

#if defined(SOKOL_GLCORE33)
_SOKOL_PRIVATE void _sapp_wgl_init(void) {
    _sapp_opengl32 = LoadLibraryA("opengl32.dll");
    if (!_sapp_opengl32) {
        _sapp_fail("Failed to load opengl32.dll\n");
    }
    SOKOL_ASSERT(_sapp_opengl32);
    _sapp_wglCreateContext = (PFN_wglCreateContext) GetProcAddress(_sapp_opengl32, "wglCreateContext");
    SOKOL_ASSERT(_sapp_wglCreateContext);
    _sapp_wglDeleteContext = (PFN_wglDeleteContext) GetProcAddress(_sapp_opengl32, "wglDeleteContext");
    SOKOL_ASSERT(_sapp_wglDeleteContext);
    _sapp_wglGetProcAddress = (PFN_wglGetProcAddress) GetProcAddress(_sapp_opengl32, "wglGetProcAddress");
    SOKOL_ASSERT(_sapp_wglGetProcAddress);
    _sapp_wglGetCurrentDC = (PFN_wglGetCurrentDC) GetProcAddress(_sapp_opengl32, "wglGetCurrentDC");
    SOKOL_ASSERT(_sapp_wglGetCurrentDC);
    _sapp_wglMakeCurrent = (PFN_wglMakeCurrent) GetProcAddress(_sapp_opengl32, "wglMakeCurrent");
    SOKOL_ASSERT(_sapp_wglMakeCurrent);

    _sapp_win32_msg_hwnd = CreateWindowExW(WS_EX_OVERLAPPEDWINDOW,
        L"SOKOLAPP",
        L"sokol-app message window",
        WS_CLIPSIBLINGS|WS_CLIPCHILDREN,
        0, 0, 1, 1,
        NULL, NULL,
        GetModuleHandleW(NULL),
        NULL);
    if (!_sapp_win32_msg_hwnd) {
        _sapp_fail("Win32: failed to create helper window!\n");
    }
    ShowWindow(_sapp_win32_msg_hwnd, SW_HIDE);
    MSG msg;
    while (PeekMessageW(&msg, _sapp_win32_msg_hwnd, 0, 0, PM_REMOVE)) {
        TranslateMessage(&msg);
        DispatchMessageW(&msg);
    }
    _sapp_win32_msg_dc = GetDC(_sapp_win32_msg_hwnd);
    if (!_sapp_win32_msg_dc) {
        _sapp_fail("Win32: failed to obtain helper window DC!\n");
    }
}

_SOKOL_PRIVATE void _sapp_wgl_shutdown(void) {
    SOKOL_ASSERT(_sapp_opengl32 && _sapp_win32_msg_hwnd);
    DestroyWindow(_sapp_win32_msg_hwnd); _sapp_win32_msg_hwnd = 0;
    FreeLibrary(_sapp_opengl32); _sapp_opengl32 = 0;
}

_SOKOL_PRIVATE bool _sapp_wgl_has_ext(const char* ext, const char* extensions) {
    SOKOL_ASSERT(ext && extensions);
    const char* start = extensions;
    while (true) {
        const char* where = strstr(start, ext);
        if (!where) {
            return false;
        }
        const char* terminator = where + strlen(ext);
        if ((where == start) || (*(where - 1) == ' ')) {
            if (*terminator == ' ' || *terminator == '\0') {
                break;
            }
        }
        start = terminator;
    }
    return true;
}

_SOKOL_PRIVATE bool _sapp_wgl_ext_supported(const char* ext) {
    SOKOL_ASSERT(ext);
    if (_sapp_GetExtensionsStringEXT) {
        const char* extensions = _sapp_GetExtensionsStringEXT();
        if (extensions) {
            if (_sapp_wgl_has_ext(ext, extensions)) {
                return true;
            }
        }
    }
    if (_sapp_GetExtensionsStringARB) {
        const char* extensions = _sapp_GetExtensionsStringARB(_sapp_wglGetCurrentDC());
        if (extensions) {
            if (_sapp_wgl_has_ext(ext, extensions)) {
                return true;
            }
        }
    }
    return false;
}

_SOKOL_PRIVATE void _sapp_wgl_load_extensions(void) {
    SOKOL_ASSERT(_sapp_win32_msg_dc);
    PIXELFORMATDESCRIPTOR pfd;
    memset(&pfd, 0, sizeof(pfd));
    pfd.nSize = sizeof(pfd);
    pfd.nVersion = 1;
    pfd.dwFlags = PFD_DRAW_TO_WINDOW | PFD_SUPPORT_OPENGL | PFD_DOUBLEBUFFER;
    pfd.iPixelType = PFD_TYPE_RGBA;
    pfd.cColorBits = 24;
    if (!SetPixelFormat(_sapp_win32_msg_dc, ChoosePixelFormat(_sapp_win32_msg_dc, &pfd), &pfd)) {
        _sapp_fail("WGL: failed to set pixel format for dummy context\n");
    }
    HGLRC rc = _sapp_wglCreateContext(_sapp_win32_msg_dc);
    if (!rc) {
        _sapp_fail("WGL: Failed to create dummy context\n");
    }
    if (!_sapp_wglMakeCurrent(_sapp_win32_msg_dc, rc)) {
        _sapp_fail("WGL: Failed to make context current\n");
    }
    _sapp_GetExtensionsStringEXT = (PFNWGLGETEXTENSIONSSTRINGEXTPROC) _sapp_wglGetProcAddress("wglGetExtensionsStringEXT");
    _sapp_GetExtensionsStringARB = (PFNWGLGETEXTENSIONSSTRINGARBPROC) _sapp_wglGetProcAddress("wglGetExtensionsStringARB");
    _sapp_CreateContextAttribsARB = (PFNWGLCREATECONTEXTATTRIBSARBPROC) _sapp_wglGetProcAddress("wglCreateContextAttribsARB");
    _sapp_SwapIntervalEXT = (PFNWGLSWAPINTERVALEXTPROC) _sapp_wglGetProcAddress("wglSwapIntervalEXT");
    _sapp_GetPixelFormatAttribivARB = (PFNWGLGETPIXELFORMATATTRIBIVARBPROC) _sapp_wglGetProcAddress("wglGetPixelFormatAttribivARB");
    _sapp_arb_multisample = _sapp_wgl_ext_supported("WGL_ARB_multisample");
    _sapp_arb_create_context = _sapp_wgl_ext_supported("WGL_ARB_create_context");
    _sapp_arb_create_context_profile = _sapp_wgl_ext_supported("WGL_ARB_create_context_profile");
    _sapp_ext_swap_control = _sapp_wgl_ext_supported("WGL_EXT_swap_control");
    _sapp_arb_pixel_format = _sapp_wgl_ext_supported("WGL_ARB_pixel_format");
    _sapp_wglMakeCurrent(_sapp_win32_msg_dc, 0);
    _sapp_wglDeleteContext(rc);
}

_SOKOL_PRIVATE int _sapp_wgl_attrib(int pixel_format, int attrib) {
    SOKOL_ASSERT(_sapp_arb_pixel_format);
    int value = 0;
    if (!_sapp_GetPixelFormatAttribivARB(_sapp_win32_dc, pixel_format, 0, 1, &attrib, &value)) {
        _sapp_fail("WGL: Failed to retrieve pixel format attribute\n");
    }
    return value;
}

_SOKOL_PRIVATE int _sapp_wgl_find_pixel_format(void) {
    SOKOL_ASSERT(_sapp_win32_dc);
    SOKOL_ASSERT(_sapp_arb_pixel_format);
    const _sapp_gl_fbconfig* closest;

    int native_count = _sapp_wgl_attrib(1, WGL_NUMBER_PIXEL_FORMATS_ARB);
    _sapp_gl_fbconfig* usable_configs = (_sapp_gl_fbconfig*) SOKOL_CALLOC(native_count, sizeof(_sapp_gl_fbconfig));
    int usable_count = 0;
    for (int i = 0; i < native_count; i++) {
        const int n = i + 1;
        _sapp_gl_fbconfig* u = usable_configs + usable_count;
        _sapp_gl_init_fbconfig(u);
        if (!_sapp_wgl_attrib(n, WGL_SUPPORT_OPENGL_ARB) || !_sapp_wgl_attrib(n, WGL_DRAW_TO_WINDOW_ARB)) {
            continue;
        }
        if (_sapp_wgl_attrib(n, WGL_PIXEL_TYPE_ARB) != WGL_TYPE_RGBA_ARB) {
            continue;
        }
        if (_sapp_wgl_attrib(n, WGL_ACCELERATION_ARB) == WGL_NO_ACCELERATION_ARB) {
            continue;
        }
        u->red_bits     = _sapp_wgl_attrib(n, WGL_RED_BITS_ARB);
        u->green_bits   = _sapp_wgl_attrib(n, WGL_GREEN_BITS_ARB);
        u->blue_bits    = _sapp_wgl_attrib(n, WGL_BLUE_BITS_ARB);
        u->alpha_bits   = _sapp_wgl_attrib(n, WGL_ALPHA_BITS_ARB);
        u->depth_bits   = _sapp_wgl_attrib(n, WGL_DEPTH_BITS_ARB);
        u->stencil_bits = _sapp_wgl_attrib(n, WGL_STENCIL_BITS_ARB);
        if (_sapp_wgl_attrib(n, WGL_DOUBLE_BUFFER_ARB)) {
            u->doublebuffer = true;
        }
        if (_sapp_arb_multisample) {
            u->samples = _sapp_wgl_attrib(n, WGL_SAMPLES_ARB);
        }
        u->handle = n;
        usable_count++;
    }
    SOKOL_ASSERT(usable_count > 0);
    _sapp_gl_fbconfig desired;
    _sapp_gl_init_fbconfig(&desired);
    desired.red_bits = 8;
    desired.green_bits = 8;
    desired.blue_bits = 8;
    desired.alpha_bits = 8;
    desired.depth_bits = 24;
    desired.stencil_bits = 8;
    desired.doublebuffer = true;
    desired.samples = _sapp.sample_count > 1 ? _sapp.sample_count : 0;
    closest = _sapp_gl_choose_fbconfig(&desired, usable_configs, usable_count);
    int pixel_format = 0;
    if (closest) {
        pixel_format = (int) closest->handle;
    }
    SOKOL_FREE(usable_configs);
    return pixel_format;
}

_SOKOL_PRIVATE void _sapp_wgl_create_context(void) {
    int pixel_format = _sapp_wgl_find_pixel_format();
    if (0 == pixel_format) {
        _sapp_fail("WGL: Didn't find matching pixel format.\n");
    }
    PIXELFORMATDESCRIPTOR pfd;
    if (!DescribePixelFormat(_sapp_win32_dc, pixel_format, sizeof(pfd), &pfd)) {
        _sapp_fail("WGL: Failed to retrieve PFD for selected pixel format!\n");
    }
    if (!SetPixelFormat(_sapp_win32_dc, pixel_format, &pfd)) {
        _sapp_fail("WGL: Failed to set selected pixel format!\n");
    }
    if (!_sapp_arb_create_context) {
        _sapp_fail("WGL: ARB_create_context required!\n");
    }
    if (!_sapp_arb_create_context_profile) {
        _sapp_fail("WGL: ARB_create_context_profile required!\n");
    }
    const int attrs[] = {
        WGL_CONTEXT_MAJOR_VERSION_ARB, 3,
        WGL_CONTEXT_MINOR_VERSION_ARB, 3,
        WGL_CONTEXT_FLAGS_ARB, WGL_CONTEXT_FORWARD_COMPATIBLE_BIT_ARB,
        WGL_CONTEXT_PROFILE_MASK_ARB, WGL_CONTEXT_CORE_PROFILE_BIT_ARB,
        0, 0
    };
    _sapp_gl_ctx = _sapp_CreateContextAttribsARB(_sapp_win32_dc, 0, attrs);
    if (!_sapp_gl_ctx) {
        const DWORD err = GetLastError();
        if (err == (0xc0070000 | ERROR_INVALID_VERSION_ARB)) {
            _sapp_fail("WGL: Driver does not support OpenGL version 3.3\n");
        }
        else if (err == (0xc0070000 | ERROR_INVALID_PROFILE_ARB)) {
            _sapp_fail("WGL: Driver does not support the requested OpenGL profile");
        }
        else if (err == (0xc0070000 | ERROR_INCOMPATIBLE_DEVICE_CONTEXTS_ARB)) {
            _sapp_fail("WGL: The share context is not compatible with the requested context");
        }
        else {
            _sapp_fail("WGL: Failed to create OpenGL context");
        }
    }
    _sapp_wglMakeCurrent(_sapp_win32_dc, _sapp_gl_ctx);
    if (_sapp_ext_swap_control) {
        /* FIXME: DwmIsCompositionEnabled() (see GLFW) */
        _sapp_SwapIntervalEXT(_sapp.swap_interval);
    }
}

_SOKOL_PRIVATE void _sapp_wgl_destroy_context(void) {
    SOKOL_ASSERT(_sapp_gl_ctx);
    _sapp_wglDeleteContext(_sapp_gl_ctx);
    _sapp_gl_ctx = 0;
}

_SOKOL_PRIVATE void _sapp_wgl_swap_buffers(void) {
    SOKOL_ASSERT(_sapp_win32_dc);
    /* FIXME: DwmIsCompositionEnabled? (see GLFW) */
    SwapBuffers(_sapp_win32_dc);
}
#endif

_SOKOL_PRIVATE bool _sapp_win32_utf8_to_wide(const char* src, wchar_t* dst, int dst_num_bytes) {
    SOKOL_ASSERT(src && dst && (dst_num_bytes > 1));
    memset(dst, 0, dst_num_bytes);
    const int dst_chars = dst_num_bytes / sizeof(wchar_t);
    const int dst_needed = MultiByteToWideChar(CP_UTF8, 0, src, -1, 0, 0);
    if ((dst_needed > 0) && (dst_needed < dst_chars)) {
        MultiByteToWideChar(CP_UTF8, 0, src, -1, dst, dst_chars);
        return true;
    }
    else {
        /* input string doesn't fit into destination buffer */
        return false;
    }
}

_SOKOL_PRIVATE bool _sapp_win32_wide_to_utf8(const wchar_t* src, char* dst, int dst_num_bytes) {
    SOKOL_ASSERT(src && dst && (dst_num_bytes > 1));
    memset(dst, 0, dst_num_bytes);
    return 0 != WideCharToMultiByte(CP_UTF8, 0, src, -1, dst, dst_num_bytes, NULL, NULL);
}

_SOKOL_PRIVATE void _sapp_win32_show_mouse(bool shown) {
    ShowCursor((BOOL)shown);
}

_SOKOL_PRIVATE bool _sapp_win32_mouse_shown(void) {
    CURSORINFO cursor_info;
    memset(&cursor_info, 0, sizeof(CURSORINFO));
    cursor_info.cbSize = sizeof(CURSORINFO);
    GetCursorInfo(&cursor_info);
    return (cursor_info.flags & CURSOR_SHOWING) != 0;
}

_SOKOL_PRIVATE void _sapp_win32_init_keytable(void) {
    /* same as GLFW */
    _sapp.keycodes[0x00B] = SAPP_KEYCODE_0;
    _sapp.keycodes[0x002] = SAPP_KEYCODE_1;
    _sapp.keycodes[0x003] = SAPP_KEYCODE_2;
    _sapp.keycodes[0x004] = SAPP_KEYCODE_3;
    _sapp.keycodes[0x005] = SAPP_KEYCODE_4;
    _sapp.keycodes[0x006] = SAPP_KEYCODE_5;
    _sapp.keycodes[0x007] = SAPP_KEYCODE_6;
    _sapp.keycodes[0x008] = SAPP_KEYCODE_7;
    _sapp.keycodes[0x009] = SAPP_KEYCODE_8;
    _sapp.keycodes[0x00A] = SAPP_KEYCODE_9;
    _sapp.keycodes[0x01E] = SAPP_KEYCODE_A;
    _sapp.keycodes[0x030] = SAPP_KEYCODE_B;
    _sapp.keycodes[0x02E] = SAPP_KEYCODE_C;
    _sapp.keycodes[0x020] = SAPP_KEYCODE_D;
    _sapp.keycodes[0x012] = SAPP_KEYCODE_E;
    _sapp.keycodes[0x021] = SAPP_KEYCODE_F;
    _sapp.keycodes[0x022] = SAPP_KEYCODE_G;
    _sapp.keycodes[0x023] = SAPP_KEYCODE_H;
    _sapp.keycodes[0x017] = SAPP_KEYCODE_I;
    _sapp.keycodes[0x024] = SAPP_KEYCODE_J;
    _sapp.keycodes[0x025] = SAPP_KEYCODE_K;
    _sapp.keycodes[0x026] = SAPP_KEYCODE_L;
    _sapp.keycodes[0x032] = SAPP_KEYCODE_M;
    _sapp.keycodes[0x031] = SAPP_KEYCODE_N;
    _sapp.keycodes[0x018] = SAPP_KEYCODE_O;
    _sapp.keycodes[0x019] = SAPP_KEYCODE_P;
    _sapp.keycodes[0x010] = SAPP_KEYCODE_Q;
    _sapp.keycodes[0x013] = SAPP_KEYCODE_R;
    _sapp.keycodes[0x01F] = SAPP_KEYCODE_S;
    _sapp.keycodes[0x014] = SAPP_KEYCODE_T;
    _sapp.keycodes[0x016] = SAPP_KEYCODE_U;
    _sapp.keycodes[0x02F] = SAPP_KEYCODE_V;
    _sapp.keycodes[0x011] = SAPP_KEYCODE_W;
    _sapp.keycodes[0x02D] = SAPP_KEYCODE_X;
    _sapp.keycodes[0x015] = SAPP_KEYCODE_Y;
    _sapp.keycodes[0x02C] = SAPP_KEYCODE_Z;
    _sapp.keycodes[0x028] = SAPP_KEYCODE_APOSTROPHE;
    _sapp.keycodes[0x02B] = SAPP_KEYCODE_BACKSLASH;
    _sapp.keycodes[0x033] = SAPP_KEYCODE_COMMA;
    _sapp.keycodes[0x00D] = SAPP_KEYCODE_EQUAL;
    _sapp.keycodes[0x029] = SAPP_KEYCODE_GRAVE_ACCENT;
    _sapp.keycodes[0x01A] = SAPP_KEYCODE_LEFT_BRACKET;
    _sapp.keycodes[0x00C] = SAPP_KEYCODE_MINUS;
    _sapp.keycodes[0x034] = SAPP_KEYCODE_PERIOD;
    _sapp.keycodes[0x01B] = SAPP_KEYCODE_RIGHT_BRACKET;
    _sapp.keycodes[0x027] = SAPP_KEYCODE_SEMICOLON;
    _sapp.keycodes[0x035] = SAPP_KEYCODE_SLASH;
    _sapp.keycodes[0x056] = SAPP_KEYCODE_WORLD_2;
    _sapp.keycodes[0x00E] = SAPP_KEYCODE_BACKSPACE;
    _sapp.keycodes[0x153] = SAPP_KEYCODE_DELETE;
    _sapp.keycodes[0x14F] = SAPP_KEYCODE_END;
    _sapp.keycodes[0x01C] = SAPP_KEYCODE_ENTER;
    _sapp.keycodes[0x001] = SAPP_KEYCODE_ESCAPE;
    _sapp.keycodes[0x147] = SAPP_KEYCODE_HOME;
    _sapp.keycodes[0x152] = SAPP_KEYCODE_INSERT;
    _sapp.keycodes[0x15D] = SAPP_KEYCODE_MENU;
    _sapp.keycodes[0x151] = SAPP_KEYCODE_PAGE_DOWN;
    _sapp.keycodes[0x149] = SAPP_KEYCODE_PAGE_UP;
    _sapp.keycodes[0x045] = SAPP_KEYCODE_PAUSE;
    _sapp.keycodes[0x146] = SAPP_KEYCODE_PAUSE;
    _sapp.keycodes[0x039] = SAPP_KEYCODE_SPACE;
    _sapp.keycodes[0x00F] = SAPP_KEYCODE_TAB;
    _sapp.keycodes[0x03A] = SAPP_KEYCODE_CAPS_LOCK;
    _sapp.keycodes[0x145] = SAPP_KEYCODE_NUM_LOCK;
    _sapp.keycodes[0x046] = SAPP_KEYCODE_SCROLL_LOCK;
    _sapp.keycodes[0x03B] = SAPP_KEYCODE_F1;
    _sapp.keycodes[0x03C] = SAPP_KEYCODE_F2;
    _sapp.keycodes[0x03D] = SAPP_KEYCODE_F3;
    _sapp.keycodes[0x03E] = SAPP_KEYCODE_F4;
    _sapp.keycodes[0x03F] = SAPP_KEYCODE_F5;
    _sapp.keycodes[0x040] = SAPP_KEYCODE_F6;
    _sapp.keycodes[0x041] = SAPP_KEYCODE_F7;
    _sapp.keycodes[0x042] = SAPP_KEYCODE_F8;
    _sapp.keycodes[0x043] = SAPP_KEYCODE_F9;
    _sapp.keycodes[0x044] = SAPP_KEYCODE_F10;
    _sapp.keycodes[0x057] = SAPP_KEYCODE_F11;
    _sapp.keycodes[0x058] = SAPP_KEYCODE_F12;
    _sapp.keycodes[0x064] = SAPP_KEYCODE_F13;
    _sapp.keycodes[0x065] = SAPP_KEYCODE_F14;
    _sapp.keycodes[0x066] = SAPP_KEYCODE_F15;
    _sapp.keycodes[0x067] = SAPP_KEYCODE_F16;
    _sapp.keycodes[0x068] = SAPP_KEYCODE_F17;
    _sapp.keycodes[0x069] = SAPP_KEYCODE_F18;
    _sapp.keycodes[0x06A] = SAPP_KEYCODE_F19;
    _sapp.keycodes[0x06B] = SAPP_KEYCODE_F20;
    _sapp.keycodes[0x06C] = SAPP_KEYCODE_F21;
    _sapp.keycodes[0x06D] = SAPP_KEYCODE_F22;
    _sapp.keycodes[0x06E] = SAPP_KEYCODE_F23;
    _sapp.keycodes[0x076] = SAPP_KEYCODE_F24;
    _sapp.keycodes[0x038] = SAPP_KEYCODE_LEFT_ALT;
    _sapp.keycodes[0x01D] = SAPP_KEYCODE_LEFT_CONTROL;
    _sapp.keycodes[0x02A] = SAPP_KEYCODE_LEFT_SHIFT;
    _sapp.keycodes[0x15B] = SAPP_KEYCODE_LEFT_SUPER;
    _sapp.keycodes[0x137] = SAPP_KEYCODE_PRINT_SCREEN;
    _sapp.keycodes[0x138] = SAPP_KEYCODE_RIGHT_ALT;
    _sapp.keycodes[0x11D] = SAPP_KEYCODE_RIGHT_CONTROL;
    _sapp.keycodes[0x036] = SAPP_KEYCODE_RIGHT_SHIFT;
    _sapp.keycodes[0x15C] = SAPP_KEYCODE_RIGHT_SUPER;
    _sapp.keycodes[0x150] = SAPP_KEYCODE_DOWN;
    _sapp.keycodes[0x14B] = SAPP_KEYCODE_LEFT;
    _sapp.keycodes[0x14D] = SAPP_KEYCODE_RIGHT;
    _sapp.keycodes[0x148] = SAPP_KEYCODE_UP;
    _sapp.keycodes[0x052] = SAPP_KEYCODE_KP_0;
    _sapp.keycodes[0x04F] = SAPP_KEYCODE_KP_1;
    _sapp.keycodes[0x050] = SAPP_KEYCODE_KP_2;
    _sapp.keycodes[0x051] = SAPP_KEYCODE_KP_3;
    _sapp.keycodes[0x04B] = SAPP_KEYCODE_KP_4;
    _sapp.keycodes[0x04C] = SAPP_KEYCODE_KP_5;
    _sapp.keycodes[0x04D] = SAPP_KEYCODE_KP_6;
    _sapp.keycodes[0x047] = SAPP_KEYCODE_KP_7;
    _sapp.keycodes[0x048] = SAPP_KEYCODE_KP_8;
    _sapp.keycodes[0x049] = SAPP_KEYCODE_KP_9;
    _sapp.keycodes[0x04E] = SAPP_KEYCODE_KP_ADD;
    _sapp.keycodes[0x053] = SAPP_KEYCODE_KP_DECIMAL;
    _sapp.keycodes[0x135] = SAPP_KEYCODE_KP_DIVIDE;
    _sapp.keycodes[0x11C] = SAPP_KEYCODE_KP_ENTER;
    _sapp.keycodes[0x037] = SAPP_KEYCODE_KP_MULTIPLY;
    _sapp.keycodes[0x04A] = SAPP_KEYCODE_KP_SUBTRACT;
}

/* updates current window and framebuffer size from the window's client rect, returns true if size has changed */
_SOKOL_PRIVATE bool _sapp_win32_update_dimensions(void) {
    RECT rect;
    if (GetClientRect(_sapp_win32_hwnd, &rect)) {
        _sapp.window_width = (int)((float)(rect.right - rect.left) / _sapp_win32_window_scale);
        _sapp.window_height = (int)((float)(rect.bottom - rect.top) / _sapp_win32_window_scale);
        const int fb_width = (int)((float)_sapp.window_width * _sapp_win32_content_scale);
        const int fb_height = (int)((float)_sapp.window_height * _sapp_win32_content_scale);
        if ((fb_width != _sapp.framebuffer_width) || (fb_height != _sapp.framebuffer_height)) {
            _sapp.framebuffer_width = (int)((float)_sapp.window_width * _sapp_win32_content_scale);
            _sapp.framebuffer_height = (int)((float)_sapp.window_height * _sapp_win32_content_scale);
            /* prevent a framebuffer size of 0 when window is minimized */
            if (_sapp.framebuffer_width == 0) {
                _sapp.framebuffer_width = 1;
            }
            if (_sapp.framebuffer_height == 0) {
                _sapp.framebuffer_height = 1;
            }
            return true;
        }
    }
    else {
        _sapp.window_width = _sapp.window_height = 1;
        _sapp.framebuffer_width = _sapp.framebuffer_height = 1;
    }
    return false;
}

_SOKOL_PRIVATE uint32_t _sapp_win32_mods(void) {
    uint32_t mods = 0;
    if (GetKeyState(VK_SHIFT) & (1<<15)) {
        mods |= SAPP_MODIFIER_SHIFT;
    }
    if (GetKeyState(VK_CONTROL) & (1<<15)) {
        mods |= SAPP_MODIFIER_CTRL;
    }
    if (GetKeyState(VK_MENU) & (1<<15)) {
        mods |= SAPP_MODIFIER_ALT;
    }
    if ((GetKeyState(VK_LWIN) | GetKeyState(VK_RWIN)) & (1<<15)) {
        mods |= SAPP_MODIFIER_SUPER;
    }
    return mods;
}

_SOKOL_PRIVATE void _sapp_win32_mouse_event(sapp_event_type type, sapp_mousebutton btn) {
    if (_sapp_events_enabled()) {
        _sapp_init_event(type);
        _sapp.event.modifiers = _sapp_win32_mods();
        _sapp.event.mouse_button = btn;
        _sapp.event.mouse_x = _sapp.mouse_x;
        _sapp.event.mouse_y = _sapp.mouse_y;
        _sapp_call_event(&_sapp.event);
    }
}

_SOKOL_PRIVATE void _sapp_win32_scroll_event(float x, float y) {
    if (_sapp_events_enabled()) {
        _sapp_init_event(SAPP_EVENTTYPE_MOUSE_SCROLL);
        _sapp.event.modifiers = _sapp_win32_mods();
        _sapp.event.scroll_x = -x / 30.0f;
        _sapp.event.scroll_y = y / 30.0f;
        _sapp_call_event(&_sapp.event);
    }
}

_SOKOL_PRIVATE void _sapp_win32_key_event(sapp_event_type type, int vk, bool repeat) {
    if (_sapp_events_enabled() && (vk < SAPP_MAX_KEYCODES)) {
        _sapp_init_event(type);
        _sapp.event.modifiers = _sapp_win32_mods();
        _sapp.event.key_code = _sapp.keycodes[vk];
        _sapp.event.key_repeat = repeat;
        _sapp_call_event(&_sapp.event);
        /* check if a CLIPBOARD_PASTED event must be sent too */
        if (_sapp.clipboard_enabled &&
            (type == SAPP_EVENTTYPE_KEY_DOWN) &&
            (_sapp.event.modifiers == SAPP_MODIFIER_CTRL) &&
            (_sapp.event.key_code == SAPP_KEYCODE_V))
        {
            _sapp_init_event(SAPP_EVENTTYPE_CLIPBOARD_PASTED);
            _sapp_call_event(&_sapp.event);
        }
    }
}

_SOKOL_PRIVATE void _sapp_win32_char_event(uint32_t c, bool repeat) {
    if (_sapp_events_enabled() && (c >= 32)) {
        _sapp_init_event(SAPP_EVENTTYPE_CHAR);
        _sapp.event.modifiers = _sapp_win32_mods();
        _sapp.event.char_code = c;
        _sapp.event.key_repeat = repeat;
        _sapp_call_event(&_sapp.event);
    }
}

_SOKOL_PRIVATE void _sapp_win32_app_event(sapp_event_type type) {
    if (_sapp_events_enabled()) {
        _sapp_init_event(type);
        _sapp_call_event(&_sapp.event);
    }
}

_SOKOL_PRIVATE LRESULT CALLBACK _sapp_win32_wndproc(HWND hWnd, UINT uMsg, WPARAM wParam, LPARAM lParam) {
    /* FIXME: refresh rendering during resize with a WM_TIMER event */
    if (!_sapp_win32_in_create_window) {
        switch (uMsg) {
            case WM_CLOSE:
                /* only give user a chance to intervene when sapp_quit() wasn't already called */
                if (!_sapp.quit_ordered) {
                    /* if window should be closed and event handling is enabled, give user code
                        a change to intervene via sapp_cancel_quit()
                    */
                    _sapp.quit_requested = true;
                    _sapp_win32_app_event(SAPP_EVENTTYPE_QUIT_REQUESTED);
                    /* if user code hasn't intervened, quit the app */
                    if (_sapp.quit_requested) {
                        _sapp.quit_ordered = true;
                    }
                }
                if (_sapp.quit_ordered) {
                    PostQuitMessage(0);
                }
                return 0;
            case WM_SYSCOMMAND:
                switch (wParam & 0xFFF0) {
                    case SC_SCREENSAVE:
                    case SC_MONITORPOWER:
                        if (_sapp.desc.fullscreen) {
                            /* disable screen saver and blanking in fullscreen mode */
                            return 0;
                        }
                        break;
                    case SC_KEYMENU:
                        /* user trying to access menu via ALT */
                        return 0;
                }
                break;
            case WM_ERASEBKGND:
                return 1;
            case WM_SIZE:
                {
                    const bool iconified = wParam == SIZE_MINIMIZED;
                    if (iconified != _sapp_win32_iconified) {
                        _sapp_win32_iconified = iconified;
                        if (iconified) {
                            _sapp_win32_app_event(SAPP_EVENTTYPE_ICONIFIED);
                        }
                        else {
                            _sapp_win32_app_event(SAPP_EVENTTYPE_RESTORED);
                        }
                    }
                }
                break;
            case WM_SETCURSOR:
                if (_sapp.desc.user_cursor) {
                    if (LOWORD(lParam) == HTCLIENT) {
                        _sapp_win32_app_event(SAPP_EVENTTYPE_UPDATE_CURSOR);
                        return 1;
                    }
                }
                break;
            case WM_LBUTTONDOWN:
                _sapp_win32_mouse_event(SAPP_EVENTTYPE_MOUSE_DOWN, SAPP_MOUSEBUTTON_LEFT);
                break;
            case WM_RBUTTONDOWN:
                _sapp_win32_mouse_event(SAPP_EVENTTYPE_MOUSE_DOWN, SAPP_MOUSEBUTTON_RIGHT);
                break;
            case WM_MBUTTONDOWN:
                _sapp_win32_mouse_event(SAPP_EVENTTYPE_MOUSE_DOWN, SAPP_MOUSEBUTTON_MIDDLE);
                break;
            case WM_LBUTTONUP:
                _sapp_win32_mouse_event(SAPP_EVENTTYPE_MOUSE_UP, SAPP_MOUSEBUTTON_LEFT);
                break;
            case WM_RBUTTONUP:
                _sapp_win32_mouse_event(SAPP_EVENTTYPE_MOUSE_UP, SAPP_MOUSEBUTTON_RIGHT);
                break;
            case WM_MBUTTONUP:
                _sapp_win32_mouse_event(SAPP_EVENTTYPE_MOUSE_UP, SAPP_MOUSEBUTTON_MIDDLE);
                break;
            case WM_MOUSEMOVE:
                _sapp.mouse_x = (float)GET_X_LPARAM(lParam) * _sapp_win32_mouse_scale;
                _sapp.mouse_y = (float)GET_Y_LPARAM(lParam) * _sapp_win32_mouse_scale;
                if (!_sapp.win32_mouse_tracked) {
                    _sapp.win32_mouse_tracked = true;
                    TRACKMOUSEEVENT tme;
                    memset(&tme, 0, sizeof(tme));
                    tme.cbSize = sizeof(tme);
                    tme.dwFlags = TME_LEAVE;
                    tme.hwndTrack = _sapp_win32_hwnd;
                    TrackMouseEvent(&tme);
                    _sapp_win32_mouse_event(SAPP_EVENTTYPE_MOUSE_ENTER, SAPP_MOUSEBUTTON_INVALID);
                }
                _sapp_win32_mouse_event(SAPP_EVENTTYPE_MOUSE_MOVE,  SAPP_MOUSEBUTTON_INVALID);
                break;
            case WM_MOUSELEAVE:
                _sapp.win32_mouse_tracked = false;
                _sapp_win32_mouse_event(SAPP_EVENTTYPE_MOUSE_LEAVE, SAPP_MOUSEBUTTON_INVALID);
                break;
            case WM_MOUSEWHEEL:
                _sapp_win32_scroll_event(0.0f, (float)((SHORT)HIWORD(wParam)));
                break;
            case WM_MOUSEHWHEEL:
                _sapp_win32_scroll_event((float)((SHORT)HIWORD(wParam)), 0.0f);
                break;
            case WM_CHAR:
                _sapp_win32_char_event((uint32_t)wParam, !!(lParam&0x40000000));
                break;
            case WM_KEYDOWN:
            case WM_SYSKEYDOWN:
                _sapp_win32_key_event(SAPP_EVENTTYPE_KEY_DOWN, (int)(HIWORD(lParam)&0x1FF), !!(lParam&0x40000000));
                break;
            case WM_KEYUP:
            case WM_SYSKEYUP:
                _sapp_win32_key_event(SAPP_EVENTTYPE_KEY_UP, (int)(HIWORD(lParam)&0x1FF), false);
                break;
            default:
                break;
        }
    }
    return DefWindowProcW(hWnd, uMsg, wParam, lParam);
}

_SOKOL_PRIVATE void _sapp_win32_create_window(void) {
    WNDCLASSW wndclassw;
    memset(&wndclassw, 0, sizeof(wndclassw));
    wndclassw.style = CS_HREDRAW | CS_VREDRAW | CS_OWNDC;
    wndclassw.lpfnWndProc = (WNDPROC) _sapp_win32_wndproc;
    wndclassw.hInstance = GetModuleHandleW(NULL);
    wndclassw.hCursor = LoadCursor(NULL, IDC_ARROW);
    wndclassw.hIcon = LoadIcon(NULL, IDI_WINLOGO);
    wndclassw.lpszClassName = L"SOKOLAPP";
    RegisterClassW(&wndclassw);

    DWORD win_style;
    const DWORD win_ex_style = WS_EX_APPWINDOW | WS_EX_WINDOWEDGE;
    RECT rect = { 0, 0, 0, 0 };
    if (_sapp.desc.fullscreen) {
        win_style = WS_POPUP | WS_SYSMENU | WS_VISIBLE;
        rect.right = GetSystemMetrics(SM_CXSCREEN);
        rect.bottom = GetSystemMetrics(SM_CYSCREEN);
    }
    else {
        win_style = WS_CLIPSIBLINGS | WS_CLIPCHILDREN | WS_CAPTION | WS_SYSMENU | WS_MINIMIZEBOX | WS_MAXIMIZEBOX | WS_SIZEBOX;
        rect.right = (int) ((float)_sapp.window_width * _sapp_win32_window_scale);
        rect.bottom = (int) ((float)_sapp.window_height * _sapp_win32_window_scale);
    }
    AdjustWindowRectEx(&rect, win_style, FALSE, win_ex_style);
    const int win_width = rect.right - rect.left;
    const int win_height = rect.bottom - rect.top;
    _sapp_win32_in_create_window = true;
    _sapp_win32_hwnd = CreateWindowExW(
        win_ex_style,               /* dwExStyle */
        L"SOKOLAPP",                /* lpClassName */
        _sapp.window_title_wide,    /* lpWindowName */
        win_style,                  /* dwStyle */
        CW_USEDEFAULT,              /* X */
        CW_USEDEFAULT,              /* Y */
        win_width,                  /* nWidth */
        win_height,                 /* nHeight */
        NULL,                       /* hWndParent */
        NULL,                       /* hMenu */
        GetModuleHandle(NULL),      /* hInstance */
        NULL);                      /* lParam */
    ShowWindow(_sapp_win32_hwnd, SW_SHOW);
    _sapp_win32_in_create_window = false;
    _sapp_win32_dc = GetDC(_sapp_win32_hwnd);
    SOKOL_ASSERT(_sapp_win32_dc);
    _sapp_win32_update_dimensions();
}

_SOKOL_PRIVATE void _sapp_win32_destroy_window(void) {
    DestroyWindow(_sapp_win32_hwnd); _sapp_win32_hwnd = 0;
    UnregisterClassW(L"SOKOLAPP", GetModuleHandleW(NULL));
}

_SOKOL_PRIVATE void _sapp_win32_init_dpi(void) {
    SOKOL_ASSERT(0 == _sapp_win32_setprocessdpiaware);
    SOKOL_ASSERT(0 == _sapp_win32_setprocessdpiawareness);
    SOKOL_ASSERT(0 == _sapp_win32_getdpiformonitor);
    HINSTANCE user32 = LoadLibraryA("user32.dll");
    if (user32) {
        _sapp_win32_setprocessdpiaware = (SETPROCESSDPIAWARE_T) GetProcAddress(user32, "SetProcessDPIAware");
    }
    HINSTANCE shcore = LoadLibraryA("shcore.dll");
    if (shcore) {
        _sapp_win32_setprocessdpiawareness = (SETPROCESSDPIAWARENESS_T) GetProcAddress(shcore, "SetProcessDpiAwareness");
        _sapp_win32_getdpiformonitor = (GETDPIFORMONITOR_T) GetProcAddress(shcore, "GetDpiForMonitor");
    }
    if (_sapp_win32_setprocessdpiawareness) {
        /* if the app didn't request HighDPI rendering, let Windows do the upscaling */
        PROCESS_DPI_AWARENESS process_dpi_awareness = PROCESS_SYSTEM_DPI_AWARE;
        _sapp_win32_dpi_aware = true;
        if (!_sapp.desc.high_dpi) {
            process_dpi_awareness = PROCESS_DPI_UNAWARE;
            _sapp_win32_dpi_aware = false;
        }
        _sapp_win32_setprocessdpiawareness(process_dpi_awareness);
    }
    else if (_sapp_win32_setprocessdpiaware) {
        _sapp_win32_setprocessdpiaware();
        _sapp_win32_dpi_aware = true;
    }
    /* get dpi scale factor for main monitor */
    if (_sapp_win32_getdpiformonitor && _sapp_win32_dpi_aware) {
        POINT pt = { 1, 1 };
        HMONITOR hm = MonitorFromPoint(pt, MONITOR_DEFAULTTONEAREST);
        UINT dpix, dpiy;
        HRESULT hr = _sapp_win32_getdpiformonitor(hm, MDT_EFFECTIVE_DPI, &dpix, &dpiy);
        _SOKOL_UNUSED(hr);
        SOKOL_ASSERT(SUCCEEDED(hr));
        /* clamp window scale to an integer factor */
        _sapp_win32_window_scale = (float)dpix / 96.0f;
    }
    else {
        _sapp_win32_window_scale = 1.0f;
    }
    if (_sapp.desc.high_dpi) {
        _sapp_win32_content_scale = _sapp_win32_window_scale;
        _sapp_win32_mouse_scale = 1.0f;
    }
    else {
        _sapp_win32_content_scale = 1.0f;
        _sapp_win32_mouse_scale = 1.0f / _sapp_win32_window_scale;
    }
    _sapp.dpi_scale = _sapp_win32_content_scale;
    if (user32) {
        FreeLibrary(user32);
    }
    if (shcore) {
        FreeLibrary(shcore);
    }
}

_SOKOL_PRIVATE bool _sapp_win32_set_clipboard_string(const char* str) {
    SOKOL_ASSERT(str);
    SOKOL_ASSERT(_sapp_win32_hwnd);
    SOKOL_ASSERT(_sapp.clipboard_enabled && (_sapp.clipboard_size > 0));

    wchar_t* wchar_buf = 0;
    const int wchar_buf_size = _sapp.clipboard_size * sizeof(wchar_t);
    HANDLE object = GlobalAlloc(GMEM_MOVEABLE, wchar_buf_size);
    if (!object) {
        goto error;
    }
    wchar_buf = (wchar_t*) GlobalLock(object);
    if (!wchar_buf) {
        goto error;
    }
    if (!_sapp_win32_utf8_to_wide(str, wchar_buf, wchar_buf_size)) {
        goto error;
    }
    GlobalUnlock(wchar_buf);
    wchar_buf = 0;
    if (!OpenClipboard(_sapp_win32_hwnd)) {
        goto error;
    }
    EmptyClipboard();
    SetClipboardData(CF_UNICODETEXT, object);
    CloseClipboard();
    return true;

error:
    if (wchar_buf) {
        GlobalUnlock(object);
    }
    if (object) {
        GlobalFree(object);
    }
    return false;
}

_SOKOL_PRIVATE const char* _sapp_win32_get_clipboard_string(void) {
    SOKOL_ASSERT(_sapp.clipboard_enabled && _sapp.clipboard);
    SOKOL_ASSERT(_sapp_win32_hwnd);
    if (!OpenClipboard(_sapp_win32_hwnd)) {
        /* silently ignore any errors and just return the current
           content of the local clipboard buffer
        */
        return _sapp.clipboard;
    }
    HANDLE object = GetClipboardData(CF_UNICODETEXT);
    if (!object) {
        CloseClipboard();
        return _sapp.clipboard;
    }
    const wchar_t* wchar_buf = (const wchar_t*) GlobalLock(object);
    if (!wchar_buf) {
        CloseClipboard();
        return _sapp.clipboard;
    }
    _sapp_win32_wide_to_utf8(wchar_buf, _sapp.clipboard, _sapp.clipboard_size);
    GlobalUnlock(object);
    CloseClipboard();
    return _sapp.clipboard;
}

_SOKOL_PRIVATE void _sapp_run(const sapp_desc* desc) {
    _sapp_init_state(desc);
    _sapp_win32_init_keytable();
    _sapp_win32_utf8_to_wide(_sapp.window_title, _sapp.window_title_wide, sizeof(_sapp.window_title_wide));
    _sapp_win32_init_dpi();
    _sapp_win32_create_window();
    #if defined(SOKOL_D3D11)
        _sapp_d3d11_create_device_and_swapchain();
        _sapp_d3d11_create_default_render_target();
    #endif
    #if defined(SOKOL_GLCORE33)
        _sapp_wgl_init();
        _sapp_wgl_load_extensions();
        _sapp_wgl_create_context();
        #if !defined(SOKOL_WIN32_NO_GL_LOADER)
            _sapp_win32_gl_loadfuncs();
        #endif
    #endif
    _sapp.valid = true;

    bool done = false;
    while (!(done || _sapp.quit_ordered)) {
        MSG msg;
        _sapp.native_event = &msg;

        while (PeekMessageW(&msg, NULL, 0, 0, PM_REMOVE)) {
            if (WM_QUIT == msg.message) {
                done = true;
                continue;
            }
            else {
                TranslateMessage(&msg);
                DispatchMessage(&msg);
            }
        }
        _sapp_frame();
        #if defined(SOKOL_D3D11)
            IDXGISwapChain_Present(_sapp_dxgi_swap_chain, _sapp.swap_interval, 0);
            if (IsIconic(_sapp_win32_hwnd)) {
                Sleep(16 * _sapp.swap_interval);
            }
        #endif
        #if defined(SOKOL_GLCORE33)
            _sapp_wgl_swap_buffers();
        #endif
        /* check for window resized, this cannot happen in WM_SIZE as it explodes memory usage */
        if (_sapp_win32_update_dimensions()) {
            #if defined(SOKOL_D3D11)
            _sapp_d3d11_resize_default_render_target();
            #endif
            _sapp_win32_app_event(SAPP_EVENTTYPE_RESIZED);
        }
        if (_sapp.quit_requested) {
            PostMessage(_sapp_win32_hwnd, WM_CLOSE, 0, 0);
        }
    }
    _sapp_call_cleanup();

    #if defined(SOKOL_D3D11)
        _sapp_d3d11_destroy_default_render_target();
        _sapp_d3d11_destroy_device_and_swapchain();
    #else
        _sapp_wgl_destroy_context();
        _sapp_wgl_shutdown();
    #endif
    _sapp_win32_destroy_window();
    _sapp_discard_state();
}

static char** _sapp_win32_command_line_to_utf8_argv(LPWSTR w_command_line, int* o_argc) {
    int argc = 0;
    char** argv = 0;
    char* args;

    LPWSTR* w_argv = CommandLineToArgvW(w_command_line, &argc);
    if (w_argv == NULL) {
        _sapp_fail("Win32: failed to parse command line");
    } else {
        size_t size = wcslen(w_command_line) * 4;
        argv = (char**) SOKOL_CALLOC(1, (argc + 1) * sizeof(char*) + size);
        args = (char*)&argv[argc + 1];
        int n;
        for (int i = 0; i < argc; ++i) {
            n = WideCharToMultiByte(CP_UTF8, 0, w_argv[i], -1, args, (int)size, NULL, NULL);
            if (n == 0) {
                _sapp_fail("Win32: failed to convert all arguments to utf8");
                break;
            }
            argv[i] = args;
            size -= n;
            args += n;
        }
        LocalFree(w_argv);
    }
    *o_argc = argc;
    return argv;
}

#if !defined(SOKOL_NO_ENTRY)
#if defined(SOKOL_WIN32_FORCE_MAIN)
int main(int argc, char* argv[]) {
    sapp_desc desc = sokol_main(argc, argv);
    _sapp_run(&desc);
    return 0;
}
#else
int WINAPI WinMain(_In_ HINSTANCE hInstance, _In_opt_ HINSTANCE hPrevInstance, _In_ LPSTR lpCmdLine, _In_ int nCmdShow) {
    _SOKOL_UNUSED(hInstance);
    _SOKOL_UNUSED(hPrevInstance);
    _SOKOL_UNUSED(lpCmdLine);
    _SOKOL_UNUSED(nCmdShow);
    int argc_utf8 = 0;
    char** argv_utf8 = _sapp_win32_command_line_to_utf8_argv(GetCommandLineW(), &argc_utf8);
    sapp_desc desc = sokol_main(argc_utf8, argv_utf8);
    _sapp_run(&desc);
    SOKOL_FREE(argv_utf8);
    return 0;
}
#endif /* SOKOL_WIN32_FORCE_MAIN */
#endif /* SOKOL_NO_ENTRY */
#undef _SAPP_SAFE_RELEASE
#endif /* WINDOWS */

/*== Android ================================================================*/
#if defined(__ANDROID__)
#include <pthread.h>
#include <unistd.h>
#include <android/native_activity.h>
#include <android/looper.h>

#include <EGL/egl.h>
#if defined(SOKOL_GLES3)
    #include <GLES3/gl3.h>
#else
    #ifndef GL_EXT_PROTOTYPES
        #define GL_GLEXT_PROTOTYPES
    #endif
    #include <GLES2/gl2.h>
    #include <GLES2/gl2ext.h>
#endif

typedef struct {
    pthread_t thread;
    pthread_mutex_t mutex;
    pthread_cond_t cond;
    int read_from_main_fd;
    int write_from_main_fd;
} _sapp_android_pt_t;

typedef struct {
    ANativeWindow* window;
    AInputQueue* input;
} _sapp_android_resources_t;

typedef enum {
    _SOKOL_ANDROID_MSG_CREATE,
    _SOKOL_ANDROID_MSG_RESUME,
    _SOKOL_ANDROID_MSG_PAUSE,
    _SOKOL_ANDROID_MSG_FOCUS,
    _SOKOL_ANDROID_MSG_NO_FOCUS,
    _SOKOL_ANDROID_MSG_SET_NATIVE_WINDOW,
    _SOKOL_ANDROID_MSG_SET_INPUT_QUEUE,
    _SOKOL_ANDROID_MSG_DESTROY,
} _sapp_android_msg_t;

typedef struct {
    ANativeActivity* activity;
    _sapp_android_pt_t pt;
    _sapp_android_resources_t pending;
    _sapp_android_resources_t current;
    ALooper* looper;
    bool is_thread_started;
    bool is_thread_stopping;
    bool is_thread_stopped;
    bool has_created;
    bool has_resumed;
    bool has_focus;
    EGLConfig config;
    EGLDisplay display;
    EGLContext context;
    EGLSurface surface;
} _sapp_android_state_t;

static _sapp_android_state_t _sapp_android_state;

/* android loop thread */
_SOKOL_PRIVATE bool _sapp_android_init_egl(void) {
    _sapp_android_state_t* state = &_sapp_android_state;
    SOKOL_ASSERT(state->display == EGL_NO_DISPLAY);
    SOKOL_ASSERT(state->context == EGL_NO_CONTEXT);

    EGLDisplay display = eglGetDisplay(EGL_DEFAULT_DISPLAY);
    if (display == EGL_NO_DISPLAY) {
        return false;
    }
    if (eglInitialize(display, NULL, NULL) == EGL_FALSE) {
        return false;
    }

    EGLint alpha_size = _sapp.desc.alpha ? 8 : 0;
    const EGLint cfg_attributes[] = {
        EGL_SURFACE_TYPE, EGL_WINDOW_BIT,
        EGL_RED_SIZE, 8,
        EGL_GREEN_SIZE, 8,
        EGL_BLUE_SIZE, 8,
        EGL_ALPHA_SIZE, alpha_size,
        EGL_DEPTH_SIZE, 16,
        EGL_STENCIL_SIZE, 0,
        EGL_NONE,
    };
    EGLConfig available_cfgs[32];
    EGLint cfg_count;
    eglChooseConfig(display, cfg_attributes, available_cfgs, 32, &cfg_count);
    SOKOL_ASSERT(cfg_count > 0);
    SOKOL_ASSERT(cfg_count <= 32);

    /* find config with 8-bit rgb buffer if available, ndk sample does not trust egl spec */
    EGLConfig config;
    bool exact_cfg_found = false;
    for (int i = 0; i < cfg_count; ++i) {
        EGLConfig c = available_cfgs[i];
        EGLint r, g, b, a, d;
        if (eglGetConfigAttrib(display, c, EGL_RED_SIZE, &r) == EGL_TRUE &&
            eglGetConfigAttrib(display, c, EGL_GREEN_SIZE, &g) == EGL_TRUE &&
            eglGetConfigAttrib(display, c, EGL_BLUE_SIZE, &b) == EGL_TRUE &&
            eglGetConfigAttrib(display, c, EGL_ALPHA_SIZE, &a) == EGL_TRUE &&
            eglGetConfigAttrib(display, c, EGL_DEPTH_SIZE, &d) == EGL_TRUE &&
            r == 8 && g == 8 && b == 8 && (alpha_size == 0 || a == alpha_size) && d == 16) {
            exact_cfg_found = true;
            config = c;
            break;
        }
    }
    if (!exact_cfg_found) {
        config = available_cfgs[0];
    }

    EGLint ctx_attributes[] = {
        #if defined(SOKOL_GLES3)
            EGL_CONTEXT_CLIENT_VERSION, _sapp.desc.gl_force_gles2 ? 2 : 3,
        #else
            EGL_CONTEXT_CLIENT_VERSION, 2,
        #endif
        EGL_NONE,
    };
    EGLContext context = eglCreateContext(display, config, EGL_NO_CONTEXT, ctx_attributes);
    if (context == EGL_NO_CONTEXT) {
        return false;
    }

    state->config = config;
    state->display = display;
    state->context = context;
    return true;
}

_SOKOL_PRIVATE void _sapp_android_cleanup_egl(void) {
    _sapp_android_state_t* state = &_sapp_android_state;
    if (state->display != EGL_NO_DISPLAY) {
        eglMakeCurrent(state->display, EGL_NO_SURFACE, EGL_NO_SURFACE, EGL_NO_CONTEXT);
        if (state->surface != EGL_NO_SURFACE) {
            SOKOL_LOG("Destroying egl surface");
            eglDestroySurface(state->display, state->surface);
            state->surface = EGL_NO_SURFACE;
        }
        if (state->context != EGL_NO_CONTEXT) {
            SOKOL_LOG("Destroying egl context");
            eglDestroyContext(state->display, state->context);
            state->context = EGL_NO_CONTEXT;
        }
        SOKOL_LOG("Terminating egl display");
        eglTerminate(state->display);
        state->display = EGL_NO_DISPLAY;
    }
}

_SOKOL_PRIVATE bool _sapp_android_init_egl_surface(ANativeWindow* window) {
    _sapp_android_state_t* state = &_sapp_android_state;
    SOKOL_ASSERT(state->display != EGL_NO_DISPLAY);
    SOKOL_ASSERT(state->context != EGL_NO_CONTEXT);
    SOKOL_ASSERT(state->surface == EGL_NO_SURFACE);
    SOKOL_ASSERT(window);

    /* TODO: set window flags */
    /* ANativeActivity_setWindowFlags(activity, AWINDOW_FLAG_KEEP_SCREEN_ON, 0); */

    /* create egl surface and make it current */
    EGLSurface surface = eglCreateWindowSurface(state->display, state->config, window, NULL);
    if (surface == EGL_NO_SURFACE) {
        return false;
    }
    if (eglMakeCurrent(state->display, surface, surface, state->context) == EGL_FALSE) {
        return false;
    }
    state->surface = surface;
    return true;
}

_SOKOL_PRIVATE void _sapp_android_cleanup_egl_surface(void) {
    _sapp_android_state_t* state = &_sapp_android_state;
    if (state->display == EGL_NO_DISPLAY) {
        return;
    }
    eglMakeCurrent(state->display, EGL_NO_SURFACE, EGL_NO_SURFACE, EGL_NO_CONTEXT);
    if (state->surface != EGL_NO_SURFACE) {
        eglDestroySurface(state->display, state->surface);
        state->surface = EGL_NO_SURFACE;
    }
}

_SOKOL_PRIVATE void _sapp_android_app_event(sapp_event_type type) {
    if (_sapp_events_enabled()) {
        _sapp_init_event(type);
        SOKOL_LOG("event_cb()");
        _sapp_call_event(&_sapp.event);
    }
}

_SOKOL_PRIVATE void _sapp_android_update_dimensions(ANativeWindow* window, bool force_update) {
    _sapp_android_state_t* state = &_sapp_android_state;
    SOKOL_ASSERT(state->display != EGL_NO_DISPLAY);
    SOKOL_ASSERT(state->context != EGL_NO_CONTEXT);
    SOKOL_ASSERT(state->surface != EGL_NO_SURFACE);
    SOKOL_ASSERT(window);

    const int32_t win_w = ANativeWindow_getWidth(window);
    const int32_t win_h = ANativeWindow_getHeight(window);
    SOKOL_ASSERT(win_w >= 0 && win_h >= 0);
    const bool win_changed = (win_w != _sapp.window_width) || (win_h != _sapp.window_height);
    _sapp.window_width = win_w;
    _sapp.window_height = win_h;
    if (win_changed || force_update) {
        if (!_sapp.desc.high_dpi) {
            const int32_t buf_w = win_w / 2;
            const int32_t buf_h = win_h / 2;
            EGLint format;
            EGLBoolean egl_result = eglGetConfigAttrib(state->display, state->config, EGL_NATIVE_VISUAL_ID, &format);
            SOKOL_ASSERT(egl_result == EGL_TRUE);
            /* NOTE: calling ANativeWindow_setBuffersGeometry() with the same dimensions
                as the ANativeWindow size results in weird display artefacts, that's
                why it's only called when the buffer geometry is different from
                the window size
            */
            int32_t result = ANativeWindow_setBuffersGeometry(window, buf_w, buf_h, format);
            SOKOL_ASSERT(result == 0);
        }
    }

    /* query surface size */
    EGLint fb_w, fb_h;
    EGLBoolean egl_result_w = eglQuerySurface(state->display, state->surface, EGL_WIDTH, &fb_w);
    EGLBoolean egl_result_h = eglQuerySurface(state->display, state->surface, EGL_HEIGHT, &fb_h);
    SOKOL_ASSERT(egl_result_w == EGL_TRUE);
    SOKOL_ASSERT(egl_result_h == EGL_TRUE);
    const bool fb_changed = (fb_w != _sapp.framebuffer_width) || (fb_h != _sapp.framebuffer_height);
    _sapp.framebuffer_width = fb_w;
    _sapp.framebuffer_height = fb_h;
    _sapp.dpi_scale = (float)_sapp.framebuffer_width / (float)_sapp.window_width;
    if (win_changed || fb_changed || force_update) {
        if (!_sapp.first_frame) {
            SOKOL_LOG("SAPP_EVENTTYPE_RESIZED");
            _sapp_android_app_event(SAPP_EVENTTYPE_RESIZED);
        }
    }
}

_SOKOL_PRIVATE void _sapp_android_cleanup(void) {
    _sapp_android_state_t* state = &_sapp_android_state;
    SOKOL_LOG("Cleaning up");
    if (state->surface != EGL_NO_SURFACE) {
        /* egl context is bound, cleanup gracefully */
        if (_sapp.init_called && !_sapp.cleanup_called) {
            SOKOL_LOG("cleanup_cb()");
            _sapp_call_cleanup();
        }
    }
    /* always try to cleanup by destroying egl context */
    _sapp_android_cleanup_egl();
}

_SOKOL_PRIVATE void _sapp_android_shutdown(void) {
    /* try to cleanup while we still have a surface and can call cleanup_cb() */
    _sapp_android_cleanup();
    /* request exit */
    ANativeActivity_finish(_sapp_android_state.activity);
}

_SOKOL_PRIVATE void _sapp_android_frame(void) {
    _sapp_android_state_t* state = &_sapp_android_state;
    SOKOL_ASSERT(state->display != EGL_NO_DISPLAY);
    SOKOL_ASSERT(state->context != EGL_NO_CONTEXT);
    SOKOL_ASSERT(state->surface != EGL_NO_SURFACE);
    _sapp_android_update_dimensions(state->current.window, false);
    _sapp_frame();
    eglSwapBuffers(state->display, _sapp_android_state.surface);
}

_SOKOL_PRIVATE bool _sapp_android_touch_event(const AInputEvent* e) {
    if (AInputEvent_getType(e) != AINPUT_EVENT_TYPE_MOTION) {
        return false;
    }
    if (!_sapp_events_enabled()) {
        return false;
    }
    int32_t action_idx = AMotionEvent_getAction(e);
    int32_t action = action_idx & AMOTION_EVENT_ACTION_MASK;
    sapp_event_type type = SAPP_EVENTTYPE_INVALID;
    switch (action) {
        case AMOTION_EVENT_ACTION_DOWN:
            SOKOL_LOG("Touch: down");
        case AMOTION_EVENT_ACTION_POINTER_DOWN:
            SOKOL_LOG("Touch: ptr down");
            type = SAPP_EVENTTYPE_TOUCHES_BEGAN;
            break;
        case AMOTION_EVENT_ACTION_MOVE:
            type = SAPP_EVENTTYPE_TOUCHES_MOVED;
            break;
        case AMOTION_EVENT_ACTION_UP:
            SOKOL_LOG("Touch: up");
        case AMOTION_EVENT_ACTION_POINTER_UP:
            SOKOL_LOG("Touch: ptr up");
            type = SAPP_EVENTTYPE_TOUCHES_ENDED;
            break;
        case AMOTION_EVENT_ACTION_CANCEL:
            SOKOL_LOG("Touch: cancel");
            type = SAPP_EVENTTYPE_TOUCHES_CANCELLED;
            break;
        default:
            break;
    }
    if (type == SAPP_EVENTTYPE_INVALID) {
        return false;
    }
    int32_t idx = action_idx >> AMOTION_EVENT_ACTION_POINTER_INDEX_SHIFT;
    _sapp_init_event(type);
    _sapp.event.num_touches = AMotionEvent_getPointerCount(e);
    if (_sapp.event.num_touches > SAPP_MAX_TOUCHPOINTS) {
        _sapp.event.num_touches = SAPP_MAX_TOUCHPOINTS;
    }
    for (int32_t i = 0; i < _sapp.event.num_touches; i++) {
        sapp_touchpoint* dst = &_sapp.event.touches[i];
        dst->identifier = AMotionEvent_getPointerId(e, i);
        dst->pos_x = (AMotionEvent_getRawX(e, i) / _sapp.window_width) * _sapp.framebuffer_width;
        dst->pos_y = (AMotionEvent_getRawY(e, i) / _sapp.window_height) * _sapp.framebuffer_height;

        if (action == AMOTION_EVENT_ACTION_POINTER_DOWN ||
            action == AMOTION_EVENT_ACTION_POINTER_UP) {
            dst->changed = i == idx;
        } else {
            dst->changed = true;
        }
    }
    _sapp_call_event(&_sapp.event);
    return true;
}

_SOKOL_PRIVATE bool _sapp_android_key_event(const AInputEvent* e) {
    if (AInputEvent_getType(e) != AINPUT_EVENT_TYPE_KEY) {
        return false;
    }
    if (AKeyEvent_getKeyCode(e) == AKEYCODE_BACK) {
        /* FIXME: this should be hooked into a "really quit?" mechanism
           so the app can ask the user for confirmation, this is currently
           generally missing in sokol_app.h
        */
        _sapp_android_shutdown();
        return true;
    }
    return false;
}

_SOKOL_PRIVATE int _sapp_android_input_cb(int fd, int events, void* data) {
    if ((events & ALOOPER_EVENT_INPUT) == 0) {
        SOKOL_LOG("_sapp_android_input_cb() encountered unsupported event");
        return 1;
    }
    _sapp_android_state_t* state = &_sapp_android_state;;
    SOKOL_ASSERT(state->current.input);
    AInputEvent* event = NULL;
    while (AInputQueue_getEvent(state->current.input, &event) >= 0) {
        if (AInputQueue_preDispatchEvent(state->current.input, event) != 0) {
            continue;
        }
        int32_t handled = 0;
        if (_sapp_android_touch_event(event) || _sapp_android_key_event(event)) {
            handled = 1;
        }
        AInputQueue_finishEvent(state->current.input, event, handled);
    }
    return 1;
}

_SOKOL_PRIVATE int _sapp_android_main_cb(int fd, int events, void* data) {
    if ((events & ALOOPER_EVENT_INPUT) == 0) {
        SOKOL_LOG("_sapp_android_main_cb() encountered unsupported event");
        return 1;
    }
    _sapp_android_state_t* state = &_sapp_android_state;

    _sapp_android_msg_t msg;
    if (read(fd, &msg, sizeof(msg)) != sizeof(msg)) {
        SOKOL_LOG("Could not write to read_from_main_fd");
        return 1;
    }

    pthread_mutex_lock(&state->pt.mutex);
    switch (msg) {
        case _SOKOL_ANDROID_MSG_CREATE:
            {
                SOKOL_LOG("MSG_CREATE");
                SOKOL_ASSERT(!_sapp.valid);
                bool result = _sapp_android_init_egl();
                SOKOL_ASSERT(result);
                _sapp.valid = true;
                state->has_created = true;
            }
            break;
        case _SOKOL_ANDROID_MSG_RESUME:
            SOKOL_LOG("MSG_RESUME");
            state->has_resumed = true;
            _sapp_android_app_event(SAPP_EVENTTYPE_RESUMED);
            break;
        case _SOKOL_ANDROID_MSG_PAUSE:
            SOKOL_LOG("MSG_PAUSE");
            state->has_resumed = false;
            _sapp_android_app_event(SAPP_EVENTTYPE_SUSPENDED);
            break;
        case _SOKOL_ANDROID_MSG_FOCUS:
            SOKOL_LOG("MSG_FOCUS");
            state->has_focus = true;
            break;
        case _SOKOL_ANDROID_MSG_NO_FOCUS:
            SOKOL_LOG("MSG_NO_FOCUS");
            state->has_focus = false;
            break;
        case _SOKOL_ANDROID_MSG_SET_NATIVE_WINDOW:
            SOKOL_LOG("MSG_SET_NATIVE_WINDOW");
            if (state->current.window != state->pending.window) {
                if (state->current.window != NULL) {
                    _sapp_android_cleanup_egl_surface();
                }
                if (state->pending.window != NULL) {
                    SOKOL_LOG("Creating egl surface ...");
                    if (_sapp_android_init_egl_surface(state->pending.window)) {
                        SOKOL_LOG("... ok!");
                        _sapp_android_update_dimensions(state->pending.window, true);
                    } else {
                        SOKOL_LOG("... failed!");
                        _sapp_android_shutdown();
                    }
                }
            }
            state->current.window = state->pending.window;
            break;
        case _SOKOL_ANDROID_MSG_SET_INPUT_QUEUE:
            SOKOL_LOG("MSG_SET_INPUT_QUEUE");
            if (state->current.input != state->pending.input) {
                if (state->current.input != NULL) {
                    AInputQueue_detachLooper(state->current.input);
                }
                if (state->pending.input != NULL) {
                    AInputQueue_attachLooper(
                        state->pending.input,
                        state->looper,
                        ALOOPER_POLL_CALLBACK,
                        _sapp_android_input_cb,
                        NULL); /* data */
                }
            }
            state->current.input = state->pending.input;
            break;
        case _SOKOL_ANDROID_MSG_DESTROY:
            SOKOL_LOG("MSG_DESTROY");
            _sapp_android_cleanup();
            _sapp.valid = false;
            state->is_thread_stopping = true;
            break;
        default:
            SOKOL_LOG("Unknown msg type received");
            break;
    }
    pthread_cond_broadcast(&state->pt.cond); /* signal "received" */
    pthread_mutex_unlock(&state->pt.mutex);
    return 1;
}

_SOKOL_PRIVATE bool _sapp_android_should_update(void) {
    bool is_in_front = _sapp_android_state.has_resumed && _sapp_android_state.has_focus;
    bool has_surface = _sapp_android_state.surface != EGL_NO_SURFACE;
    return is_in_front && has_surface;
}

_SOKOL_PRIVATE void _sapp_android_show_keyboard(bool shown) {
    SOKOL_ASSERT(_sapp.valid);
    /* This seems to be broken in the NDK, but there is (a very cumbersome) workaround... */
    if (shown) {
        SOKOL_LOG("Showing keyboard");
        ANativeActivity_showSoftInput(_sapp_android_state.activity, ANATIVEACTIVITY_SHOW_SOFT_INPUT_FORCED);
    } else {
        SOKOL_LOG("Hiding keyboard");
        ANativeActivity_hideSoftInput(_sapp_android_state.activity, ANATIVEACTIVITY_HIDE_SOFT_INPUT_NOT_ALWAYS);
    }
}

_SOKOL_PRIVATE void* _sapp_android_loop(void* obj) {
    SOKOL_LOG("Loop thread started");
    _sapp_android_state_t* state = (_sapp_android_state_t*)obj;

    state->looper = ALooper_prepare(0 /* or ALOOPER_PREPARE_ALLOW_NON_CALLBACKS*/);
    ALooper_addFd(state->looper,
        state->pt.read_from_main_fd,
        ALOOPER_POLL_CALLBACK,
        ALOOPER_EVENT_INPUT,
        _sapp_android_main_cb,
        NULL); /* data */

    /* signal start to main thread */
    pthread_mutex_lock(&state->pt.mutex);
    state->is_thread_started = true;
    pthread_cond_broadcast(&state->pt.cond);
    pthread_mutex_unlock(&state->pt.mutex);

    /* main loop */
    while (!state->is_thread_stopping) {
        /* sokol frame */
        if (_sapp_android_should_update()) {
            _sapp_android_frame();
        }

        /* process all events (or stop early if app is requested to quit) */
        bool process_events = true;
        while (process_events && !state->is_thread_stopping) {
            bool block_until_event = !state->is_thread_stopping && !_sapp_android_should_update();
            process_events = ALooper_pollOnce(block_until_event ? -1 : 0, NULL, NULL, NULL) == ALOOPER_POLL_CALLBACK;
        }
    }

    /* cleanup thread */
    if (state->current.input != NULL) {
        AInputQueue_detachLooper(state->current.input);
    }

    /* the following causes heap corruption on exit, why??
    ALooper_removeFd(state->looper, state->pt.read_from_main_fd);
    ALooper_release(state->looper);*/

    /* signal "destroyed" */
    pthread_mutex_lock(&state->pt.mutex);
    state->is_thread_stopped = true;
    pthread_cond_broadcast(&state->pt.cond);
    pthread_mutex_unlock(&state->pt.mutex);
    SOKOL_LOG("Loop thread done");
    return NULL;
}

/* android main/ui thread */
_SOKOL_PRIVATE void _sapp_android_msg(_sapp_android_state_t* state, _sapp_android_msg_t msg) {
    if (write(state->pt.write_from_main_fd, &msg, sizeof(msg)) != sizeof(msg)) {
        SOKOL_LOG("Could not write to write_from_main_fd");
    }
}

_SOKOL_PRIVATE void _sapp_android_on_start(ANativeActivity* activity) {
    SOKOL_LOG("NativeActivity onStart()");
}

_SOKOL_PRIVATE void _sapp_android_on_resume(ANativeActivity* activity) {
    SOKOL_LOG("NativeActivity onResume()");
    _sapp_android_msg(&_sapp_android_state, _SOKOL_ANDROID_MSG_RESUME);
}

_SOKOL_PRIVATE void* _sapp_android_on_save_instance_state(ANativeActivity* activity, size_t* out_size) {
    SOKOL_LOG("NativeActivity onSaveInstanceState()");
    *out_size = 0;
    return NULL;
}

_SOKOL_PRIVATE void _sapp_android_on_window_focus_changed(ANativeActivity* activity, int has_focus) {
    SOKOL_LOG("NativeActivity onWindowFocusChanged()");
    if (has_focus) {
        _sapp_android_msg(&_sapp_android_state, _SOKOL_ANDROID_MSG_FOCUS);
    } else {
        _sapp_android_msg(&_sapp_android_state, _SOKOL_ANDROID_MSG_NO_FOCUS);
    }
}

_SOKOL_PRIVATE void _sapp_android_on_pause(ANativeActivity* activity) {
    SOKOL_LOG("NativeActivity onPause()");
    _sapp_android_msg(&_sapp_android_state, _SOKOL_ANDROID_MSG_PAUSE);
}

_SOKOL_PRIVATE void _sapp_android_on_stop(ANativeActivity* activity) {
    SOKOL_LOG("NativeActivity onStop()");
}

_SOKOL_PRIVATE void _sapp_android_msg_set_native_window(_sapp_android_state_t* state, ANativeWindow* window) {
    pthread_mutex_lock(&state->pt.mutex);
    state->pending.window = window;
    _sapp_android_msg(state, _SOKOL_ANDROID_MSG_SET_NATIVE_WINDOW);
    while (state->current.window != window) {
        pthread_cond_wait(&state->pt.cond, &state->pt.mutex);
    }
    pthread_mutex_unlock(&state->pt.mutex);
}

_SOKOL_PRIVATE void _sapp_android_on_native_window_created(ANativeActivity* activity, ANativeWindow* window) {
    SOKOL_LOG("NativeActivity onNativeWindowCreated()");
    _sapp_android_msg_set_native_window(&_sapp_android_state, window);
}

_SOKOL_PRIVATE void _sapp_android_on_native_window_destroyed(ANativeActivity* activity, ANativeWindow* window) {
    SOKOL_LOG("NativeActivity onNativeWindowDestroyed()");
    _sapp_android_msg_set_native_window(&_sapp_android_state, NULL);
}

_SOKOL_PRIVATE void _sapp_android_msg_set_input_queue(_sapp_android_state_t* state, AInputQueue* input) {
    pthread_mutex_lock(&state->pt.mutex);
    state->pending.input = input;
    _sapp_android_msg(state, _SOKOL_ANDROID_MSG_SET_INPUT_QUEUE);
    while (state->current.input != input) {
        pthread_cond_wait(&state->pt.cond, &state->pt.mutex);
    }
    pthread_mutex_unlock(&state->pt.mutex);
}

_SOKOL_PRIVATE void _sapp_android_on_input_queue_created(ANativeActivity* activity, AInputQueue* queue) {
    SOKOL_LOG("NativeActivity onInputQueueCreated()");
    _sapp_android_msg_set_input_queue(&_sapp_android_state, queue);
}

_SOKOL_PRIVATE void _sapp_android_on_input_queue_destroyed(ANativeActivity* activity, AInputQueue* queue) {
    SOKOL_LOG("NativeActivity onInputQueueDestroyed()");
    _sapp_android_msg_set_input_queue(&_sapp_android_state, NULL);
}

_SOKOL_PRIVATE void _sapp_android_on_config_changed(ANativeActivity* activity) {
    SOKOL_LOG("NativeActivity onConfigurationChanged()");
    /* see android:configChanges in manifest */
}

_SOKOL_PRIVATE void _sapp_android_on_low_memory(ANativeActivity* activity) {
    SOKOL_LOG("NativeActivity onLowMemory()");
}

_SOKOL_PRIVATE void _sapp_android_on_destroy(ANativeActivity* activity) {
    /*
     * For some reason even an empty app using nativeactivity.h will crash (WIN DEATH)
     * on my device (Moto X 2nd gen) when the app is removed from the task view
     * (TaskStackView: onTaskViewDismissed).
     *
     * However, if ANativeActivity_finish() is explicitly called from for example
     * _sapp_android_on_stop(), the crash disappears. Is this a bug in NativeActivity?
     */
    SOKOL_LOG("NativeActivity onDestroy()");
    _sapp_android_state_t* state = &_sapp_android_state;

    /* send destroy msg */
    pthread_mutex_lock(&state->pt.mutex);
    _sapp_android_msg(state, _SOKOL_ANDROID_MSG_DESTROY);
    while (!_sapp_android_state.is_thread_stopped) {
        pthread_cond_wait(&state->pt.cond, &state->pt.mutex);
    }
    pthread_mutex_unlock(&state->pt.mutex);

    /* clean up main thread */
    pthread_cond_destroy(&state->pt.cond);
    pthread_mutex_destroy(&state->pt.mutex);

    close(state->pt.read_from_main_fd);
    close(state->pt.write_from_main_fd);

    SOKOL_LOG("NativeActivity done");

    /* this is a bit naughty, but causes a clean restart of the app (static globals are reset) */
    exit(0);
}

JNIEXPORT
void ANativeActivity_onCreate(ANativeActivity* activity, void* saved_state, size_t saved_state_size) {
    SOKOL_LOG("NativeActivity onCreate()");

    sapp_desc desc = sokol_main(0, NULL);
    _sapp_init_state(&desc);

    /* start loop thread */
    _sapp_android_state = (_sapp_android_state_t){0};
    _sapp_android_state_t* state = &_sapp_android_state;

    state->activity = activity;

    int pipe_fd[2];
    if (pipe(pipe_fd) != 0) {
        SOKOL_LOG("Could not create thread pipe");
        return;
    }
    state->pt.read_from_main_fd = pipe_fd[0];
    state->pt.write_from_main_fd = pipe_fd[1];

    pthread_mutex_init(&state->pt.mutex, NULL);
    pthread_cond_init(&state->pt.cond, NULL);

    pthread_attr_t attr;
    pthread_attr_init(&attr);
    pthread_attr_setdetachstate(&attr, PTHREAD_CREATE_DETACHED);
    pthread_create(&state->pt.thread, &attr, _sapp_android_loop, state);
    pthread_attr_destroy(&attr);

    /* wait until main loop has started */
    pthread_mutex_lock(&state->pt.mutex);
    while (!state->is_thread_started) {
        pthread_cond_wait(&state->pt.cond, &state->pt.mutex);
    }
    pthread_mutex_unlock(&state->pt.mutex);

    /* send create msg */
    pthread_mutex_lock(&state->pt.mutex);
    _sapp_android_msg(state, _SOKOL_ANDROID_MSG_CREATE);
    while (!state->has_created) {
        pthread_cond_wait(&state->pt.cond, &state->pt.mutex);
    }
    pthread_mutex_unlock(&state->pt.mutex);

    /* register for callbacks */
    activity->instance = state;
    activity->callbacks->onStart = _sapp_android_on_start;
    activity->callbacks->onResume = _sapp_android_on_resume;
    activity->callbacks->onSaveInstanceState = _sapp_android_on_save_instance_state;
    activity->callbacks->onWindowFocusChanged = _sapp_android_on_window_focus_changed;
    activity->callbacks->onPause = _sapp_android_on_pause;
    activity->callbacks->onStop = _sapp_android_on_stop;
    activity->callbacks->onDestroy = _sapp_android_on_destroy;
    activity->callbacks->onNativeWindowCreated = _sapp_android_on_native_window_created;
    /* activity->callbacks->onNativeWindowResized = _sapp_android_on_native_window_resized; */
    /* activity->callbacks->onNativeWindowRedrawNeeded = _sapp_android_on_native_window_redraw_needed; */
    activity->callbacks->onNativeWindowDestroyed = _sapp_android_on_native_window_destroyed;
    activity->callbacks->onInputQueueCreated = _sapp_android_on_input_queue_created;
    activity->callbacks->onInputQueueDestroyed = _sapp_android_on_input_queue_destroyed;
    /* activity->callbacks->onContentRectChanged = _sapp_android_on_content_rect_changed; */
    activity->callbacks->onConfigurationChanged = _sapp_android_on_config_changed;
    activity->callbacks->onLowMemory = _sapp_android_on_low_memory;

    SOKOL_LOG("NativeActivity successfully created");

    /* NOT A BUG: do NOT call sapp_discard_state() */
}

#endif /* Android */

/*== LINUX ==================================================================*/
#if (defined(__linux__) || defined(__unix__)) && !defined(__EMSCRIPTEN__) && !defined(__ANDROID__)
#define GL_GLEXT_PROTOTYPES
#include <X11/X.h>
#include <X11/Xlib.h>
#include <X11/XKBlib.h>
#include <X11/Xresource.h>
#include <X11/extensions/Xrandr.h>
#include <X11/Xmd.h> /* CARD32 */
#include <GL/gl.h>
#include <dlfcn.h> /* dlopen, dlsym, dlclose */
#include <limits.h> /* LONG_MAX */

#define GLX_VENDOR 1
#define GLX_RGBA_BIT 0x00000001
#define GLX_WINDOW_BIT 0x00000001
#define GLX_DRAWABLE_TYPE 0x8010
#define GLX_RENDER_TYPE	0x8011
#define GLX_RGBA_TYPE 0x8014
#define GLX_DOUBLEBUFFER 5
#define GLX_STEREO 6
#define GLX_AUX_BUFFERS	7
#define GLX_RED_SIZE 8
#define GLX_GREEN_SIZE 9
#define GLX_BLUE_SIZE 10
#define GLX_ALPHA_SIZE 11
#define GLX_DEPTH_SIZE 12
#define GLX_STENCIL_SIZE 13
#define GLX_ACCUM_RED_SIZE 14
#define GLX_ACCUM_GREEN_SIZE 15
#define GLX_ACCUM_BLUE_SIZE	16
#define GLX_ACCUM_ALPHA_SIZE 17
#define GLX_SAMPLES 0x186a1
#define GLX_VISUAL_ID 0x800b

#define GLX_FRAMEBUFFER_SRGB_CAPABLE_ARB 0x20b2
#define GLX_CONTEXT_DEBUG_BIT_ARB 0x00000001
#define GLX_CONTEXT_COMPATIBILITY_PROFILE_BIT_ARB 0x00000002
#define GLX_CONTEXT_CORE_PROFILE_BIT_ARB 0x00000001
#define GLX_CONTEXT_PROFILE_MASK_ARB 0x9126
#define GLX_CONTEXT_FORWARD_COMPATIBLE_BIT_ARB 0x00000002
#define GLX_CONTEXT_MAJOR_VERSION_ARB 0x2091
#define GLX_CONTEXT_MINOR_VERSION_ARB 0x2092
#define GLX_CONTEXT_FLAGS_ARB 0x2094
#define GLX_CONTEXT_ROBUST_ACCESS_BIT_ARB 0x00000004
#define GLX_LOSE_CONTEXT_ON_RESET_ARB 0x8252
#define GLX_CONTEXT_RESET_NOTIFICATION_STRATEGY_ARB 0x8256
#define GLX_NO_RESET_NOTIFICATION_ARB 0x8261
#define GLX_CONTEXT_RELEASE_BEHAVIOR_ARB 0x2097
#define GLX_CONTEXT_RELEASE_BEHAVIOR_NONE_ARB 0
#define GLX_CONTEXT_RELEASE_BEHAVIOR_FLUSH_ARB 0x2098

typedef XID GLXWindow;
typedef XID GLXDrawable;
typedef struct __GLXFBConfig* GLXFBConfig;
typedef struct __GLXcontext* GLXContext;
typedef void (*__GLXextproc)(void);

typedef int (*PFNGLXGETFBCONFIGATTRIBPROC)(Display*,GLXFBConfig,int,int*);
typedef const char* (*PFNGLXGETCLIENTSTRINGPROC)(Display*,int);
typedef Bool (*PFNGLXQUERYEXTENSIONPROC)(Display*,int*,int*);
typedef Bool (*PFNGLXQUERYVERSIONPROC)(Display*,int*,int*);
typedef void (*PFNGLXDESTROYCONTEXTPROC)(Display*,GLXContext);
typedef Bool (*PFNGLXMAKECURRENTPROC)(Display*,GLXDrawable,GLXContext);
typedef void (*PFNGLXSWAPBUFFERSPROC)(Display*,GLXDrawable);
typedef const char* (*PFNGLXQUERYEXTENSIONSSTRINGPROC)(Display*,int);
typedef GLXFBConfig* (*PFNGLXGETFBCONFIGSPROC)(Display*,int,int*);
typedef GLXContext (*PFNGLXCREATENEWCONTEXTPROC)(Display*,GLXFBConfig,int,GLXContext,Bool);
typedef __GLXextproc (* PFNGLXGETPROCADDRESSPROC)(const GLubyte *procName);
typedef void (*PFNGLXSWAPINTERVALEXTPROC)(Display*,GLXDrawable,int);
typedef XVisualInfo* (*PFNGLXGETVISUALFROMFBCONFIGPROC)(Display*,GLXFBConfig);
typedef GLXWindow (*PFNGLXCREATEWINDOWPROC)(Display*,GLXFBConfig,Window,const int*);
typedef void (*PFNGLXDESTROYWINDOWPROC)(Display*,GLXWindow);

typedef int (*PFNGLXSWAPINTERVALMESAPROC)(int);
typedef GLXContext (*PFNGLXCREATECONTEXTATTRIBSARBPROC)(Display*,GLXFBConfig,GLXContext,Bool,const int*);

static Display* _sapp_x11_display;
static int _sapp_x11_screen;
static Window _sapp_x11_root;
static Colormap _sapp_x11_colormap;
static Window _sapp_x11_window;
static float _sapp_x11_dpi;
static int _sapp_x11_window_state;
static unsigned char _sapp_x11_error_code;
static void* _sapp_glx_libgl;
static int _sapp_glx_major;
static int _sapp_glx_minor;
static int _sapp_glx_eventbase;
static int _sapp_glx_errorbase;
static GLXContext _sapp_glx_ctx;
static GLXWindow _sapp_glx_window;
static Atom _sapp_x11_UTF8_STRING;
static Atom _sapp_x11_WM_PROTOCOLS;
static Atom _sapp_x11_WM_DELETE_WINDOW;
static Atom _sapp_x11_WM_STATE;
static Atom _sapp_x11_NET_WM_NAME;
static Atom _sapp_x11_NET_WM_ICON_NAME;
// GLX 1.3 functions
static PFNGLXGETFBCONFIGSPROC              _sapp_glx_GetFBConfigs;
static PFNGLXGETFBCONFIGATTRIBPROC         _sapp_glx_GetFBConfigAttrib;
static PFNGLXGETCLIENTSTRINGPROC           _sapp_glx_GetClientString;
static PFNGLXQUERYEXTENSIONPROC            _sapp_glx_QueryExtension;
static PFNGLXQUERYVERSIONPROC              _sapp_glx_QueryVersion;
static PFNGLXDESTROYCONTEXTPROC            _sapp_glx_DestroyContext;
static PFNGLXMAKECURRENTPROC               _sapp_glx_MakeCurrent;
static PFNGLXSWAPBUFFERSPROC               _sapp_glx_SwapBuffers;
static PFNGLXQUERYEXTENSIONSSTRINGPROC     _sapp_glx_QueryExtensionsString;
static PFNGLXCREATENEWCONTEXTPROC          _sapp_glx_CreateNewContext;
static PFNGLXGETVISUALFROMFBCONFIGPROC     _sapp_glx_GetVisualFromFBConfig;
static PFNGLXCREATEWINDOWPROC              _sapp_glx_CreateWindow;
static PFNGLXDESTROYWINDOWPROC             _sapp_glx_DestroyWindow;

// GLX 1.4 and extension functions
static PFNGLXGETPROCADDRESSPROC            _sapp_glx_GetProcAddress;
static PFNGLXGETPROCADDRESSPROC            _sapp_glx_GetProcAddressARB;
static PFNGLXSWAPINTERVALEXTPROC           _sapp_glx_SwapIntervalEXT;
static PFNGLXSWAPINTERVALMESAPROC          _sapp_glx_SwapIntervalMESA;
static PFNGLXCREATECONTEXTATTRIBSARBPROC   _sapp_glx_CreateContextAttribsARB;
static bool _sapp_glx_EXT_swap_control;
static bool _sapp_glx_MESA_swap_control;
static bool _sapp_glx_ARB_multisample;
static bool _sapp_glx_ARB_framebuffer_sRGB;
static bool _sapp_glx_EXT_framebuffer_sRGB;
static bool _sapp_glx_ARB_create_context;
static bool _sapp_glx_ARB_create_context_profile;

/* see GLFW's xkb_unicode.c */
static const struct _sapp_x11_codepair {
  uint16_t keysym;
  uint16_t ucs;
} _sapp_x11_keysymtab[] = {
  { 0x01a1, 0x0104 },
  { 0x01a2, 0x02d8 },
  { 0x01a3, 0x0141 },
  { 0x01a5, 0x013d },
  { 0x01a6, 0x015a },
  { 0x01a9, 0x0160 },
  { 0x01aa, 0x015e },
  { 0x01ab, 0x0164 },
  { 0x01ac, 0x0179 },
  { 0x01ae, 0x017d },
  { 0x01af, 0x017b },
  { 0x01b1, 0x0105 },
  { 0x01b2, 0x02db },
  { 0x01b3, 0x0142 },
  { 0x01b5, 0x013e },
  { 0x01b6, 0x015b },
  { 0x01b7, 0x02c7 },
  { 0x01b9, 0x0161 },
  { 0x01ba, 0x015f },
  { 0x01bb, 0x0165 },
  { 0x01bc, 0x017a },
  { 0x01bd, 0x02dd },
  { 0x01be, 0x017e },
  { 0x01bf, 0x017c },
  { 0x01c0, 0x0154 },
  { 0x01c3, 0x0102 },
  { 0x01c5, 0x0139 },
  { 0x01c6, 0x0106 },
  { 0x01c8, 0x010c },
  { 0x01ca, 0x0118 },
  { 0x01cc, 0x011a },
  { 0x01cf, 0x010e },
  { 0x01d0, 0x0110 },
  { 0x01d1, 0x0143 },
  { 0x01d2, 0x0147 },
  { 0x01d5, 0x0150 },
  { 0x01d8, 0x0158 },
  { 0x01d9, 0x016e },
  { 0x01db, 0x0170 },
  { 0x01de, 0x0162 },
  { 0x01e0, 0x0155 },
  { 0x01e3, 0x0103 },
  { 0x01e5, 0x013a },
  { 0x01e6, 0x0107 },
  { 0x01e8, 0x010d },
  { 0x01ea, 0x0119 },
  { 0x01ec, 0x011b },
  { 0x01ef, 0x010f },
  { 0x01f0, 0x0111 },
  { 0x01f1, 0x0144 },
  { 0x01f2, 0x0148 },
  { 0x01f5, 0x0151 },
  { 0x01f8, 0x0159 },
  { 0x01f9, 0x016f },
  { 0x01fb, 0x0171 },
  { 0x01fe, 0x0163 },
  { 0x01ff, 0x02d9 },
  { 0x02a1, 0x0126 },
  { 0x02a6, 0x0124 },
  { 0x02a9, 0x0130 },
  { 0x02ab, 0x011e },
  { 0x02ac, 0x0134 },
  { 0x02b1, 0x0127 },
  { 0x02b6, 0x0125 },
  { 0x02b9, 0x0131 },
  { 0x02bb, 0x011f },
  { 0x02bc, 0x0135 },
  { 0x02c5, 0x010a },
  { 0x02c6, 0x0108 },
  { 0x02d5, 0x0120 },
  { 0x02d8, 0x011c },
  { 0x02dd, 0x016c },
  { 0x02de, 0x015c },
  { 0x02e5, 0x010b },
  { 0x02e6, 0x0109 },
  { 0x02f5, 0x0121 },
  { 0x02f8, 0x011d },
  { 0x02fd, 0x016d },
  { 0x02fe, 0x015d },
  { 0x03a2, 0x0138 },
  { 0x03a3, 0x0156 },
  { 0x03a5, 0x0128 },
  { 0x03a6, 0x013b },
  { 0x03aa, 0x0112 },
  { 0x03ab, 0x0122 },
  { 0x03ac, 0x0166 },
  { 0x03b3, 0x0157 },
  { 0x03b5, 0x0129 },
  { 0x03b6, 0x013c },
  { 0x03ba, 0x0113 },
  { 0x03bb, 0x0123 },
  { 0x03bc, 0x0167 },
  { 0x03bd, 0x014a },
  { 0x03bf, 0x014b },
  { 0x03c0, 0x0100 },
  { 0x03c7, 0x012e },
  { 0x03cc, 0x0116 },
  { 0x03cf, 0x012a },
  { 0x03d1, 0x0145 },
  { 0x03d2, 0x014c },
  { 0x03d3, 0x0136 },
  { 0x03d9, 0x0172 },
  { 0x03dd, 0x0168 },
  { 0x03de, 0x016a },
  { 0x03e0, 0x0101 },
  { 0x03e7, 0x012f },
  { 0x03ec, 0x0117 },
  { 0x03ef, 0x012b },
  { 0x03f1, 0x0146 },
  { 0x03f2, 0x014d },
  { 0x03f3, 0x0137 },
  { 0x03f9, 0x0173 },
  { 0x03fd, 0x0169 },
  { 0x03fe, 0x016b },
  { 0x047e, 0x203e },
  { 0x04a1, 0x3002 },
  { 0x04a2, 0x300c },
  { 0x04a3, 0x300d },
  { 0x04a4, 0x3001 },
  { 0x04a5, 0x30fb },
  { 0x04a6, 0x30f2 },
  { 0x04a7, 0x30a1 },
  { 0x04a8, 0x30a3 },
  { 0x04a9, 0x30a5 },
  { 0x04aa, 0x30a7 },
  { 0x04ab, 0x30a9 },
  { 0x04ac, 0x30e3 },
  { 0x04ad, 0x30e5 },
  { 0x04ae, 0x30e7 },
  { 0x04af, 0x30c3 },
  { 0x04b0, 0x30fc },
  { 0x04b1, 0x30a2 },
  { 0x04b2, 0x30a4 },
  { 0x04b3, 0x30a6 },
  { 0x04b4, 0x30a8 },
  { 0x04b5, 0x30aa },
  { 0x04b6, 0x30ab },
  { 0x04b7, 0x30ad },
  { 0x04b8, 0x30af },
  { 0x04b9, 0x30b1 },
  { 0x04ba, 0x30b3 },
  { 0x04bb, 0x30b5 },
  { 0x04bc, 0x30b7 },
  { 0x04bd, 0x30b9 },
  { 0x04be, 0x30bb },
  { 0x04bf, 0x30bd },
  { 0x04c0, 0x30bf },
  { 0x04c1, 0x30c1 },
  { 0x04c2, 0x30c4 },
  { 0x04c3, 0x30c6 },
  { 0x04c4, 0x30c8 },
  { 0x04c5, 0x30ca },
  { 0x04c6, 0x30cb },
  { 0x04c7, 0x30cc },
  { 0x04c8, 0x30cd },
  { 0x04c9, 0x30ce },
  { 0x04ca, 0x30cf },
  { 0x04cb, 0x30d2 },
  { 0x04cc, 0x30d5 },
  { 0x04cd, 0x30d8 },
  { 0x04ce, 0x30db },
  { 0x04cf, 0x30de },
  { 0x04d0, 0x30df },
  { 0x04d1, 0x30e0 },
  { 0x04d2, 0x30e1 },
  { 0x04d3, 0x30e2 },
  { 0x04d4, 0x30e4 },
  { 0x04d5, 0x30e6 },
  { 0x04d6, 0x30e8 },
  { 0x04d7, 0x30e9 },
  { 0x04d8, 0x30ea },
  { 0x04d9, 0x30eb },
  { 0x04da, 0x30ec },
  { 0x04db, 0x30ed },
  { 0x04dc, 0x30ef },
  { 0x04dd, 0x30f3 },
  { 0x04de, 0x309b },
  { 0x04df, 0x309c },
  { 0x05ac, 0x060c },
  { 0x05bb, 0x061b },
  { 0x05bf, 0x061f },
  { 0x05c1, 0x0621 },
  { 0x05c2, 0x0622 },
  { 0x05c3, 0x0623 },
  { 0x05c4, 0x0624 },
  { 0x05c5, 0x0625 },
  { 0x05c6, 0x0626 },
  { 0x05c7, 0x0627 },
  { 0x05c8, 0x0628 },
  { 0x05c9, 0x0629 },
  { 0x05ca, 0x062a },
  { 0x05cb, 0x062b },
  { 0x05cc, 0x062c },
  { 0x05cd, 0x062d },
  { 0x05ce, 0x062e },
  { 0x05cf, 0x062f },
  { 0x05d0, 0x0630 },
  { 0x05d1, 0x0631 },
  { 0x05d2, 0x0632 },
  { 0x05d3, 0x0633 },
  { 0x05d4, 0x0634 },
  { 0x05d5, 0x0635 },
  { 0x05d6, 0x0636 },
  { 0x05d7, 0x0637 },
  { 0x05d8, 0x0638 },
  { 0x05d9, 0x0639 },
  { 0x05da, 0x063a },
  { 0x05e0, 0x0640 },
  { 0x05e1, 0x0641 },
  { 0x05e2, 0x0642 },
  { 0x05e3, 0x0643 },
  { 0x05e4, 0x0644 },
  { 0x05e5, 0x0645 },
  { 0x05e6, 0x0646 },
  { 0x05e7, 0x0647 },
  { 0x05e8, 0x0648 },
  { 0x05e9, 0x0649 },
  { 0x05ea, 0x064a },
  { 0x05eb, 0x064b },
  { 0x05ec, 0x064c },
  { 0x05ed, 0x064d },
  { 0x05ee, 0x064e },
  { 0x05ef, 0x064f },
  { 0x05f0, 0x0650 },
  { 0x05f1, 0x0651 },
  { 0x05f2, 0x0652 },
  { 0x06a1, 0x0452 },
  { 0x06a2, 0x0453 },
  { 0x06a3, 0x0451 },
  { 0x06a4, 0x0454 },
  { 0x06a5, 0x0455 },
  { 0x06a6, 0x0456 },
  { 0x06a7, 0x0457 },
  { 0x06a8, 0x0458 },
  { 0x06a9, 0x0459 },
  { 0x06aa, 0x045a },
  { 0x06ab, 0x045b },
  { 0x06ac, 0x045c },
  { 0x06ae, 0x045e },
  { 0x06af, 0x045f },
  { 0x06b0, 0x2116 },
  { 0x06b1, 0x0402 },
  { 0x06b2, 0x0403 },
  { 0x06b3, 0x0401 },
  { 0x06b4, 0x0404 },
  { 0x06b5, 0x0405 },
  { 0x06b6, 0x0406 },
  { 0x06b7, 0x0407 },
  { 0x06b8, 0x0408 },
  { 0x06b9, 0x0409 },
  { 0x06ba, 0x040a },
  { 0x06bb, 0x040b },
  { 0x06bc, 0x040c },
  { 0x06be, 0x040e },
  { 0x06bf, 0x040f },
  { 0x06c0, 0x044e },
  { 0x06c1, 0x0430 },
  { 0x06c2, 0x0431 },
  { 0x06c3, 0x0446 },
  { 0x06c4, 0x0434 },
  { 0x06c5, 0x0435 },
  { 0x06c6, 0x0444 },
  { 0x06c7, 0x0433 },
  { 0x06c8, 0x0445 },
  { 0x06c9, 0x0438 },
  { 0x06ca, 0x0439 },
  { 0x06cb, 0x043a },
  { 0x06cc, 0x043b },
  { 0x06cd, 0x043c },
  { 0x06ce, 0x043d },
  { 0x06cf, 0x043e },
  { 0x06d0, 0x043f },
  { 0x06d1, 0x044f },
  { 0x06d2, 0x0440 },
  { 0x06d3, 0x0441 },
  { 0x06d4, 0x0442 },
  { 0x06d5, 0x0443 },
  { 0x06d6, 0x0436 },
  { 0x06d7, 0x0432 },
  { 0x06d8, 0x044c },
  { 0x06d9, 0x044b },
  { 0x06da, 0x0437 },
  { 0x06db, 0x0448 },
  { 0x06dc, 0x044d },
  { 0x06dd, 0x0449 },
  { 0x06de, 0x0447 },
  { 0x06df, 0x044a },
  { 0x06e0, 0x042e },
  { 0x06e1, 0x0410 },
  { 0x06e2, 0x0411 },
  { 0x06e3, 0x0426 },
  { 0x06e4, 0x0414 },
  { 0x06e5, 0x0415 },
  { 0x06e6, 0x0424 },
  { 0x06e7, 0x0413 },
  { 0x06e8, 0x0425 },
  { 0x06e9, 0x0418 },
  { 0x06ea, 0x0419 },
  { 0x06eb, 0x041a },
  { 0x06ec, 0x041b },
  { 0x06ed, 0x041c },
  { 0x06ee, 0x041d },
  { 0x06ef, 0x041e },
  { 0x06f0, 0x041f },
  { 0x06f1, 0x042f },
  { 0x06f2, 0x0420 },
  { 0x06f3, 0x0421 },
  { 0x06f4, 0x0422 },
  { 0x06f5, 0x0423 },
  { 0x06f6, 0x0416 },
  { 0x06f7, 0x0412 },
  { 0x06f8, 0x042c },
  { 0x06f9, 0x042b },
  { 0x06fa, 0x0417 },
  { 0x06fb, 0x0428 },
  { 0x06fc, 0x042d },
  { 0x06fd, 0x0429 },
  { 0x06fe, 0x0427 },
  { 0x06ff, 0x042a },
  { 0x07a1, 0x0386 },
  { 0x07a2, 0x0388 },
  { 0x07a3, 0x0389 },
  { 0x07a4, 0x038a },
  { 0x07a5, 0x03aa },
  { 0x07a7, 0x038c },
  { 0x07a8, 0x038e },
  { 0x07a9, 0x03ab },
  { 0x07ab, 0x038f },
  { 0x07ae, 0x0385 },
  { 0x07af, 0x2015 },
  { 0x07b1, 0x03ac },
  { 0x07b2, 0x03ad },
  { 0x07b3, 0x03ae },
  { 0x07b4, 0x03af },
  { 0x07b5, 0x03ca },
  { 0x07b6, 0x0390 },
  { 0x07b7, 0x03cc },
  { 0x07b8, 0x03cd },
  { 0x07b9, 0x03cb },
  { 0x07ba, 0x03b0 },
  { 0x07bb, 0x03ce },
  { 0x07c1, 0x0391 },
  { 0x07c2, 0x0392 },
  { 0x07c3, 0x0393 },
  { 0x07c4, 0x0394 },
  { 0x07c5, 0x0395 },
  { 0x07c6, 0x0396 },
  { 0x07c7, 0x0397 },
  { 0x07c8, 0x0398 },
  { 0x07c9, 0x0399 },
  { 0x07ca, 0x039a },
  { 0x07cb, 0x039b },
  { 0x07cc, 0x039c },
  { 0x07cd, 0x039d },
  { 0x07ce, 0x039e },
  { 0x07cf, 0x039f },
  { 0x07d0, 0x03a0 },
  { 0x07d1, 0x03a1 },
  { 0x07d2, 0x03a3 },
  { 0x07d4, 0x03a4 },
  { 0x07d5, 0x03a5 },
  { 0x07d6, 0x03a6 },
  { 0x07d7, 0x03a7 },
  { 0x07d8, 0x03a8 },
  { 0x07d9, 0x03a9 },
  { 0x07e1, 0x03b1 },
  { 0x07e2, 0x03b2 },
  { 0x07e3, 0x03b3 },
  { 0x07e4, 0x03b4 },
  { 0x07e5, 0x03b5 },
  { 0x07e6, 0x03b6 },
  { 0x07e7, 0x03b7 },
  { 0x07e8, 0x03b8 },
  { 0x07e9, 0x03b9 },
  { 0x07ea, 0x03ba },
  { 0x07eb, 0x03bb },
  { 0x07ec, 0x03bc },
  { 0x07ed, 0x03bd },
  { 0x07ee, 0x03be },
  { 0x07ef, 0x03bf },
  { 0x07f0, 0x03c0 },
  { 0x07f1, 0x03c1 },
  { 0x07f2, 0x03c3 },
  { 0x07f3, 0x03c2 },
  { 0x07f4, 0x03c4 },
  { 0x07f5, 0x03c5 },
  { 0x07f6, 0x03c6 },
  { 0x07f7, 0x03c7 },
  { 0x07f8, 0x03c8 },
  { 0x07f9, 0x03c9 },
  { 0x08a1, 0x23b7 },
  { 0x08a2, 0x250c },
  { 0x08a3, 0x2500 },
  { 0x08a4, 0x2320 },
  { 0x08a5, 0x2321 },
  { 0x08a6, 0x2502 },
  { 0x08a7, 0x23a1 },
  { 0x08a8, 0x23a3 },
  { 0x08a9, 0x23a4 },
  { 0x08aa, 0x23a6 },
  { 0x08ab, 0x239b },
  { 0x08ac, 0x239d },
  { 0x08ad, 0x239e },
  { 0x08ae, 0x23a0 },
  { 0x08af, 0x23a8 },
  { 0x08b0, 0x23ac },
  { 0x08bc, 0x2264 },
  { 0x08bd, 0x2260 },
  { 0x08be, 0x2265 },
  { 0x08bf, 0x222b },
  { 0x08c0, 0x2234 },
  { 0x08c1, 0x221d },
  { 0x08c2, 0x221e },
  { 0x08c5, 0x2207 },
  { 0x08c8, 0x223c },
  { 0x08c9, 0x2243 },
  { 0x08cd, 0x21d4 },
  { 0x08ce, 0x21d2 },
  { 0x08cf, 0x2261 },
  { 0x08d6, 0x221a },
  { 0x08da, 0x2282 },
  { 0x08db, 0x2283 },
  { 0x08dc, 0x2229 },
  { 0x08dd, 0x222a },
  { 0x08de, 0x2227 },
  { 0x08df, 0x2228 },
  { 0x08ef, 0x2202 },
  { 0x08f6, 0x0192 },
  { 0x08fb, 0x2190 },
  { 0x08fc, 0x2191 },
  { 0x08fd, 0x2192 },
  { 0x08fe, 0x2193 },
  { 0x09e0, 0x25c6 },
  { 0x09e1, 0x2592 },
  { 0x09e2, 0x2409 },
  { 0x09e3, 0x240c },
  { 0x09e4, 0x240d },
  { 0x09e5, 0x240a },
  { 0x09e8, 0x2424 },
  { 0x09e9, 0x240b },
  { 0x09ea, 0x2518 },
  { 0x09eb, 0x2510 },
  { 0x09ec, 0x250c },
  { 0x09ed, 0x2514 },
  { 0x09ee, 0x253c },
  { 0x09ef, 0x23ba },
  { 0x09f0, 0x23bb },
  { 0x09f1, 0x2500 },
  { 0x09f2, 0x23bc },
  { 0x09f3, 0x23bd },
  { 0x09f4, 0x251c },
  { 0x09f5, 0x2524 },
  { 0x09f6, 0x2534 },
  { 0x09f7, 0x252c },
  { 0x09f8, 0x2502 },
  { 0x0aa1, 0x2003 },
  { 0x0aa2, 0x2002 },
  { 0x0aa3, 0x2004 },
  { 0x0aa4, 0x2005 },
  { 0x0aa5, 0x2007 },
  { 0x0aa6, 0x2008 },
  { 0x0aa7, 0x2009 },
  { 0x0aa8, 0x200a },
  { 0x0aa9, 0x2014 },
  { 0x0aaa, 0x2013 },
  { 0x0aae, 0x2026 },
  { 0x0aaf, 0x2025 },
  { 0x0ab0, 0x2153 },
  { 0x0ab1, 0x2154 },
  { 0x0ab2, 0x2155 },
  { 0x0ab3, 0x2156 },
  { 0x0ab4, 0x2157 },
  { 0x0ab5, 0x2158 },
  { 0x0ab6, 0x2159 },
  { 0x0ab7, 0x215a },
  { 0x0ab8, 0x2105 },
  { 0x0abb, 0x2012 },
  { 0x0abc, 0x2329 },
  { 0x0abe, 0x232a },
  { 0x0ac3, 0x215b },
  { 0x0ac4, 0x215c },
  { 0x0ac5, 0x215d },
  { 0x0ac6, 0x215e },
  { 0x0ac9, 0x2122 },
  { 0x0aca, 0x2613 },
  { 0x0acc, 0x25c1 },
  { 0x0acd, 0x25b7 },
  { 0x0ace, 0x25cb },
  { 0x0acf, 0x25af },
  { 0x0ad0, 0x2018 },
  { 0x0ad1, 0x2019 },
  { 0x0ad2, 0x201c },
  { 0x0ad3, 0x201d },
  { 0x0ad4, 0x211e },
  { 0x0ad6, 0x2032 },
  { 0x0ad7, 0x2033 },
  { 0x0ad9, 0x271d },
  { 0x0adb, 0x25ac },
  { 0x0adc, 0x25c0 },
  { 0x0add, 0x25b6 },
  { 0x0ade, 0x25cf },
  { 0x0adf, 0x25ae },
  { 0x0ae0, 0x25e6 },
  { 0x0ae1, 0x25ab },
  { 0x0ae2, 0x25ad },
  { 0x0ae3, 0x25b3 },
  { 0x0ae4, 0x25bd },
  { 0x0ae5, 0x2606 },
  { 0x0ae6, 0x2022 },
  { 0x0ae7, 0x25aa },
  { 0x0ae8, 0x25b2 },
  { 0x0ae9, 0x25bc },
  { 0x0aea, 0x261c },
  { 0x0aeb, 0x261e },
  { 0x0aec, 0x2663 },
  { 0x0aed, 0x2666 },
  { 0x0aee, 0x2665 },
  { 0x0af0, 0x2720 },
  { 0x0af1, 0x2020 },
  { 0x0af2, 0x2021 },
  { 0x0af3, 0x2713 },
  { 0x0af4, 0x2717 },
  { 0x0af5, 0x266f },
  { 0x0af6, 0x266d },
  { 0x0af7, 0x2642 },
  { 0x0af8, 0x2640 },
  { 0x0af9, 0x260e },
  { 0x0afa, 0x2315 },
  { 0x0afb, 0x2117 },
  { 0x0afc, 0x2038 },
  { 0x0afd, 0x201a },
  { 0x0afe, 0x201e },
  { 0x0ba3, 0x003c },
  { 0x0ba6, 0x003e },
  { 0x0ba8, 0x2228 },
  { 0x0ba9, 0x2227 },
  { 0x0bc0, 0x00af },
  { 0x0bc2, 0x22a5 },
  { 0x0bc3, 0x2229 },
  { 0x0bc4, 0x230a },
  { 0x0bc6, 0x005f },
  { 0x0bca, 0x2218 },
  { 0x0bcc, 0x2395 },
  { 0x0bce, 0x22a4 },
  { 0x0bcf, 0x25cb },
  { 0x0bd3, 0x2308 },
  { 0x0bd6, 0x222a },
  { 0x0bd8, 0x2283 },
  { 0x0bda, 0x2282 },
  { 0x0bdc, 0x22a2 },
  { 0x0bfc, 0x22a3 },
  { 0x0cdf, 0x2017 },
  { 0x0ce0, 0x05d0 },
  { 0x0ce1, 0x05d1 },
  { 0x0ce2, 0x05d2 },
  { 0x0ce3, 0x05d3 },
  { 0x0ce4, 0x05d4 },
  { 0x0ce5, 0x05d5 },
  { 0x0ce6, 0x05d6 },
  { 0x0ce7, 0x05d7 },
  { 0x0ce8, 0x05d8 },
  { 0x0ce9, 0x05d9 },
  { 0x0cea, 0x05da },
  { 0x0ceb, 0x05db },
  { 0x0cec, 0x05dc },
  { 0x0ced, 0x05dd },
  { 0x0cee, 0x05de },
  { 0x0cef, 0x05df },
  { 0x0cf0, 0x05e0 },
  { 0x0cf1, 0x05e1 },
  { 0x0cf2, 0x05e2 },
  { 0x0cf3, 0x05e3 },
  { 0x0cf4, 0x05e4 },
  { 0x0cf5, 0x05e5 },
  { 0x0cf6, 0x05e6 },
  { 0x0cf7, 0x05e7 },
  { 0x0cf8, 0x05e8 },
  { 0x0cf9, 0x05e9 },
  { 0x0cfa, 0x05ea },
  { 0x0da1, 0x0e01 },
  { 0x0da2, 0x0e02 },
  { 0x0da3, 0x0e03 },
  { 0x0da4, 0x0e04 },
  { 0x0da5, 0x0e05 },
  { 0x0da6, 0x0e06 },
  { 0x0da7, 0x0e07 },
  { 0x0da8, 0x0e08 },
  { 0x0da9, 0x0e09 },
  { 0x0daa, 0x0e0a },
  { 0x0dab, 0x0e0b },
  { 0x0dac, 0x0e0c },
  { 0x0dad, 0x0e0d },
  { 0x0dae, 0x0e0e },
  { 0x0daf, 0x0e0f },
  { 0x0db0, 0x0e10 },
  { 0x0db1, 0x0e11 },
  { 0x0db2, 0x0e12 },
  { 0x0db3, 0x0e13 },
  { 0x0db4, 0x0e14 },
  { 0x0db5, 0x0e15 },
  { 0x0db6, 0x0e16 },
  { 0x0db7, 0x0e17 },
  { 0x0db8, 0x0e18 },
  { 0x0db9, 0x0e19 },
  { 0x0dba, 0x0e1a },
  { 0x0dbb, 0x0e1b },
  { 0x0dbc, 0x0e1c },
  { 0x0dbd, 0x0e1d },
  { 0x0dbe, 0x0e1e },
  { 0x0dbf, 0x0e1f },
  { 0x0dc0, 0x0e20 },
  { 0x0dc1, 0x0e21 },
  { 0x0dc2, 0x0e22 },
  { 0x0dc3, 0x0e23 },
  { 0x0dc4, 0x0e24 },
  { 0x0dc5, 0x0e25 },
  { 0x0dc6, 0x0e26 },
  { 0x0dc7, 0x0e27 },
  { 0x0dc8, 0x0e28 },
  { 0x0dc9, 0x0e29 },
  { 0x0dca, 0x0e2a },
  { 0x0dcb, 0x0e2b },
  { 0x0dcc, 0x0e2c },
  { 0x0dcd, 0x0e2d },
  { 0x0dce, 0x0e2e },
  { 0x0dcf, 0x0e2f },
  { 0x0dd0, 0x0e30 },
  { 0x0dd1, 0x0e31 },
  { 0x0dd2, 0x0e32 },
  { 0x0dd3, 0x0e33 },
  { 0x0dd4, 0x0e34 },
  { 0x0dd5, 0x0e35 },
  { 0x0dd6, 0x0e36 },
  { 0x0dd7, 0x0e37 },
  { 0x0dd8, 0x0e38 },
  { 0x0dd9, 0x0e39 },
  { 0x0dda, 0x0e3a },
  { 0x0ddf, 0x0e3f },
  { 0x0de0, 0x0e40 },
  { 0x0de1, 0x0e41 },
  { 0x0de2, 0x0e42 },
  { 0x0de3, 0x0e43 },
  { 0x0de4, 0x0e44 },
  { 0x0de5, 0x0e45 },
  { 0x0de6, 0x0e46 },
  { 0x0de7, 0x0e47 },
  { 0x0de8, 0x0e48 },
  { 0x0de9, 0x0e49 },
  { 0x0dea, 0x0e4a },
  { 0x0deb, 0x0e4b },
  { 0x0dec, 0x0e4c },
  { 0x0ded, 0x0e4d },
  { 0x0df0, 0x0e50 },
  { 0x0df1, 0x0e51 },
  { 0x0df2, 0x0e52 },
  { 0x0df3, 0x0e53 },
  { 0x0df4, 0x0e54 },
  { 0x0df5, 0x0e55 },
  { 0x0df6, 0x0e56 },
  { 0x0df7, 0x0e57 },
  { 0x0df8, 0x0e58 },
  { 0x0df9, 0x0e59 },
  { 0x0ea1, 0x3131 },
  { 0x0ea2, 0x3132 },
  { 0x0ea3, 0x3133 },
  { 0x0ea4, 0x3134 },
  { 0x0ea5, 0x3135 },
  { 0x0ea6, 0x3136 },
  { 0x0ea7, 0x3137 },
  { 0x0ea8, 0x3138 },
  { 0x0ea9, 0x3139 },
  { 0x0eaa, 0x313a },
  { 0x0eab, 0x313b },
  { 0x0eac, 0x313c },
  { 0x0ead, 0x313d },
  { 0x0eae, 0x313e },
  { 0x0eaf, 0x313f },
  { 0x0eb0, 0x3140 },
  { 0x0eb1, 0x3141 },
  { 0x0eb2, 0x3142 },
  { 0x0eb3, 0x3143 },
  { 0x0eb4, 0x3144 },
  { 0x0eb5, 0x3145 },
  { 0x0eb6, 0x3146 },
  { 0x0eb7, 0x3147 },
  { 0x0eb8, 0x3148 },
  { 0x0eb9, 0x3149 },
  { 0x0eba, 0x314a },
  { 0x0ebb, 0x314b },
  { 0x0ebc, 0x314c },
  { 0x0ebd, 0x314d },
  { 0x0ebe, 0x314e },
  { 0x0ebf, 0x314f },
  { 0x0ec0, 0x3150 },
  { 0x0ec1, 0x3151 },
  { 0x0ec2, 0x3152 },
  { 0x0ec3, 0x3153 },
  { 0x0ec4, 0x3154 },
  { 0x0ec5, 0x3155 },
  { 0x0ec6, 0x3156 },
  { 0x0ec7, 0x3157 },
  { 0x0ec8, 0x3158 },
  { 0x0ec9, 0x3159 },
  { 0x0eca, 0x315a },
  { 0x0ecb, 0x315b },
  { 0x0ecc, 0x315c },
  { 0x0ecd, 0x315d },
  { 0x0ece, 0x315e },
  { 0x0ecf, 0x315f },
  { 0x0ed0, 0x3160 },
  { 0x0ed1, 0x3161 },
  { 0x0ed2, 0x3162 },
  { 0x0ed3, 0x3163 },
  { 0x0ed4, 0x11a8 },
  { 0x0ed5, 0x11a9 },
  { 0x0ed6, 0x11aa },
  { 0x0ed7, 0x11ab },
  { 0x0ed8, 0x11ac },
  { 0x0ed9, 0x11ad },
  { 0x0eda, 0x11ae },
  { 0x0edb, 0x11af },
  { 0x0edc, 0x11b0 },
  { 0x0edd, 0x11b1 },
  { 0x0ede, 0x11b2 },
  { 0x0edf, 0x11b3 },
  { 0x0ee0, 0x11b4 },
  { 0x0ee1, 0x11b5 },
  { 0x0ee2, 0x11b6 },
  { 0x0ee3, 0x11b7 },
  { 0x0ee4, 0x11b8 },
  { 0x0ee5, 0x11b9 },
  { 0x0ee6, 0x11ba },
  { 0x0ee7, 0x11bb },
  { 0x0ee8, 0x11bc },
  { 0x0ee9, 0x11bd },
  { 0x0eea, 0x11be },
  { 0x0eeb, 0x11bf },
  { 0x0eec, 0x11c0 },
  { 0x0eed, 0x11c1 },
  { 0x0eee, 0x11c2 },
  { 0x0eef, 0x316d },
  { 0x0ef0, 0x3171 },
  { 0x0ef1, 0x3178 },
  { 0x0ef2, 0x317f },
  { 0x0ef3, 0x3181 },
  { 0x0ef4, 0x3184 },
  { 0x0ef5, 0x3186 },
  { 0x0ef6, 0x318d },
  { 0x0ef7, 0x318e },
  { 0x0ef8, 0x11eb },
  { 0x0ef9, 0x11f0 },
  { 0x0efa, 0x11f9 },
  { 0x0eff, 0x20a9 },
  { 0x13a4, 0x20ac },
  { 0x13bc, 0x0152 },
  { 0x13bd, 0x0153 },
  { 0x13be, 0x0178 },
  { 0x20ac, 0x20ac },
  { 0xfe50,    '`' },
  { 0xfe51, 0x00b4 },
  { 0xfe52,    '^' },
  { 0xfe53,    '~' },
  { 0xfe54, 0x00af },
  { 0xfe55, 0x02d8 },
  { 0xfe56, 0x02d9 },
  { 0xfe57, 0x00a8 },
  { 0xfe58, 0x02da },
  { 0xfe59, 0x02dd },
  { 0xfe5a, 0x02c7 },
  { 0xfe5b, 0x00b8 },
  { 0xfe5c, 0x02db },
  { 0xfe5d, 0x037a },
  { 0xfe5e, 0x309b },
  { 0xfe5f, 0x309c },
  { 0xfe63,    '/' },
  { 0xfe64, 0x02bc },
  { 0xfe65, 0x02bd },
  { 0xfe66, 0x02f5 },
  { 0xfe67, 0x02f3 },
  { 0xfe68, 0x02cd },
  { 0xfe69, 0xa788 },
  { 0xfe6a, 0x02f7 },
  { 0xfe6e,    ',' },
  { 0xfe6f, 0x00a4 },
  { 0xfe80,    'a' }, /* XK_dead_a */
  { 0xfe81,    'A' }, /* XK_dead_A */
  { 0xfe82,    'e' }, /* XK_dead_e */
  { 0xfe83,    'E' }, /* XK_dead_E */
  { 0xfe84,    'i' }, /* XK_dead_i */
  { 0xfe85,    'I' }, /* XK_dead_I */
  { 0xfe86,    'o' }, /* XK_dead_o */
  { 0xfe87,    'O' }, /* XK_dead_O */
  { 0xfe88,    'u' }, /* XK_dead_u */
  { 0xfe89,    'U' }, /* XK_dead_U */
  { 0xfe8a, 0x0259 },
  { 0xfe8b, 0x018f },
  { 0xfe8c, 0x00b5 },
  { 0xfe90,    '_' },
  { 0xfe91, 0x02c8 },
  { 0xfe92, 0x02cc },
  { 0xff80 /*XKB_KEY_KP_Space*/,     ' ' },
  { 0xff95 /*XKB_KEY_KP_7*/, 0x0037 },
  { 0xff96 /*XKB_KEY_KP_4*/, 0x0034 },
  { 0xff97 /*XKB_KEY_KP_8*/, 0x0038 },
  { 0xff98 /*XKB_KEY_KP_6*/, 0x0036 },
  { 0xff99 /*XKB_KEY_KP_2*/, 0x0032 },
  { 0xff9a /*XKB_KEY_KP_9*/, 0x0039 },
  { 0xff9b /*XKB_KEY_KP_3*/, 0x0033 },
  { 0xff9c /*XKB_KEY_KP_1*/, 0x0031 },
  { 0xff9d /*XKB_KEY_KP_5*/, 0x0035 },
  { 0xff9e /*XKB_KEY_KP_0*/, 0x0030 },
  { 0xffaa /*XKB_KEY_KP_Multiply*/,  '*' },
  { 0xffab /*XKB_KEY_KP_Add*/,       '+' },
  { 0xffac /*XKB_KEY_KP_Separator*/, ',' },
  { 0xffad /*XKB_KEY_KP_Subtract*/,  '-' },
  { 0xffae /*XKB_KEY_KP_Decimal*/,   '.' },
  { 0xffaf /*XKB_KEY_KP_Divide*/,    '/' },
  { 0xffb0 /*XKB_KEY_KP_0*/, 0x0030 },
  { 0xffb1 /*XKB_KEY_KP_1*/, 0x0031 },
  { 0xffb2 /*XKB_KEY_KP_2*/, 0x0032 },
  { 0xffb3 /*XKB_KEY_KP_3*/, 0x0033 },
  { 0xffb4 /*XKB_KEY_KP_4*/, 0x0034 },
  { 0xffb5 /*XKB_KEY_KP_5*/, 0x0035 },
  { 0xffb6 /*XKB_KEY_KP_6*/, 0x0036 },
  { 0xffb7 /*XKB_KEY_KP_7*/, 0x0037 },
  { 0xffb8 /*XKB_KEY_KP_8*/, 0x0038 },
  { 0xffb9 /*XKB_KEY_KP_9*/, 0x0039 },
  { 0xffbd /*XKB_KEY_KP_Equal*/,     '=' }
};

_SOKOL_PRIVATE int _sapp_x11_error_handler(Display* display, XErrorEvent* event) {
    _sapp_x11_error_code = event->error_code;
    return 0;
}

_SOKOL_PRIVATE void _sapp_x11_grab_error_handler(void) {
    _sapp_x11_error_code = Success;
    XSetErrorHandler(_sapp_x11_error_handler);
}

_SOKOL_PRIVATE void _sapp_x11_release_error_handler(void) {
    XSync(_sapp_x11_display, False);
    XSetErrorHandler(NULL);
}

_SOKOL_PRIVATE void _sapp_x11_init_extensions(void) {
    _sapp_x11_UTF8_STRING       = XInternAtom(_sapp_x11_display, "UTF8_STRING", False);
    _sapp_x11_WM_PROTOCOLS      = XInternAtom(_sapp_x11_display, "WM_PROTOCOLS", False);
    _sapp_x11_WM_DELETE_WINDOW  = XInternAtom(_sapp_x11_display, "WM_DELETE_WINDOW", False);
    _sapp_x11_WM_STATE          = XInternAtom(_sapp_x11_display, "WM_STATE", False);
    _sapp_x11_NET_WM_NAME    = XInternAtom(_sapp_x11_display, "_NET_WM_NAME", False);
    _sapp_x11_NET_WM_ICON_NAME = XInternAtom(_sapp_x11_display, "_NET_WM_ICON_NAME", False);
}

_SOKOL_PRIVATE void _sapp_x11_query_system_dpi(void) {
    /* from GLFW:

       NOTE: Default to the display-wide DPI as we don't currently have a policy
             for which monitor a window is considered to be on
    _sapp_x11_dpi = DisplayWidth(_sapp_x11_display, _sapp_x11_screen) *
        25.4f / DisplayWidthMM(_sapp_x11_display, _sapp_x11_screen);

       NOTE: Basing the scale on Xft.dpi where available should provide the most
             consistent user experience (matches Qt, Gtk, etc), although not
             always the most accurate one
    */
    char* rms = XResourceManagerString(_sapp_x11_display);
    if (rms) {
        XrmDatabase db = XrmGetStringDatabase(rms);
        if (db) {
            XrmValue value;
            char* type = NULL;
            if (XrmGetResource(db, "Xft.dpi", "Xft.Dpi", &type, &value)) {
                if (type && strcmp(type, "String") == 0) {
                    _sapp_x11_dpi = atof(value.addr);
                }
            }
            XrmDestroyDatabase(db);
        }
    }
}

_SOKOL_PRIVATE bool _sapp_glx_has_ext(const char* ext, const char* extensions) {
    SOKOL_ASSERT(ext);
    const char* start = extensions;
    while (true) {
        const char* where = strstr(start, ext);
        if (!where) {
            return false;
        }
        const char* terminator = where + strlen(ext);
        if ((where == start) || (*(where - 1) == ' ')) {
            if (*terminator == ' ' || *terminator == '\0') {
                break;
            }
        }
        start = terminator;
    }
    return true;
}

_SOKOL_PRIVATE bool _sapp_glx_extsupported(const char* ext, const char* extensions) {
    if (extensions) {
        return _sapp_glx_has_ext(ext, extensions);
    }
    else {
        return false;
    }
}

_SOKOL_PRIVATE void* _sapp_glx_getprocaddr(const char* procname)
{
    if (_sapp_glx_GetProcAddress) {
        return (void*) _sapp_glx_GetProcAddress((const GLubyte*) procname);
    }
    else if (_sapp_glx_GetProcAddressARB) {
        return (void*) _sapp_glx_GetProcAddressARB((const GLubyte*) procname);
    }
    else {
        return dlsym(_sapp_glx_libgl, procname);
    }
}

_SOKOL_PRIVATE void _sapp_glx_init() {
    const char* sonames[] = { "libGL.so.1", "libGL.so", 0 };
    for (int i = 0; sonames[i]; i++) {
        _sapp_glx_libgl = dlopen(sonames[i], RTLD_LAZY|RTLD_GLOBAL);
        if (_sapp_glx_libgl) {
            break;
        }
    }
    if (!_sapp_glx_libgl) {
        _sapp_fail("GLX: failed to load libGL");
    }
    _sapp_glx_GetFBConfigs          = (PFNGLXGETFBCONFIGSPROC)          dlsym(_sapp_glx_libgl, "glXGetFBConfigs");
    _sapp_glx_GetFBConfigAttrib     = (PFNGLXGETFBCONFIGATTRIBPROC)     dlsym(_sapp_glx_libgl, "glXGetFBConfigAttrib");
    _sapp_glx_GetClientString       = (PFNGLXGETCLIENTSTRINGPROC)       dlsym(_sapp_glx_libgl, "glXGetClientString");
    _sapp_glx_QueryExtension        = (PFNGLXQUERYEXTENSIONPROC)        dlsym(_sapp_glx_libgl, "glXQueryExtension");
    _sapp_glx_QueryVersion          = (PFNGLXQUERYVERSIONPROC)          dlsym(_sapp_glx_libgl, "glXQueryVersion");
    _sapp_glx_DestroyContext        = (PFNGLXDESTROYCONTEXTPROC)        dlsym(_sapp_glx_libgl, "glXDestroyContext");
    _sapp_glx_MakeCurrent           = (PFNGLXMAKECURRENTPROC)           dlsym(_sapp_glx_libgl, "glXMakeCurrent");
    _sapp_glx_SwapBuffers           = (PFNGLXSWAPBUFFERSPROC)           dlsym(_sapp_glx_libgl, "glXSwapBuffers");
    _sapp_glx_QueryExtensionsString = (PFNGLXQUERYEXTENSIONSSTRINGPROC) dlsym(_sapp_glx_libgl, "glXQueryExtensionsString");
    _sapp_glx_CreateNewContext      = (PFNGLXCREATENEWCONTEXTPROC)      dlsym(_sapp_glx_libgl, "glXCreateNewContext");
    _sapp_glx_CreateWindow          = (PFNGLXCREATEWINDOWPROC)          dlsym(_sapp_glx_libgl, "glXCreateWindow");
    _sapp_glx_DestroyWindow         = (PFNGLXDESTROYWINDOWPROC)         dlsym(_sapp_glx_libgl, "glXDestroyWindow");
    _sapp_glx_GetProcAddress        = (PFNGLXGETPROCADDRESSPROC)        dlsym(_sapp_glx_libgl, "glXGetProcAddress");
    _sapp_glx_GetProcAddressARB     = (PFNGLXGETPROCADDRESSPROC)        dlsym(_sapp_glx_libgl, "glXGetProcAddressARB");
    _sapp_glx_GetVisualFromFBConfig = (PFNGLXGETVISUALFROMFBCONFIGPROC) dlsym(_sapp_glx_libgl, "glXGetVisualFromFBConfig");
    if (!_sapp_glx_GetFBConfigs ||
        !_sapp_glx_GetFBConfigAttrib ||
        !_sapp_glx_GetClientString ||
        !_sapp_glx_QueryExtension ||
        !_sapp_glx_QueryVersion ||
        !_sapp_glx_DestroyContext ||
        !_sapp_glx_MakeCurrent ||
        !_sapp_glx_SwapBuffers ||
        !_sapp_glx_QueryExtensionsString ||
        !_sapp_glx_CreateNewContext ||
        !_sapp_glx_CreateWindow ||
        !_sapp_glx_DestroyWindow ||
        !_sapp_glx_GetProcAddress ||
        !_sapp_glx_GetProcAddressARB ||
        !_sapp_glx_GetVisualFromFBConfig)
    {
        _sapp_fail("GLX: failed to load required entry points");
    }

    if (!_sapp_glx_QueryExtension(_sapp_x11_display,
                           &_sapp_glx_errorbase,
                           &_sapp_glx_eventbase))
    {
        _sapp_fail("GLX: GLX extension not found");
    }
    if (!_sapp_glx_QueryVersion(_sapp_x11_display, &_sapp_glx_major, &_sapp_glx_minor)) {
        _sapp_fail("GLX: Failed to query GLX version");
    }
    if (_sapp_glx_major == 1 && _sapp_glx_minor < 3) {
        _sapp_fail("GLX: GLX version 1.3 is required");
    }
    const char* exts = _sapp_glx_QueryExtensionsString(_sapp_x11_display, _sapp_x11_screen);
    if (_sapp_glx_extsupported("GLX_EXT_swap_control", exts)) {
        _sapp_glx_SwapIntervalEXT = (PFNGLXSWAPINTERVALEXTPROC) _sapp_glx_getprocaddr("glXSwapIntervalEXT");
        _sapp_glx_EXT_swap_control = 0 != _sapp_glx_SwapIntervalEXT;
    }
    if (_sapp_glx_extsupported("GLX_MESA_swap_control", exts)) {
        _sapp_glx_SwapIntervalMESA = (PFNGLXSWAPINTERVALMESAPROC) _sapp_glx_getprocaddr("glXSwapIntervalMESA");
        _sapp_glx_MESA_swap_control = 0 != _sapp_glx_SwapIntervalMESA;
    }
    _sapp_glx_ARB_multisample = _sapp_glx_extsupported("GLX_ARB_multisample", exts);
    _sapp_glx_ARB_framebuffer_sRGB = _sapp_glx_extsupported("GLX_ARB_framebuffer_sRGB", exts);
    _sapp_glx_EXT_framebuffer_sRGB = _sapp_glx_extsupported("GLX_EXT_framebuffer_sRGB", exts);
    if (_sapp_glx_extsupported("GLX_ARB_create_context", exts)) {
        _sapp_glx_CreateContextAttribsARB = (PFNGLXCREATECONTEXTATTRIBSARBPROC) _sapp_glx_getprocaddr("glXCreateContextAttribsARB");
        _sapp_glx_ARB_create_context = 0 != _sapp_glx_CreateContextAttribsARB;
    }
    _sapp_glx_ARB_create_context_profile = _sapp_glx_extsupported("GLX_ARB_create_context_profile", exts);
}

_SOKOL_PRIVATE int _sapp_glx_attrib(GLXFBConfig fbconfig, int attrib) {
    int value;
    _sapp_glx_GetFBConfigAttrib(_sapp_x11_display, fbconfig, attrib, &value);
    return value;
}

_SOKOL_PRIVATE GLXFBConfig _sapp_glx_choosefbconfig() {
    GLXFBConfig* native_configs;
    _sapp_gl_fbconfig* usable_configs;
    const _sapp_gl_fbconfig* closest;
    int i, native_count, usable_count;
    const char* vendor;
    bool trust_window_bit = true;

    /* HACK: This is a (hopefully temporary) workaround for Chromium
           (VirtualBox GL) not setting the window bit on any GLXFBConfigs
    */
    vendor = _sapp_glx_GetClientString(_sapp_x11_display, GLX_VENDOR);
    if (vendor && strcmp(vendor, "Chromium") == 0) {
        trust_window_bit = false;
    }

    native_configs = _sapp_glx_GetFBConfigs(_sapp_x11_display, _sapp_x11_screen, &native_count);
    if (!native_configs || !native_count) {
        _sapp_fail("GLX: No GLXFBConfigs returned");
    }

    usable_configs = (_sapp_gl_fbconfig*) SOKOL_CALLOC(native_count, sizeof(_sapp_gl_fbconfig));
    usable_count = 0;
    for (i = 0;  i < native_count;  i++) {
        const GLXFBConfig n = native_configs[i];
        _sapp_gl_fbconfig* u = usable_configs + usable_count;
        _sapp_gl_init_fbconfig(u);

        /* Only consider RGBA GLXFBConfigs */
        if (0 == (_sapp_glx_attrib(n, GLX_RENDER_TYPE) & GLX_RGBA_BIT)) {
            continue;
        }
        /* Only consider window GLXFBConfigs */
        if (0 == (_sapp_glx_attrib(n, GLX_DRAWABLE_TYPE) & GLX_WINDOW_BIT)) {
            if (trust_window_bit) {
                continue;
            }
        }
        u->red_bits = _sapp_glx_attrib(n, GLX_RED_SIZE);
        u->green_bits = _sapp_glx_attrib(n, GLX_GREEN_SIZE);
        u->blue_bits = _sapp_glx_attrib(n, GLX_BLUE_SIZE);
        u->alpha_bits = _sapp_glx_attrib(n, GLX_ALPHA_SIZE);
        u->depth_bits = _sapp_glx_attrib(n, GLX_DEPTH_SIZE);
        u->stencil_bits = _sapp_glx_attrib(n, GLX_STENCIL_SIZE);
        if (_sapp_glx_attrib(n, GLX_DOUBLEBUFFER)) {
            u->doublebuffer = true;
        }
        if (_sapp_glx_ARB_multisample) {
            u->samples = _sapp_glx_attrib(n, GLX_SAMPLES);
        }
        u->handle = (uintptr_t) n;
        usable_count++;
    }
    _sapp_gl_fbconfig desired;
    _sapp_gl_init_fbconfig(&desired);
    desired.red_bits = 8;
    desired.green_bits = 8;
    desired.blue_bits = 8;
    desired.alpha_bits = 8;
    desired.depth_bits = 24;
    desired.stencil_bits = 8;
    desired.doublebuffer = true;
    desired.samples = _sapp.sample_count > 1 ? _sapp.sample_count : 0;
    closest = _sapp_gl_choose_fbconfig(&desired, usable_configs, usable_count);
    GLXFBConfig result = 0;
    if (closest) {
        result = (GLXFBConfig) closest->handle;
    }
    XFree(native_configs);
    SOKOL_FREE(usable_configs);
    return result;
}

_SOKOL_PRIVATE void _sapp_glx_choose_visual(Visual** visual, int* depth) {
    GLXFBConfig native = _sapp_glx_choosefbconfig();
    if (0 == native) {
        _sapp_fail("GLX: Failed to find a suitable GLXFBConfig");
    }
    XVisualInfo* result = _sapp_glx_GetVisualFromFBConfig(_sapp_x11_display, native);
    if (!result) {
        _sapp_fail("GLX: Failed to retrieve Visual for GLXFBConfig");
    }
    *visual = result->visual;
    *depth = result->depth;
    XFree(result);
}

_SOKOL_PRIVATE void _sapp_glx_create_context(void) {
    GLXFBConfig native = _sapp_glx_choosefbconfig();
    if (0 == native){
        _sapp_fail("GLX: Failed to find a suitable GLXFBConfig (2)");
    }
    if (!(_sapp_glx_ARB_create_context && _sapp_glx_ARB_create_context_profile)) {
        _sapp_fail("GLX: ARB_create_context and ARB_create_context_profile required");
    }
    _sapp_x11_grab_error_handler();
    const int attribs[] = {
        GLX_CONTEXT_MAJOR_VERSION_ARB, 3,
        GLX_CONTEXT_MINOR_VERSION_ARB, 3,
        GLX_CONTEXT_PROFILE_MASK_ARB, GLX_CONTEXT_CORE_PROFILE_BIT_ARB,
        GLX_CONTEXT_FLAGS_ARB, GLX_CONTEXT_FORWARD_COMPATIBLE_BIT_ARB,
        0, 0
    };
    _sapp_glx_ctx = _sapp_glx_CreateContextAttribsARB(_sapp_x11_display, native, NULL, True, attribs);
    if (!_sapp_glx_ctx) {
        _sapp_fail("GLX: failed to create GL context");
    }
    _sapp_x11_release_error_handler();
    _sapp_glx_window = _sapp_glx_CreateWindow(_sapp_x11_display, native, _sapp_x11_window, NULL);
    if (!_sapp_glx_window) {
        _sapp_fail("GLX: failed to create window");
    }
}

_SOKOL_PRIVATE void _sapp_glx_destroy_context(void) {
    if (_sapp_glx_window) {
        _sapp_glx_DestroyWindow(_sapp_x11_display, _sapp_glx_window);
        _sapp_glx_window = 0;
    }
    if (_sapp_glx_ctx) {
        _sapp_glx_DestroyContext(_sapp_x11_display, _sapp_glx_ctx);
        _sapp_glx_ctx = 0;
    }
}

_SOKOL_PRIVATE void _sapp_glx_make_current(void) {
    _sapp_glx_MakeCurrent(_sapp_x11_display, _sapp_glx_window, _sapp_glx_ctx);
}

_SOKOL_PRIVATE void _sapp_glx_swap_buffers(void) {
    _sapp_glx_SwapBuffers(_sapp_x11_display, _sapp_glx_window);
}

_SOKOL_PRIVATE void _sapp_glx_swapinterval(int interval) {
    _sapp_glx_make_current();
    if (_sapp_glx_EXT_swap_control) {
        _sapp_glx_SwapIntervalEXT(_sapp_x11_display, _sapp_glx_window, interval);
    }
    else if (_sapp_glx_MESA_swap_control) {
        _sapp_glx_SwapIntervalMESA(interval);
    }
}

_SOKOL_PRIVATE void _sapp_x11_update_window_title(void) {
    Xutf8SetWMProperties(_sapp_x11_display,
        _sapp_x11_window,
        _sapp.window_title, _sapp.window_title,
        NULL, 0, NULL, NULL, NULL);
    XChangeProperty(_sapp_x11_display, _sapp_x11_window,
        _sapp_x11_NET_WM_NAME, _sapp_x11_UTF8_STRING, 8,
        PropModeReplace,
        (unsigned char*)_sapp.window_title,
        strlen(_sapp.window_title));
    XChangeProperty(_sapp_x11_display, _sapp_x11_window,
        _sapp_x11_NET_WM_ICON_NAME, _sapp_x11_UTF8_STRING, 8,
        PropModeReplace,
        (unsigned char*)_sapp.window_title,
        strlen(_sapp.window_title));
    XFlush(_sapp_x11_display);
}

_SOKOL_PRIVATE void _sapp_x11_query_window_size(void) {
    XWindowAttributes attribs;
    XGetWindowAttributes(_sapp_x11_display, _sapp_x11_window, &attribs);
    _sapp.window_width = attribs.width;
    _sapp.window_height = attribs.height;
    _sapp.framebuffer_width = _sapp.window_width;
    _sapp.framebuffer_height = _sapp.framebuffer_height;
}

_SOKOL_PRIVATE void _sapp_x11_create_window(Visual* visual, int depth) {
    _sapp_x11_colormap = XCreateColormap(_sapp_x11_display, _sapp_x11_root, visual, AllocNone);
    XSetWindowAttributes wa;
    memset(&wa, 0, sizeof(wa));
    const uint32_t wamask = CWBorderPixel | CWColormap | CWEventMask;
    wa.colormap = _sapp_x11_colormap;
    wa.border_pixel = 0;
    wa.event_mask = StructureNotifyMask | KeyPressMask | KeyReleaseMask |
                    PointerMotionMask | ButtonPressMask | ButtonReleaseMask |
                    ExposureMask | FocusChangeMask | VisibilityChangeMask |
                    EnterWindowMask | LeaveWindowMask | PropertyChangeMask;
    _sapp_x11_grab_error_handler();
    _sapp_x11_window = XCreateWindow(_sapp_x11_display,
                                     _sapp_x11_root,
                                     0, 0,
                                     _sapp.window_width,
                                     _sapp.window_height,
                                     0,     /* border width */
                                     depth, /* color depth */
                                     InputOutput,
                                     visual,
                                     wamask,
                                     &wa);
    _sapp_x11_release_error_handler();
    if (!_sapp_x11_window) {
        _sapp_fail("X11: Failed to create window");
    }

    Atom protocols[] = {
        _sapp_x11_WM_DELETE_WINDOW
    };
    XSetWMProtocols(_sapp_x11_display, _sapp_x11_window, protocols, 1);

    XSizeHints* hints = XAllocSizeHints();
    hints->flags |= PWinGravity;
    hints->win_gravity = StaticGravity;
    XSetWMNormalHints(_sapp_x11_display, _sapp_x11_window, hints);
    XFree(hints);

    _sapp_x11_update_window_title();
    _sapp_x11_query_window_size();
}

_SOKOL_PRIVATE void _sapp_x11_destroy_window(void) {
    if (_sapp_x11_window) {
        XUnmapWindow(_sapp_x11_display, _sapp_x11_window);
        XDestroyWindow(_sapp_x11_display, _sapp_x11_window);
        _sapp_x11_window = 0;
    }
    if (_sapp_x11_colormap) {
        XFreeColormap(_sapp_x11_display, _sapp_x11_colormap);
        _sapp_x11_colormap = 0;
    }
    XFlush(_sapp_x11_display);
}

_SOKOL_PRIVATE bool _sapp_x11_window_visible(void) {
    XWindowAttributes wa;
    XGetWindowAttributes(_sapp_x11_display, _sapp_x11_window, &wa);
    return wa.map_state == IsViewable;
}

_SOKOL_PRIVATE void _sapp_x11_show_window(void) {
    if (!_sapp_x11_window_visible()) {
        XMapWindow(_sapp_x11_display, _sapp_x11_window);
        XRaiseWindow(_sapp_x11_display, _sapp_x11_window);
        XFlush(_sapp_x11_display);
    }
}

_SOKOL_PRIVATE void _sapp_x11_hide_window(void) {
    XUnmapWindow(_sapp_x11_display, _sapp_x11_window);
    XFlush(_sapp_x11_display);
}

_SOKOL_PRIVATE unsigned long _sapp_x11_get_window_property(Atom property, Atom type, unsigned char** value) {
    Atom actualType;
    int actualFormat;
    unsigned long itemCount, bytesAfter;
    XGetWindowProperty(_sapp_x11_display,
                       _sapp_x11_window,
                       property,
                       0,
                       LONG_MAX,
                       False,
                       type,
                       &actualType,
                       &actualFormat,
                       &itemCount,
                       &bytesAfter,
                       value);
    return itemCount;
}

_SOKOL_PRIVATE int _sapp_x11_get_window_state(void) {
    int result = WithdrawnState;
    struct {
        CARD32 state;
        Window icon;
    } *state = NULL;

    if (_sapp_x11_get_window_property(_sapp_x11_WM_STATE, _sapp_x11_WM_STATE, (unsigned char**)&state) >= 2) {
        result = state->state;
    }
    if (state) {
        XFree(state);
    }
    return result;
}

_SOKOL_PRIVATE uint32_t _sapp_x11_mod(int x11_mods) {
    uint32_t mods = 0;
    if (x11_mods & ShiftMask) {
        mods |= SAPP_MODIFIER_SHIFT;
    }
    if (x11_mods & ControlMask) {
        mods |= SAPP_MODIFIER_CTRL;
    }
    if (x11_mods & Mod1Mask) {
        mods |= SAPP_MODIFIER_ALT;
    }
    if (x11_mods & Mod4Mask) {
        mods |= SAPP_MODIFIER_SUPER;
    }
    return mods;
}

_SOKOL_PRIVATE void _sapp_x11_app_event(sapp_event_type type) {
    if (_sapp_events_enabled()) {
        _sapp_init_event(type);
        _sapp_call_event(&_sapp.event);
    }
}

_SOKOL_PRIVATE sapp_mousebutton _sapp_x11_translate_button(const XEvent* event) {
    switch (event->xbutton.button) {
        case Button1: return SAPP_MOUSEBUTTON_LEFT;
        case Button2: return SAPP_MOUSEBUTTON_MIDDLE;
        case Button3: return SAPP_MOUSEBUTTON_RIGHT;
        default:      return SAPP_MOUSEBUTTON_INVALID;
    }
}

_SOKOL_PRIVATE void _sapp_x11_mouse_event(sapp_event_type type, sapp_mousebutton btn, uint32_t mods) {
    if (_sapp_events_enabled()) {
        _sapp_init_event(type);
        _sapp.event.mouse_button = btn;
        _sapp.event.modifiers = mods;
        _sapp.event.mouse_x = _sapp.mouse_x;
        _sapp.event.mouse_y = _sapp.mouse_y;
        _sapp_call_event(&_sapp.event);
    }
}

_SOKOL_PRIVATE void _sapp_x11_scroll_event(float x, float y, uint32_t mods) {
    if (_sapp_events_enabled()) {
        _sapp_init_event(SAPP_EVENTTYPE_MOUSE_SCROLL);
        _sapp.event.modifiers = mods;
        _sapp.event.scroll_x = x;
        _sapp.event.scroll_y = y;
        _sapp_call_event(&_sapp.event);
    }
}

_SOKOL_PRIVATE void _sapp_x11_key_event(sapp_event_type type, sapp_keycode key, bool repeat, uint32_t mods) {
    if (_sapp_events_enabled()) {
        _sapp_init_event(type);
        _sapp.event.key_code = key;
        _sapp.event.key_repeat = repeat;
        _sapp.event.modifiers = mods;
        _sapp_call_event(&_sapp.event);
        /* check if a CLIPBOARD_PASTED event must be sent too */
        if (_sapp.clipboard_enabled &&
            (type == SAPP_EVENTTYPE_KEY_DOWN) &&
            (_sapp.event.modifiers == SAPP_MODIFIER_CTRL) &&
            (_sapp.event.key_code == SAPP_KEYCODE_V))
        {
            _sapp_init_event(SAPP_EVENTTYPE_CLIPBOARD_PASTED);
            _sapp_call_event(&_sapp.event);
        }
    }
}

_SOKOL_PRIVATE void _sapp_x11_char_event(uint32_t chr, bool repeat, uint32_t mods) {
    if (_sapp_events_enabled()) {
        _sapp_init_event(SAPP_EVENTTYPE_CHAR);
        _sapp.event.char_code = chr;
        _sapp.event.key_repeat = repeat;
        _sapp.event.modifiers = mods;
        _sapp_call_event(&_sapp.event);
    }
}

_SOKOL_PRIVATE sapp_keycode _sapp_x11_translate_key(int scancode) {
    int dummy;
    KeySym* keysyms = XGetKeyboardMapping(_sapp_x11_display, scancode, 1, &dummy);
    SOKOL_ASSERT(keysyms);
    KeySym keysym = keysyms[0];
    XFree(keysyms);
    switch (keysym) {
        case XK_Escape:         return SAPP_KEYCODE_ESCAPE;
        case XK_Tab:            return SAPP_KEYCODE_TAB;
        case XK_Shift_L:        return SAPP_KEYCODE_LEFT_SHIFT;
        case XK_Shift_R:        return SAPP_KEYCODE_RIGHT_SHIFT;
        case XK_Control_L:      return SAPP_KEYCODE_LEFT_CONTROL;
        case XK_Control_R:      return SAPP_KEYCODE_RIGHT_CONTROL;
        case XK_Meta_L:
        case XK_Alt_L:          return SAPP_KEYCODE_LEFT_ALT;
        case XK_Mode_switch:    /* Mapped to Alt_R on many keyboards */
        case XK_ISO_Level3_Shift: /* AltGr on at least some machines */
        case XK_Meta_R:
        case XK_Alt_R:          return SAPP_KEYCODE_RIGHT_ALT;
        case XK_Super_L:        return SAPP_KEYCODE_LEFT_SUPER;
        case XK_Super_R:        return SAPP_KEYCODE_RIGHT_SUPER;
        case XK_Menu:           return SAPP_KEYCODE_MENU;
        case XK_Num_Lock:       return SAPP_KEYCODE_NUM_LOCK;
        case XK_Caps_Lock:      return SAPP_KEYCODE_CAPS_LOCK;
        case XK_Print:          return SAPP_KEYCODE_PRINT_SCREEN;
        case XK_Scroll_Lock:    return SAPP_KEYCODE_SCROLL_LOCK;
        case XK_Pause:          return SAPP_KEYCODE_PAUSE;
        case XK_Delete:         return SAPP_KEYCODE_DELETE;
        case XK_BackSpace:      return SAPP_KEYCODE_BACKSPACE;
        case XK_Return:         return SAPP_KEYCODE_ENTER;
        case XK_Home:           return SAPP_KEYCODE_HOME;
        case XK_End:            return SAPP_KEYCODE_END;
        case XK_Page_Up:        return SAPP_KEYCODE_PAGE_UP;
        case XK_Page_Down:      return SAPP_KEYCODE_PAGE_DOWN;
        case XK_Insert:         return SAPP_KEYCODE_INSERT;
        case XK_Left:           return SAPP_KEYCODE_LEFT;
        case XK_Right:          return SAPP_KEYCODE_RIGHT;
        case XK_Down:           return SAPP_KEYCODE_DOWN;
        case XK_Up:             return SAPP_KEYCODE_UP;
        case XK_F1:             return SAPP_KEYCODE_F1;
        case XK_F2:             return SAPP_KEYCODE_F2;
        case XK_F3:             return SAPP_KEYCODE_F3;
        case XK_F4:             return SAPP_KEYCODE_F4;
        case XK_F5:             return SAPP_KEYCODE_F5;
        case XK_F6:             return SAPP_KEYCODE_F6;
        case XK_F7:             return SAPP_KEYCODE_F7;
        case XK_F8:             return SAPP_KEYCODE_F8;
        case XK_F9:             return SAPP_KEYCODE_F9;
        case XK_F10:            return SAPP_KEYCODE_F10;
        case XK_F11:            return SAPP_KEYCODE_F11;
        case XK_F12:            return SAPP_KEYCODE_F12;
        case XK_F13:            return SAPP_KEYCODE_F13;
        case XK_F14:            return SAPP_KEYCODE_F14;
        case XK_F15:            return SAPP_KEYCODE_F15;
        case XK_F16:            return SAPP_KEYCODE_F16;
        case XK_F17:            return SAPP_KEYCODE_F17;
        case XK_F18:            return SAPP_KEYCODE_F18;
        case XK_F19:            return SAPP_KEYCODE_F19;
        case XK_F20:            return SAPP_KEYCODE_F20;
        case XK_F21:            return SAPP_KEYCODE_F21;
        case XK_F22:            return SAPP_KEYCODE_F22;
        case XK_F23:            return SAPP_KEYCODE_F23;
        case XK_F24:            return SAPP_KEYCODE_F24;
        case XK_F25:            return SAPP_KEYCODE_F25;

        case XK_KP_Divide:      return SAPP_KEYCODE_KP_DIVIDE;
        case XK_KP_Multiply:    return SAPP_KEYCODE_KP_MULTIPLY;
        case XK_KP_Subtract:    return SAPP_KEYCODE_KP_SUBTRACT;
        case XK_KP_Add:         return SAPP_KEYCODE_KP_ADD;

        case XK_KP_Insert:      return SAPP_KEYCODE_KP_0;
        case XK_KP_End:         return SAPP_KEYCODE_KP_1;
        case XK_KP_Down:        return SAPP_KEYCODE_KP_2;
        case XK_KP_Page_Down:   return SAPP_KEYCODE_KP_3;
        case XK_KP_Left:        return SAPP_KEYCODE_KP_4;
        case XK_KP_Begin:       return SAPP_KEYCODE_KP_5;
        case XK_KP_Right:       return SAPP_KEYCODE_KP_6;
        case XK_KP_Home:        return SAPP_KEYCODE_KP_7;
        case XK_KP_Up:          return SAPP_KEYCODE_KP_8;
        case XK_KP_Page_Up:     return SAPP_KEYCODE_KP_9;
        case XK_KP_Delete:      return SAPP_KEYCODE_KP_DECIMAL;
        case XK_KP_Equal:       return SAPP_KEYCODE_KP_EQUAL;
        case XK_KP_Enter:       return SAPP_KEYCODE_KP_ENTER;

        case XK_a:              return SAPP_KEYCODE_A;
        case XK_b:              return SAPP_KEYCODE_B;
        case XK_c:              return SAPP_KEYCODE_C;
        case XK_d:              return SAPP_KEYCODE_D;
        case XK_e:              return SAPP_KEYCODE_E;
        case XK_f:              return SAPP_KEYCODE_F;
        case XK_g:              return SAPP_KEYCODE_G;
        case XK_h:              return SAPP_KEYCODE_H;
        case XK_i:              return SAPP_KEYCODE_I;
        case XK_j:              return SAPP_KEYCODE_J;
        case XK_k:              return SAPP_KEYCODE_K;
        case XK_l:              return SAPP_KEYCODE_L;
        case XK_m:              return SAPP_KEYCODE_M;
        case XK_n:              return SAPP_KEYCODE_N;
        case XK_o:              return SAPP_KEYCODE_O;
        case XK_p:              return SAPP_KEYCODE_P;
        case XK_q:              return SAPP_KEYCODE_Q;
        case XK_r:              return SAPP_KEYCODE_R;
        case XK_s:              return SAPP_KEYCODE_S;
        case XK_t:              return SAPP_KEYCODE_T;
        case XK_u:              return SAPP_KEYCODE_U;
        case XK_v:              return SAPP_KEYCODE_V;
        case XK_w:              return SAPP_KEYCODE_W;
        case XK_x:              return SAPP_KEYCODE_X;
        case XK_y:              return SAPP_KEYCODE_Y;
        case XK_z:              return SAPP_KEYCODE_Z;
        case XK_1:              return SAPP_KEYCODE_1;
        case XK_2:              return SAPP_KEYCODE_2;
        case XK_3:              return SAPP_KEYCODE_3;
        case XK_4:              return SAPP_KEYCODE_4;
        case XK_5:              return SAPP_KEYCODE_5;
        case XK_6:              return SAPP_KEYCODE_6;
        case XK_7:              return SAPP_KEYCODE_7;
        case XK_8:              return SAPP_KEYCODE_8;
        case XK_9:              return SAPP_KEYCODE_9;
        case XK_0:              return SAPP_KEYCODE_0;
        case XK_space:          return SAPP_KEYCODE_SPACE;
        case XK_minus:          return SAPP_KEYCODE_MINUS;
        case XK_equal:          return SAPP_KEYCODE_EQUAL;
        case XK_bracketleft:    return SAPP_KEYCODE_LEFT_BRACKET;
        case XK_bracketright:   return SAPP_KEYCODE_RIGHT_BRACKET;
        case XK_backslash:      return SAPP_KEYCODE_BACKSLASH;
        case XK_semicolon:      return SAPP_KEYCODE_SEMICOLON;
        case XK_apostrophe:     return SAPP_KEYCODE_APOSTROPHE;
        case XK_grave:          return SAPP_KEYCODE_GRAVE_ACCENT;
        case XK_comma:          return SAPP_KEYCODE_COMMA;
        case XK_period:         return SAPP_KEYCODE_PERIOD;
        case XK_slash:          return SAPP_KEYCODE_SLASH;
        case XK_less:           return SAPP_KEYCODE_WORLD_1; /* At least in some layouts... */
        default:                return SAPP_KEYCODE_INVALID;
    }
}

_SOKOL_PRIVATE int32_t _sapp_x11_keysym_to_unicode(KeySym keysym) {
    int min = 0;
    int max = sizeof(_sapp_x11_keysymtab) / sizeof(struct _sapp_x11_codepair) - 1;
    int mid;

    /* First check for Latin-1 characters (1:1 mapping) */
    if ((keysym >= 0x0020 && keysym <= 0x007e) ||
        (keysym >= 0x00a0 && keysym <= 0x00ff))
    {
        return keysym;
    }

    /* Also check for directly encoded 24-bit UCS characters */
    if ((keysym & 0xff000000) == 0x01000000) {
        return keysym & 0x00ffffff;
    }

    /* Binary search in table */
    while (max >= min) {
        mid = (min + max) / 2;
        if (_sapp_x11_keysymtab[mid].keysym < keysym) {
            min = mid + 1;
        }
        else if (_sapp_x11_keysymtab[mid].keysym > keysym) {
            max = mid - 1;
        }
        else {
            return _sapp_x11_keysymtab[mid].ucs;
        }
    }

    /* No matching Unicode value found */
    return -1;
}

// XLib manual says keycodes are in the range [8, 255] inclusive.
// https://tronche.com/gui/x/xlib/input/keyboard-encoding.html
static bool _sapp_x11_keycodes[256];

_SOKOL_PRIVATE void _sapp_x11_process_event(XEvent* event) {
    switch (event->type) {
        case KeyPress:
            {
                int keycode = event->xkey.keycode;
                const sapp_keycode key = _sapp_x11_translate_key(keycode);
                bool repeat = _sapp_x11_keycodes[keycode & 0xFF];
                _sapp_x11_keycodes[keycode & 0xFF] = true;
                const uint32_t mods = _sapp_x11_mod(event->xkey.state);
                if (key != SAPP_KEYCODE_INVALID) {
                    _sapp_x11_key_event(SAPP_EVENTTYPE_KEY_DOWN, key, repeat, mods);
                }
                KeySym keysym;
                XLookupString(&event->xkey, NULL, 0, &keysym, NULL);
                int32_t chr = _sapp_x11_keysym_to_unicode(keysym);
                if (chr > 0) {
                    _sapp_x11_char_event((uint32_t)chr, repeat, mods);
                }
            }
            break;
        case KeyRelease:
            {
                int keycode = event->xkey.keycode;
                const sapp_keycode key = _sapp_x11_translate_key(keycode);
                _sapp_x11_keycodes[keycode & 0xFF] = false;
                if (key != SAPP_KEYCODE_INVALID) {
                    const uint32_t mods = _sapp_x11_mod(event->xkey.state);
                    _sapp_x11_key_event(SAPP_EVENTTYPE_KEY_UP, key, false, mods);
                }
            }
            break;
        case ButtonPress:
            {
                const sapp_mousebutton btn = _sapp_x11_translate_button(event);
                const uint32_t mods = _sapp_x11_mod(event->xbutton.state);
                if (btn != SAPP_MOUSEBUTTON_INVALID) {
                    _sapp_x11_mouse_event(SAPP_EVENTTYPE_MOUSE_DOWN, btn, mods);
                }
                else {
                    /* might be a scroll event */
                    switch (event->xbutton.button) {
                        case 4: _sapp_x11_scroll_event(0.0f, 1.0f, mods); break;
                        case 5: _sapp_x11_scroll_event(0.0f, -1.0f, mods); break;
                        case 6: _sapp_x11_scroll_event(1.0f, 0.0f, mods); break;
                        case 7: _sapp_x11_scroll_event(-1.0f, 0.0f, mods); break;
                    }
                }
            }
            break;
        case ButtonRelease:
            {
                const sapp_mousebutton btn = _sapp_x11_translate_button(event);
                if (btn != SAPP_MOUSEBUTTON_INVALID) {
                    _sapp_x11_mouse_event(SAPP_EVENTTYPE_MOUSE_UP, btn, _sapp_x11_mod(event->xbutton.state));
                }
            }
            break;
        case EnterNotify:
            _sapp_x11_mouse_event(SAPP_EVENTTYPE_MOUSE_ENTER, SAPP_MOUSEBUTTON_INVALID, _sapp_x11_mod(event->xcrossing.state));
            break;
        case LeaveNotify:
            _sapp_x11_mouse_event(SAPP_EVENTTYPE_MOUSE_LEAVE, SAPP_MOUSEBUTTON_INVALID, _sapp_x11_mod(event->xcrossing.state));
            break;
        case MotionNotify:
            _sapp.mouse_x = event->xmotion.x;
            _sapp.mouse_y = event->xmotion.y;
            _sapp_x11_mouse_event(SAPP_EVENTTYPE_MOUSE_MOVE, SAPP_MOUSEBUTTON_INVALID, _sapp_x11_mod(event->xmotion.state));
            break;
        case ConfigureNotify:
            if ((event->xconfigure.width != _sapp.window_width) || (event->xconfigure.height != _sapp.window_height)) {
                _sapp.window_width = event->xconfigure.width;
                _sapp.window_height = event->xconfigure.height;
                _sapp.framebuffer_width = _sapp.window_width;
                _sapp.framebuffer_height = _sapp.window_height;
                _sapp_x11_app_event(SAPP_EVENTTYPE_RESIZED);
            }
            break;
        case PropertyNotify:
            if (event->xproperty.state == PropertyNewValue) {
                if (event->xproperty.atom == _sapp_x11_WM_STATE) {
                    const int state = _sapp_x11_get_window_state();
                    if (state != _sapp_x11_window_state) {
                        _sapp_x11_window_state = state;
                        if (state == IconicState) {
                            _sapp_x11_app_event(SAPP_EVENTTYPE_ICONIFIED);
                        }
                        else if (state == NormalState) {
                            _sapp_x11_app_event(SAPP_EVENTTYPE_RESTORED);
                        }
                    }
                }
            }
            break;
        case ClientMessage:
            if (event->xclient.message_type == _sapp_x11_WM_PROTOCOLS) {
                const Atom protocol = event->xclient.data.l[0];
                if (protocol == _sapp_x11_WM_DELETE_WINDOW) {
                    _sapp.quit_requested = true;
                }
            }
            break;
        case DestroyNotify:
            break;
    }
}

_SOKOL_PRIVATE void _sapp_run(const sapp_desc* desc) {
    _sapp_init_state(desc);
    _sapp_x11_window_state = NormalState;

    XInitThreads();
    XrmInitialize();
    _sapp_x11_display = XOpenDisplay(NULL);
    if (!_sapp_x11_display) {
        _sapp_fail("XOpenDisplay() failed!\n");
    }
    _sapp_x11_screen = DefaultScreen(_sapp_x11_display);
    _sapp_x11_root = DefaultRootWindow(_sapp_x11_display);
    XkbSetDetectableAutoRepeat(_sapp_x11_display, true, NULL);
    _sapp_x11_query_system_dpi();
    _sapp.dpi_scale = _sapp_x11_dpi / 96.0f;
    _sapp_x11_init_extensions();
    _sapp_glx_init();
    Visual* visual = 0;
    int depth = 0;
    _sapp_glx_choose_visual(&visual, &depth);
    _sapp_x11_create_window(visual, depth);
    _sapp_glx_create_context();
    _sapp.valid = true;
    _sapp_x11_show_window();
    _sapp_glx_swapinterval(_sapp.swap_interval);
    XFlush(_sapp_x11_display);
    while (!_sapp.quit_ordered) {
        _sapp_glx_make_current();
        int count = XPending(_sapp_x11_display);
        while (count--) {
            XEvent event;
            _sapp.native_event = &event;
            XNextEvent(_sapp_x11_display, &event);
            _sapp_x11_process_event(&event);
        }
        _sapp_frame();
        _sapp_glx_swap_buffers();
        XFlush(_sapp_x11_display);
        /* handle quit-requested, either from window or from sapp_request_quit() */
        if (_sapp.quit_requested && !_sapp.quit_ordered) {
            /* give user code a chance to intervene */
            _sapp_x11_app_event(SAPP_EVENTTYPE_QUIT_REQUESTED);
            /* if user code hasn't intervened, quit the app */
            if (_sapp.quit_requested) {
                _sapp.quit_ordered = true;
            }
        }
    }
    _sapp_call_cleanup();
    _sapp_glx_destroy_context();
    _sapp_x11_destroy_window();
    XCloseDisplay(_sapp_x11_display);
    _sapp_discard_state();
}

#if !defined(SOKOL_NO_ENTRY)
int main(int argc, char* argv[]) {
    sapp_desc desc = sokol_main(argc, argv);
    _sapp_run(&desc);
    return 0;
}
#endif /* SOKOL_NO_ENTRY */
#endif /* LINUX */

/*== PUBLIC API FUNCTIONS ====================================================*/
#if defined(SOKOL_NO_ENTRY)
SOKOL_API_IMPL int sapp_run(const sapp_desc* desc) {
    SOKOL_ASSERT(desc);
    _sapp_run(desc);
    return 0;
}

/* this is just a stub so the linker doesn't complain */
sapp_desc sokol_main(int argc, char* argv[]) {
    _SOKOL_UNUSED(argc);
    _SOKOL_UNUSED(argv);
    sapp_desc desc;
    memset(&desc, 0, sizeof(desc));
    return desc;
}
#else
/* likewise, in normal mode, sapp_run() is just an empty stub */
SOKOL_API_IMPL int sapp_run(const sapp_desc* desc) {
    _SOKOL_UNUSED(desc);
    return 0;
}
#endif

SOKOL_API_IMPL bool sapp_isvalid(void) {
    return _sapp.valid;
}

SOKOL_API_IMPL void* sapp_userdata(void) {
    return _sapp.desc.user_data;
}

SOKOL_API_IMPL sapp_desc sapp_query_desc(void) {
    return _sapp.desc;
}

SOKOL_API_IMPL uint64_t sapp_frame_count(void) {
    return _sapp.frame_count;
}

SOKOL_API_IMPL int sapp_width(void) {
    return (_sapp.framebuffer_width > 0) ? _sapp.framebuffer_width : 1;
}

SOKOL_API_IMPL int sapp_height(void) {
    return (_sapp.framebuffer_height > 0) ? _sapp.framebuffer_height : 1;
}

SOKOL_API_IMPL bool sapp_high_dpi(void) {
    return _sapp.desc.high_dpi && (_sapp.dpi_scale > 1.5f);
}

SOKOL_API_IMPL float sapp_dpi_scale(void) {
    return _sapp.dpi_scale;
}

SOKOL_API_IMPL bool sapp_gles2(void) {
    return _sapp.gles2_fallback;
}

SOKOL_API_IMPL void sapp_show_keyboard(bool shown) {
    #if defined(TARGET_OS_IPHONE) && TARGET_OS_IPHONE
    _sapp_ios_show_keyboard(shown);
    #elif defined(__EMSCRIPTEN__)
    _sapp_emsc_show_keyboard(shown);
    #elif defined(__ANDROID__)
    _sapp_android_show_keyboard(shown);
    #else
    _SOKOL_UNUSED(shown);
    #endif
}

SOKOL_API_IMPL bool sapp_keyboard_shown(void) {
    return _sapp.onscreen_keyboard_shown;
}

SOKOL_API_IMPL void sapp_show_mouse(bool shown) {
    #if defined(_WIN32)
    _sapp_win32_show_mouse(shown);
    #else
    _SOKOL_UNUSED(shown);
    #endif
}

SOKOL_API_IMPL bool sapp_mouse_shown(void) {
    #if defined(_WIN32)
    return _sapp_win32_mouse_shown();
    #else
    return false;
    #endif
}

SOKOL_API_IMPL void sapp_request_quit(void) {
    _sapp.quit_requested = true;
}

SOKOL_API_IMPL void sapp_cancel_quit(void) {
    _sapp.quit_requested = false;
}

SOKOL_API_IMPL void sapp_quit(void) {
    _sapp.quit_ordered = true;
}

SOKOL_API_IMPL void sapp_consume_event(void) {
    _sapp.event_consumed = true;
}

/* NOTE: on HTML5, sapp_set_clipboard_string() must be called from within event handler! */
SOKOL_API_IMPL void sapp_set_clipboard_string(const char* str) {
    if (!_sapp.clipboard_enabled) {
        return;
    }
    SOKOL_ASSERT(str);
    #if defined(__APPLE__) && defined(TARGET_OS_IPHONE) && !TARGET_OS_IPHONE
        _sapp_macos_set_clipboard_string(str);
    #elif defined(__EMSCRIPTEN__)
        _sapp_emsc_set_clipboard_string(str);
    #elif defined(_WIN32)
        _sapp_win32_set_clipboard_string(str);
    #else
        /* not implemented */
    #endif
    _sapp_strcpy(str, _sapp.clipboard, _sapp.clipboard_size);
}

SOKOL_API_IMPL const char* sapp_get_clipboard_string(void) {
    if (!_sapp.clipboard_enabled) {
        return "";
    }
    #if defined(__APPLE__) && defined(TARGET_OS_IPHONE) && !TARGET_OS_IPHONE
        return _sapp_macos_get_clipboard_string();
    #elif defined(__EMSCRIPTEN__)
        return _sapp.clipboard;
    #elif defined(_WIN32)
        return _sapp_win32_get_clipboard_string();
    #else
        /* not implemented */
        return _sapp.clipboard;
    #endif
}

SOKOL_API_IMPL const void* sapp_metal_get_device(void) {
    SOKOL_ASSERT(_sapp.valid);
    #if defined(SOKOL_METAL)
        const void* obj = (__bridge const void*) _sapp_mtl_device_obj;
        SOKOL_ASSERT(obj);
        return obj;
    #else
        return 0;
    #endif
}

SOKOL_API_IMPL const void* sapp_metal_get_renderpass_descriptor(void) {
    SOKOL_ASSERT(_sapp.valid);
    #if defined(SOKOL_METAL)
        const void* obj =  (__bridge const void*) [_sapp_view_obj currentRenderPassDescriptor];
        SOKOL_ASSERT(obj);
        return obj;
    #else
        return 0;
    #endif
}

SOKOL_API_IMPL const void* sapp_metal_get_drawable(void) {
    SOKOL_ASSERT(_sapp.valid);
    #if defined(SOKOL_METAL)
        const void* obj = (__bridge const void*) [_sapp_view_obj currentDrawable];
        SOKOL_ASSERT(obj);
        return obj;
    #else
        return 0;
    #endif
}

SOKOL_API_IMPL const void* sapp_macos_get_window(void) {
    #if defined(__APPLE__) && !TARGET_OS_IPHONE
        const void* obj = (__bridge const void*) _sapp_macos_window_obj;
        SOKOL_ASSERT(obj);
        return obj;
    #else
        return 0;
    #endif
}

SOKOL_API_IMPL const void* sapp_ios_get_window(void) {
    #if defined(__APPLE__) && TARGET_OS_IPHONE
        const void* obj = (__bridge const void*) _sapp_ios_window_obj;
        SOKOL_ASSERT(obj);
        return obj;
    #else
        return 0;
    #endif

}

SOKOL_API_IMPL const void* sapp_d3d11_get_device(void) {
    SOKOL_ASSERT(_sapp.valid);
    #if defined(SOKOL_D3D11)
        return _sapp_d3d11_device;
    #else
        return 0;
    #endif
}

SOKOL_API_IMPL const void* sapp_d3d11_get_device_context(void) {
    SOKOL_ASSERT(_sapp.valid);
    #if defined(SOKOL_D3D11)
        return _sapp_d3d11_device_context;
    #else
        return 0;
    #endif
}

SOKOL_API_IMPL const void* sapp_d3d11_get_render_target_view(void) {
    SOKOL_ASSERT(_sapp.valid);
    #if defined(SOKOL_D3D11)
        return _sapp_d3d11_rtv;
    #else
        return 0;
    #endif
}

SOKOL_API_IMPL const void* sapp_d3d11_get_depth_stencil_view(void) {
    SOKOL_ASSERT(_sapp.valid);
    #if defined(SOKOL_D3D11)
        return _sapp_d3d11_dsv;
    #else
        return 0;
    #endif
}

SOKOL_API_IMPL const void* sapp_win32_get_hwnd(void) {
    SOKOL_ASSERT(_sapp.valid);
    #if defined(_WIN32)
        return _sapp_win32_hwnd;
    #else
        return 0;
    #endif
}

SOKOL_API_IMPL const void* sapp_android_get_native_activity(void) {
    SOKOL_ASSERT(_sapp.valid);
    #if defined(__ANDROID__)
        return (void*)_sapp_android_state.activity;
    #else
        return 0;
    #endif
}

SOKOL_API_IMPL void sapp_html5_ask_leave_site(bool ask) {
    _sapp.html5_ask_leave_site = ask;
}

#undef _sapp_def

#ifdef _MSC_VER
#pragma warning(pop)
#endif

#endif /* SOKOL_IMPL */<|MERGE_RESOLUTION|>--- conflicted
+++ resolved
@@ -1028,13 +1028,10 @@
     sapp_event event;
     sapp_desc desc;
     sapp_keycode keycodes[SAPP_MAX_KEYCODES];
-<<<<<<< HEAD
-	void* native_event;
-=======
     bool clipboard_enabled;
     int clipboard_size;
     char* clipboard;
->>>>>>> c13e3165
+	void* native_event;
 } _sapp_state;
 static _sapp_state _sapp;
 
