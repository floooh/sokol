#ifndef SOKOL_APP_INCLUDED
/*
    sokol_app.h -- cross-platform application wrapper

    Project URL: https://github.com/floooh/sokol

    Do this:
        #define SOKOL_IMPL
    before you include this file in *one* C or C++ file to create the
    implementation.

    In the same place define one of the following to select the 3D-API
    which should be initialized by sokol_app.h:

        #define SOKOL_GLCORE33
        #define SOKOL_GLES2
        #define SOKOL_GLES3
        #define SOKOL_D3D11
        #define SOKOL_METAL
        #define SOKOL_WGPU

    If sokol_app.h is used together with sokol_gfx.h, the selected 3D-APIs
    backend match.

    Optionally provide the following defines with your own implementations:

        SOKOL_ASSERT(c)     - your own assert macro (default: assert(c))
        SOKOL_LOG(msg)      - your own logging function (default: puts(msg))
        SOKOL_UNREACHABLE() - a guard macro for unreachable code (default: assert(false))
        SOKOL_ABORT()       - called after an unrecoverable error (default: abort())
        SOKOL_WIN32_FORCE_MAIN  - define this on Win32 to use a main() entry point instead of WinMain
        SOKOL_NO_ENTRY      - define this if sokol_app.h shouldn't "hijack" the main() function
        SOKOL_API_DECL      - public function declaration prefix (default: extern)
        SOKOL_API_IMPL      - public function implementation prefix (default: -)
        SOKOL_CALLOC        - your own calloc function (default: calloc(n, s))
        SOKOL_FREE          - your own free function (default: free(p))

    Optionally define the following to force debug checks and validations
    even in release mode:

        SOKOL_DEBUG         - by default this is defined if _DEBUG is defined

    If sokol_app.h is compiled as a DLL, define the following before
    including the declaration or implementation:

    SOKOL_DLL

    On Windows, SOKOL_DLL will define SOKOL_API_DECL as __declspec(dllexport)
    or __declspec(dllimport) as needed.

    Portions of the Windows and Linux GL initialization and event code have been
    taken from GLFW (http://www.glfw.org/)

    iOS onscreen keyboard support 'inspired' by libgdx.

    If you use sokol_app.h together with sokol_gfx.h, include both headers
    in the implementation source file, and include sokol_app.h before
    sokol_gfx.h since sokol_app.h will also include the required 3D-API
    headers.

    On Windows, a minimal 'GL header' and function loader is integrated which
    contains just enough of GL for sokol_gfx.h. If you want to use your own
    GL header-generator/loader instead, define SOKOL_WIN32_NO_GL_LOADER
    before including the implementation part of sokol_app.h.

    For example code, see https://github.com/floooh/sokol-samples/tree/master/sapp

    FEATURE OVERVIEW
    ================
    sokol_app.h provides a minimalistic cross-platform API which
    implements the 'application-wrapper' parts of a 3D application:

    - a common application entry function
    - creates a window and 3D-API context/device with a 'default framebuffer'
    - makes the rendered frame visible
    - provides keyboard-, mouse- and low-level touch-events
    - platforms: MacOS, iOS, HTML5, Win32, Linux, Android (TODO: RaspberryPi)
    - 3D-APIs: Metal, D3D11, GL3.2, GLES2, GLES3, WebGL, WebGL2

    FEATURE/PLATFORM MATRIX
    =======================
                        | Windows | macOS | Linux |  iOS  | Android | Raspi | HTML5
    --------------------+---------+-------+-------+-------+---------+-------+-------
    gl 3.x              | YES     | YES   | YES   | ---   | ---     | ---   | ---
    gles2/webgl         | ---     | ---   | ---   | YES   | YES     | TODO  | YES
    gles3/webgl2        | ---     | ---   | ---   | YES   | YES     | ---   | YES
    metal               | ---     | YES   | ---   | YES   | ---     | ---   | ---
    d3d11               | YES     | ---   | ---   | ---   | ---     | ---   | ---
    KEY_DOWN            | YES     | YES   | YES   | SOME  | TODO    | TODO  | YES
    KEY_UP              | YES     | YES   | YES   | SOME  | TODO    | TODO  | YES
    CHAR                | YES     | YES   | YES   | YES   | TODO    | TODO  | YES
    MOUSE_DOWN          | YES     | YES   | YES   | ---   | ---     | TODO  | YES
    MOUSE_UP            | YES     | YES   | YES   | ---   | ---     | TODO  | YES
    MOUSE_SCROLL        | YES     | YES   | YES   | ---   | ---     | TODO  | YES
    MOUSE_MOVE          | YES     | YES   | YES   | ---   | ---     | TODO  | YES
    MOUSE_ENTER         | YES     | YES   | YES   | ---   | ---     | TODO  | YES
    MOUSE_LEAVE         | YES     | YES   | YES   | ---   | ---     | TODO  | YES
    TOUCHES_BEGAN       | ---     | ---   | ---   | YES   | YES     | ---   | YES
    TOUCHES_MOVED       | ---     | ---   | ---   | YES   | YES     | ---   | YES
    TOUCHES_ENDED       | ---     | ---   | ---   | YES   | YES     | ---   | YES
    TOUCHES_CANCELLED   | ---     | ---   | ---   | YES   | YES     | ---   | YES
    RESIZED             | YES     | YES   | YES   | YES   | YES     | ---   | YES
    ICONIFIED           | YES     | YES   | YES   | ---   | ---     | ---   | ---
    RESTORED            | YES     | YES   | YES   | ---   | ---     | ---   | ---
    SUSPENDED           | ---     | ---   | ---   | YES   | YES     | ---   | TODO
    RESUMED             | ---     | ---   | ---   | YES   | YES     | ---   | TODO
    QUIT_REQUESTED      | YES     | YES   | YES   | ---   | ---     | TODO  | YES
    UPDATE_CURSOR       | YES     | YES   | TODO  | ---   | ---     | ---   | TODO
    IME                 | TODO    | TODO? | TODO  | ???   | TODO    | ???   | ???
    key repeat flag     | YES     | YES   | YES   | ---   | ---     | TODO  | YES
    windowed            | YES     | YES   | YES   | ---   | ---     | TODO  | YES
    fullscreen          | YES     | YES   | TODO  | YES   | YES     | TODO  | ---
    pointer lock        | TODO    | TODO  | TODO  | ---   | ---     | TODO  | TODO
    screen keyboard     | ---     | ---   | ---   | YES   | TODO    | ---   | YES
    swap interval       | YES     | YES   | YES   | YES   | TODO    | TODO  | YES
    high-dpi            | YES     | YES   | TODO  | YES   | YES     | TODO  | YES
    clipboard           | YES     | YES   | TODO  | ---   | ---     | ---   | YES

    TODO
    ====
    - Linux clipboard support
    - sapp_consume_event() on non-web platforms?

    STEP BY STEP
    ============
    --- Add a sokol_main() function to your code which returns a sapp_desc structure
        with initialization parameters and callback function pointers. This
        function is called very early, usually at the start of the
        platform's entry function (e.g. main or WinMain). You should do as
        little as possible here, since the rest of your code might be called
        from another thread (this depends on the platform):

            sapp_desc sokol_main(int argc, char* argv[]) {
                return (sapp_desc) {
                    .width = 640,
                    .height = 480,
                    .init_cb = my_init_func,
                    .frame_cb = my_frame_func,
                    .cleanup_cb = my_cleanup_func,
                    .event_cb = my_event_func,
                    ...
                };
            }

        There are many more setup parameters, but these are the most important.
        For a complete list search for the sapp_desc structure declaration
        below.

        DO NOT call any sokol-app function from inside sokol_main(), since
        sokol-app will not be initialized at this point.

        The .width and .height parameters are the preferred size of the 3D
        rendering canvas. The actual size may differ from this depending on
        platform and other circumstances. Also the canvas size may change at
        any time (for instance when the user resizes the application window,
        or rotates the mobile device).

        All provided function callbacks will be called from the same thread,
        but this may be different from the thread where sokol_main() was called.

        .init_cb (void (*)(void))
            This function is called once after the application window,
            3D rendering context and swap chain have been created. The
            function takes no arguments and has no return value.
        .frame_cb (void (*)(void))
            This is the per-frame callback, which is usually called 60
            times per second. This is where your application would update
            most of its state and perform all rendering.
        .cleanup_cb (void (*)(void))
            The cleanup callback is called once right before the application
            quits.
        .event_cb (void (*)(const sapp_event* event))
            The event callback is mainly for input handling, but in the
            future may also be used to communicate other types of events
            to the application. Keep the event_cb struct member zero-initialized
            if your application doesn't require event handling.
        .fail_cb (void (*)(const char* msg))
            The fail callback is called when a fatal error is encountered
            during start which doesn't allow the program to continue.
            Providing a callback here gives you a chance to show an error message
            to the user. The default behaviour is SOKOL_LOG(msg)

        As you can see, those 'standard callbacks' don't have a user_data
        argument, so any data that needs to be preserved between callbacks
        must live in global variables. If you're allergic to global variables
        or cannot use them for other reasons, an alternative set of callbacks
        can be defined in sapp_desc, together with a user_data pointer:

        .user_data (void*)
            The user-data argument for the callbacks below
        .init_userdata_cb (void (*)(void* user_data))
        .frame_userdata_cb (void (*)(void* user_data))
        .cleanup_userdata_cb (void (*)(void* user_data))
        .event_cb (void(*)(const sapp_event* event, void* user_data))
        .fail_cb (void(*)(const char* msg, void* user_data))
            These are the user-data versions of the callback functions. You
            can mix those with the standard callbacks that don't have the
            user_data argument.

        The function sapp_userdata() can be used to query the user_data
        pointer provided in the sapp_desc struct.

        You can call sapp_query_desc() to get a copy of the
        original sapp_desc structure.

        NOTE that there's also an alternative compile mode where sokol_app.h
        doesn't "hijack" the main() function. Search below for SOKOL_NO_ENTRY.

    --- Implement the initialization callback function (init_cb), this is called
        once after the rendering surface, 3D API and swap chain have been
        initialized by sokol_app. All sokol-app functions can be called
        from inside the initialization callback, the most useful functions
        at this point are:

        int sapp_width(void)
            Returns the current width of the default framebuffer, this may change
            from one frame to the next.
        int sapp_height(void)
            Likewise, returns the current height of the default framebuffer.

        int sapp_color_format(void)
        int sapp_depth_format(void)
            The color and depth-stencil pixelformats of the default framebuffer,
            as int values which are compatible with sokol-gfx's
            sg_pixel_format enum, so they can be plugged directly in places
            where sg_pixel_format is expected:

                23 == SG_PIXELFORMAT_RGBA8
                27 == SG_PIXELFORMAT_BGRA8
                41 == SG_PIXELFORMAT_DEPTH
                42 == SG_PIXELFORMAT_DEPTH_STENCIL

        int sapp_sample_count(void)
            Return the MSAA sample count of the default framebuffer.

        bool sapp_gles2(void)
            Returns true if a GLES2 or WebGL context has been created. This
            is useful when a GLES3/WebGL2 context was requested but is not
            available so that sokol_app.h had to fallback to GLES2/WebGL.

        const void* sapp_metal_get_device(void)
        const void* sapp_metal_get_renderpass_descriptor(void)
        const void* sapp_metal_get_drawable(void)
            If the Metal backend has been selected, these functions return pointers
            to various Metal API objects required for rendering, otherwise
            they return a null pointer. These void pointers are actually
            Objective-C ids converted with an ARC __bridge cast so that
            they ids can be tunnel through C code. Also note that the returned
            pointers to the renderpass-descriptor and drawable may change from one
            frame to the next, only the Metal device object is guaranteed to
            stay the same.

        const void* sapp_macos_get_window(void)
            On macOS, get the NSWindow object pointer, otherwise a null pointer.
            Before being used as Objective-C object, the void* must be converted
            back with an ARC __bridge cast.

        const void* sapp_ios_get_window(void)
            On iOS, get the UIWindow object pointer, otherwise a null pointer.
            Before being used as Objective-C object, the void* must be converted
            back with an ARC __bridge cast.

        const void* sapp_win32_get_hwnd(void)
            On Windows, get the window's HWND, otherwise a null pointer. The
            HWND has been cast to a void pointer in order to be tunneled
            through code which doesn't include Windows.h.

        const void* sapp_d3d11_get_device(void)
        const void* sapp_d3d11_get_device_context(void)
        const void* sapp_d3d11_get_render_target_view(void)
        const void* sapp_d3d11_get_depth_stencil_view(void)
            Similar to the sapp_metal_* functions, the sapp_d3d11_* functions
            return pointers to D3D11 API objects required for rendering,
            only if the D3D11 backend has been selected. Otherwise they
            return a null pointer. Note that the returned pointers to the
            render-target-view and depth-stencil-view may change from one
            frame to the next!

        const void* sapp_wgpu_get_device(void)
        const void* sapp_wgpu_get_render_view(void)
        const void* sapp_wgpu_get_resolve_view(void)
        const void* sapp_wgpu_get_depth_stencil_view(void)
            These are the WebGPU-specific functions to get the WebGPU
            objects and values required for rendering. If sokol_app.h
            is not compiled with SOKOL_WGPU, these functions return null.

        const void* sapp_android_get_native_activity(void);
            On Android, get the native activity ANativeActivity pointer, otherwise
            a null pointer.

    --- Implement the frame-callback function, this function will be called
        on the same thread as the init callback, but might be on a different
        thread than the sokol_main() function. Note that the size of
        the rendering framebuffer might have changed since the frame callback
        was called last. Call the functions sapp_width() and sapp_height()
        each frame to get the current size.

    --- Optionally implement the event-callback to handle input events.
        sokol-app provides the following type of input events:
            - a 'virtual key' was pressed down or released
            - a single text character was entered (provided as UTF-32 code point)
            - a mouse button was pressed down or released (left, right, middle)
            - mouse-wheel or 2D scrolling events
            - the mouse was moved
            - the mouse has entered or left the application window boundaries
            - low-level, portable multi-touch events (began, moved, ended, cancelled)
            - the application window was resized, iconified or restored
            - the application was suspended or restored (on mobile platforms)
            - the user or application code has asked to quit the application
            - a string was pasted to the system clipboard

        To explicitly 'consume' an event and prevent that the event is
        forwarded for further handling to the operating system, call
        sapp_consume_event() from inside the event handler (NOTE that
        this behaviour is currently only implemented for some HTML5
        events, support for other platforms and event types will
        be added as needed, please open a github ticket and/or provide
        a PR if needed).

        NOTE: Do *not* call any 3D API functions in the event callback
        function, since the 3D API context may not be active when the
        event callback is called (it may work on some platforms and
        3D APIs, but not others, and the exact behaviour may change
        between sokol-app versions).

    --- Implement the cleanup-callback function, this is called once
        after the user quits the application (see the section
        "APPLICATION QUIT" for detailed information on quitting
        behaviour, and how to intercept a pending quit (for instance to show a
        "Really Quit?" dialog box). Note that the cleanup-callback isn't
        called on the web and mobile platforms.

    CLIPBOARD SUPPORT
    =================
    Applications can send and receive UTF-8 encoded text data from and to the
    system clipboard. By default, clipboard support is disabled and
    must be enabled at startup via the following sapp_desc struct
    members:

        sapp_desc.enable_clipboard  - set to true to enable clipboard support
        sapp_desc.clipboard_size    - size of the internal clipboard buffer in bytes

    Enabling the clipboard will dynamically allocate a clipboard buffer
    for UTF-8 encoded text data of the requested size in bytes, the default
    size if 8 KBytes. Strings that don't fit into the clipboard buffer
    (including the terminating zero) will be silently clipped, so it's
    important that you provide a big enough clipboard size for your
    use case.

    To send data to the clipboard, call sapp_set_clipboard_string() with
    a pointer to an UTF-8 encoded, null-terminated C-string.

    NOTE that on the HTML5 platform, sapp_set_clipboard_string() must be
    called from inside a 'short-lived event handler', and there are a few
    other HTML5-specific caveats to workaround. You'll basically have to
    tinker until it works in all browsers :/ (maybe the situation will
    improve when all browsers agree on and implement the new
    HTML5 navigator.clipboard API).

    To get data from the clipboard, check for the SAPP_EVENTTYPE_CLIPBOARD_PASTED
    event in your event handler function, and then call sapp_get_clipboard_string()
    to obtain the updated UTF-8 encoded text.

    NOTE that behaviour of sapp_get_clipboard_string() is slightly different
    depending on platform:

        - on the HTML5 platform, the internal clipboard buffer will only be updated
          right before the SAPP_EVENTTYPE_CLIPBOARD_PASTED event is sent,
          and sapp_get_clipboard_string() will simply return the current content
          of the clipboard buffer
        - on 'native' platforms, the call to sapp_get_clipboard_string() will
          update the internal clipboard buffer with the most recent data
          from the system clipboard

    Portable code should check for the SAPP_EVENTTYPE_CLIPBOARD_PASTED event,
    and then call sapp_get_clipboard_string() right in the event handler.

    The SAPP_EVENTTYPE_CLIPBOARD_PASTED event will be generated by sokol-app
    as follows:

        - on macOS: when the Cmd+V key is pressed down
        - on HTML5: when the browser sends a 'paste' event to the global 'window' object
        - on all other platforms: when the Ctrl+V key is pressed down

    HIGH-DPI RENDERING
    ==================
    You can set the sapp_desc.high_dpi flag during initialization to request
    a full-resolution framebuffer on HighDPI displays. The default behaviour
    is sapp_desc.high_dpi=false, this means that the application will
    render to a lower-resolution framebuffer on HighDPI displays and the
    rendered content will be upscaled by the window system composer.

    In a HighDPI scenario, you still request the same window size during
    sokol_main(), but the framebuffer sizes returned by sapp_width()
    and sapp_height() will be scaled up according to the DPI scaling
    ratio. You can also get a DPI scaling factor with the function
    sapp_dpi_scale().

    Here's an example on a Mac with Retina display:

    sapp_desc sokol_main() {
        return (sapp_desc) {
            .width = 640,
            .height = 480,
            .high_dpi = true,
            ...
        };
    }

    The functions sapp_width(), sapp_height() and sapp_dpi_scale() will
    return the following values:

    sapp_width      -> 1280
    sapp_height     -> 960
    sapp_dpi_scale  -> 2.0

    If the high_dpi flag is false, or you're not running on a Retina display,
    the values would be:

    sapp_width      -> 640
    sapp_height     -> 480
    sapp_dpi_scale  -> 1.0

    APPLICATION QUIT
    ================
    Without special quit handling, a sokol_app.h application will quit
    'gracefully' when the user clicks the window close-button unless a
    platform's application model prevents this (e.g. on web or mobile).
    'Graceful exit' means that the application-provided cleanup callback will
    be called before the application quits.

    On native desktop platforms sokol_app.h provides more control over the
    application-quit-process. It's possible to initiate a 'programmatic quit'
    from the application code, and a quit initiated by the application user can
    be intercepted (for instance to show a custom dialog box).

    This 'programmatic quit protocol' is implemented trough 3 functions
    and 1 event:

        - sapp_quit(): This function simply quits the application without
          giving the user a chance to intervene. Usually this might
          be called when the user clicks the 'Ok' button in a 'Really Quit?'
          dialog box
        - sapp_request_quit(): Calling sapp_request_quit() will send the
          event SAPP_EVENTTYPE_QUIT_REQUESTED to the applications event handler
          callback, giving the user code a chance to intervene and cancel the
          pending quit process (for instance to show a 'Really Quit?' dialog
          box). If the event handler callback does nothing, the application
          will be quit as usual. To prevent this, call the function
          sapp_cancel_quit() from inside the event handler.
        - sapp_cancel_quit(): Cancels a pending quit request, either initiated
          by the user clicking the window close button, or programmatically
          by calling sapp_request_quit(). The only place where calling this
          function makes sense is from inside the event handler callback when
          the SAPP_EVENTTYPE_QUIT_REQUESTED event has been received.
        - SAPP_EVENTTYPE_QUIT_REQUESTED: this event is sent when the user
          clicks the window's close button or application code calls the
          sapp_request_quit() function. The event handler callback code can handle
          this event by calling sapp_cancel_quit() to cancel the quit.
          If the event is ignored, the application will quit as usual.

    On the web platform, the quit behaviour differs from native platforms,
    because of web-specific restrictions:

    A `programmatic quit` initiated by calling sapp_quit() or
    sapp_request_quit() will work as described above: the cleanup callback is
    called, platform-specific cleanup is performed (on the web
    this means that JS event handlers are unregisters), and then
    the request-animation-loop will be exited. However that's all. The
    web page itself will continue to exist (e.g. it's not possible to
    programmatically close the browser tab).

    On the web it's also not possible to run custom code when the user
    closes a brower tab, so it's not possible to prevent this with a
    fancy custom dialog box.

    Instead the standard "Leave Site?" dialog box can be activated (or
    deactivated) with the following function:

        sapp_html5_ask_leave_site(bool ask);

    The initial state of the associated internal flag can be provided
    at startup via sapp_desc.html5_ask_leave_site.

    This feature should only be used sparingly in critical situations - for
    instance when the user would loose data - since popping up modal dialog
    boxes is considered quite rude in the web world. Note that there's no way
    to customize the content of this dialog box or run any code as a result
    of the user's decision. Also note that the user must have interacted with
    the site before the dialog box will appear. These are all security measures
    to prevent fishing.

    The Dear ImGui HighDPI sample contains example code of how to
    implement a 'Really Quit?' dialog box with Dear ImGui (native desktop
    platforms only), and for showing the hardwired "Leave Site?" dialog box
    when running on the web platform:

        https://floooh.github.io/sokol-html5/wasm/imgui-highdpi-sapp.html

    FULLSCREEN
    ==========
    If the sapp_desc.fullscreen flag is true, sokol-app will try to create
    a fullscreen window on platforms with a 'proper' window system
    (mobile devices will always use fullscreen). The implementation details
    depend on the target platform, in general sokol-app will use a
    'soft approach' which doesn't interfere too much with the platform's
    window system (for instance borderless fullscreen window instead of
    a 'real' fullscreen mode). Such details might change over time
    as sokol-app is adapted for different needs.

    The most important effect of fullscreen mode to keep in mind is that
    the requested canvas width and height will be ignored for the initial
    window size, calling sapp_width() and sapp_height() will instead return
    the resolution of the fullscreen canvas (however the provided size
    might still be used for the non-fullscreen window, in case the user can
    switch back from fullscreen- to windowed-mode).

    ONSCREEN KEYBOARD
    =================
    On some platforms which don't provide a physical keyboard, sokol-app
    can display the platform's integrated onscreen keyboard for text
    input. To request that the onscreen keyboard is shown, call

        sapp_show_keyboard(true);

    Likewise, to hide the keyboard call:

        sapp_show_keyboard(false);

    Note that on the web platform, the keyboard can only be shown from
    inside an input handler. On such platforms, sapp_show_keyboard()
    will only work as expected when it is called from inside the
    sokol-app event callback function. When called from other places,
    an internal flag will be set, and the onscreen keyboard will be
    called at the next 'legal' opportunity (when the next input event
    is handled).

    OPTIONAL: DON'T HIJACK main() (#define SOKOL_NO_ENTRY)
    ======================================================
    In its default configuration, sokol_app.h "hijacks" the platform's
    standard main() function. This was done because different platforms
    have different main functions which are not compatible with
    C's main() (for instance WinMain on Windows has completely different
    arguments). However, this "main hijacking" posed a problem for
    usage scenarios like integrating sokol_app.h with other languages than
    C or C++, so an alternative SOKOL_NO_ENTRY mode has been added
    in which the user code provides the platform's main function:

    - define SOKOL_NO_ENTRY before including the sokol_app.h implementation
    - do *not* provide a sokol_main() function
    - instead provide the standard main() function of the platform
    - from the main function, call the function ```sapp_run()``` which
      takes a pointer to an ```sapp_desc``` structure.
    - ```sapp_run()``` takes over control and calls the provided init-, frame-,
      shutdown- and event-callbacks just like in the default model, it
      will only return when the application quits (or not at all on some
      platforms, like emscripten)

    NOTE: SOKOL_NO_ENTRY is currently not supported on Android.

    TEMP NOTE DUMP
    ==============
    - onscreen keyboard support on Android requires Java :(, should we even bother?
    - sapp_desc needs a bool whether to initialize depth-stencil surface
    - GL context initialization needs more control (at least what GL version to initialize)
    - application icon
    - mouse pointer visibility(?)
    - the UPDATE_CURSOR event currently behaves differently between Win32 and OSX
      (Win32 sends the event each frame when the mouse moves and is inside the window
      client area, OSX sends it only once when the mouse enters the client area)
    - the Android implementation calls cleanup_cb() and destroys the egl context in onDestroy
      at the latest but should do it earlier, in onStop, as an app is "killable" after onStop
      on Android Honeycomb and later (it can't be done at the moment as the app may be started
      again after onStop and the sokol lifecycle does not yet handle context teardown/bringup)

    FIXME: ERROR HANDLING (this will need an error callback function)

    zlib/libpng license

    Copyright (c) 2018 Andre Weissflog

    This software is provided 'as-is', without any express or implied warranty.
    In no event will the authors be held liable for any damages arising from the
    use of this software.

    Permission is granted to anyone to use this software for any purpose,
    including commercial applications, and to alter it and redistribute it
    freely, subject to the following restrictions:

        1. The origin of this software must not be misrepresented; you must not
        claim that you wrote the original software. If you use this software in a
        product, an acknowledgment in the product documentation would be
        appreciated but is not required.

        2. Altered source versions must be plainly marked as such, and must not
        be misrepresented as being the original software.

        3. This notice may not be removed or altered from any source
        distribution.
*/
#define SOKOL_APP_INCLUDED (1)
#include <stdint.h>
#include <stdbool.h>

#ifndef SOKOL_API_DECL
#if defined(_WIN32) && defined(SOKOL_DLL) && defined(SOKOL_IMPL)
#define SOKOL_API_DECL __declspec(dllexport)
#elif defined(_WIN32) && defined(SOKOL_DLL)
#define SOKOL_API_DECL __declspec(dllimport)
#else
#define SOKOL_API_DECL extern
#endif
#endif

#ifdef __cplusplus
extern "C" {
#endif

enum {
    SAPP_MAX_TOUCHPOINTS = 8,
    SAPP_MAX_MOUSEBUTTONS = 3,
    SAPP_MAX_KEYCODES = 512,
};

typedef enum sapp_event_type {
    SAPP_EVENTTYPE_INVALID,
    SAPP_EVENTTYPE_KEY_DOWN,
    SAPP_EVENTTYPE_KEY_UP,
    SAPP_EVENTTYPE_CHAR,
    SAPP_EVENTTYPE_MOUSE_DOWN,
    SAPP_EVENTTYPE_MOUSE_UP,
    SAPP_EVENTTYPE_MOUSE_SCROLL,
    SAPP_EVENTTYPE_MOUSE_MOVE,
    SAPP_EVENTTYPE_MOUSE_ENTER,
    SAPP_EVENTTYPE_MOUSE_LEAVE,
    SAPP_EVENTTYPE_TOUCHES_BEGAN,
    SAPP_EVENTTYPE_TOUCHES_MOVED,
    SAPP_EVENTTYPE_TOUCHES_ENDED,
    SAPP_EVENTTYPE_TOUCHES_CANCELLED,
    SAPP_EVENTTYPE_RESIZED,
    SAPP_EVENTTYPE_ICONIFIED,
    SAPP_EVENTTYPE_RESTORED,
    SAPP_EVENTTYPE_SUSPENDED,
    SAPP_EVENTTYPE_RESUMED,
    SAPP_EVENTTYPE_UPDATE_CURSOR,
    SAPP_EVENTTYPE_QUIT_REQUESTED,
    SAPP_EVENTTYPE_CLIPBOARD_PASTED,
    _SAPP_EVENTTYPE_NUM,
    _SAPP_EVENTTYPE_FORCE_U32 = 0x7FFFFFFF
} sapp_event_type;

/* key codes are the same names and values as GLFW */
typedef enum sapp_keycode {
    SAPP_KEYCODE_INVALID          = 0,
    SAPP_KEYCODE_SPACE            = 32,
    SAPP_KEYCODE_APOSTROPHE       = 39,  /* ' */
    SAPP_KEYCODE_COMMA            = 44,  /* , */
    SAPP_KEYCODE_MINUS            = 45,  /* - */
    SAPP_KEYCODE_PERIOD           = 46,  /* . */
    SAPP_KEYCODE_SLASH            = 47,  /* / */
    SAPP_KEYCODE_0                = 48,
    SAPP_KEYCODE_1                = 49,
    SAPP_KEYCODE_2                = 50,
    SAPP_KEYCODE_3                = 51,
    SAPP_KEYCODE_4                = 52,
    SAPP_KEYCODE_5                = 53,
    SAPP_KEYCODE_6                = 54,
    SAPP_KEYCODE_7                = 55,
    SAPP_KEYCODE_8                = 56,
    SAPP_KEYCODE_9                = 57,
    SAPP_KEYCODE_SEMICOLON        = 59,  /* ; */
    SAPP_KEYCODE_EQUAL            = 61,  /* = */
    SAPP_KEYCODE_A                = 65,
    SAPP_KEYCODE_B                = 66,
    SAPP_KEYCODE_C                = 67,
    SAPP_KEYCODE_D                = 68,
    SAPP_KEYCODE_E                = 69,
    SAPP_KEYCODE_F                = 70,
    SAPP_KEYCODE_G                = 71,
    SAPP_KEYCODE_H                = 72,
    SAPP_KEYCODE_I                = 73,
    SAPP_KEYCODE_J                = 74,
    SAPP_KEYCODE_K                = 75,
    SAPP_KEYCODE_L                = 76,
    SAPP_KEYCODE_M                = 77,
    SAPP_KEYCODE_N                = 78,
    SAPP_KEYCODE_O                = 79,
    SAPP_KEYCODE_P                = 80,
    SAPP_KEYCODE_Q                = 81,
    SAPP_KEYCODE_R                = 82,
    SAPP_KEYCODE_S                = 83,
    SAPP_KEYCODE_T                = 84,
    SAPP_KEYCODE_U                = 85,
    SAPP_KEYCODE_V                = 86,
    SAPP_KEYCODE_W                = 87,
    SAPP_KEYCODE_X                = 88,
    SAPP_KEYCODE_Y                = 89,
    SAPP_KEYCODE_Z                = 90,
    SAPP_KEYCODE_LEFT_BRACKET     = 91,  /* [ */
    SAPP_KEYCODE_BACKSLASH        = 92,  /* \ */
    SAPP_KEYCODE_RIGHT_BRACKET    = 93,  /* ] */
    SAPP_KEYCODE_GRAVE_ACCENT     = 96,  /* ` */
    SAPP_KEYCODE_WORLD_1          = 161, /* non-US #1 */
    SAPP_KEYCODE_WORLD_2          = 162, /* non-US #2 */
    SAPP_KEYCODE_ESCAPE           = 256,
    SAPP_KEYCODE_ENTER            = 257,
    SAPP_KEYCODE_TAB              = 258,
    SAPP_KEYCODE_BACKSPACE        = 259,
    SAPP_KEYCODE_INSERT           = 260,
    SAPP_KEYCODE_DELETE           = 261,
    SAPP_KEYCODE_RIGHT            = 262,
    SAPP_KEYCODE_LEFT             = 263,
    SAPP_KEYCODE_DOWN             = 264,
    SAPP_KEYCODE_UP               = 265,
    SAPP_KEYCODE_PAGE_UP          = 266,
    SAPP_KEYCODE_PAGE_DOWN        = 267,
    SAPP_KEYCODE_HOME             = 268,
    SAPP_KEYCODE_END              = 269,
    SAPP_KEYCODE_CAPS_LOCK        = 280,
    SAPP_KEYCODE_SCROLL_LOCK      = 281,
    SAPP_KEYCODE_NUM_LOCK         = 282,
    SAPP_KEYCODE_PRINT_SCREEN     = 283,
    SAPP_KEYCODE_PAUSE            = 284,
    SAPP_KEYCODE_F1               = 290,
    SAPP_KEYCODE_F2               = 291,
    SAPP_KEYCODE_F3               = 292,
    SAPP_KEYCODE_F4               = 293,
    SAPP_KEYCODE_F5               = 294,
    SAPP_KEYCODE_F6               = 295,
    SAPP_KEYCODE_F7               = 296,
    SAPP_KEYCODE_F8               = 297,
    SAPP_KEYCODE_F9               = 298,
    SAPP_KEYCODE_F10              = 299,
    SAPP_KEYCODE_F11              = 300,
    SAPP_KEYCODE_F12              = 301,
    SAPP_KEYCODE_F13              = 302,
    SAPP_KEYCODE_F14              = 303,
    SAPP_KEYCODE_F15              = 304,
    SAPP_KEYCODE_F16              = 305,
    SAPP_KEYCODE_F17              = 306,
    SAPP_KEYCODE_F18              = 307,
    SAPP_KEYCODE_F19              = 308,
    SAPP_KEYCODE_F20              = 309,
    SAPP_KEYCODE_F21              = 310,
    SAPP_KEYCODE_F22              = 311,
    SAPP_KEYCODE_F23              = 312,
    SAPP_KEYCODE_F24              = 313,
    SAPP_KEYCODE_F25              = 314,
    SAPP_KEYCODE_KP_0             = 320,
    SAPP_KEYCODE_KP_1             = 321,
    SAPP_KEYCODE_KP_2             = 322,
    SAPP_KEYCODE_KP_3             = 323,
    SAPP_KEYCODE_KP_4             = 324,
    SAPP_KEYCODE_KP_5             = 325,
    SAPP_KEYCODE_KP_6             = 326,
    SAPP_KEYCODE_KP_7             = 327,
    SAPP_KEYCODE_KP_8             = 328,
    SAPP_KEYCODE_KP_9             = 329,
    SAPP_KEYCODE_KP_DECIMAL       = 330,
    SAPP_KEYCODE_KP_DIVIDE        = 331,
    SAPP_KEYCODE_KP_MULTIPLY      = 332,
    SAPP_KEYCODE_KP_SUBTRACT      = 333,
    SAPP_KEYCODE_KP_ADD           = 334,
    SAPP_KEYCODE_KP_ENTER         = 335,
    SAPP_KEYCODE_KP_EQUAL         = 336,
    SAPP_KEYCODE_LEFT_SHIFT       = 340,
    SAPP_KEYCODE_LEFT_CONTROL     = 341,
    SAPP_KEYCODE_LEFT_ALT         = 342,
    SAPP_KEYCODE_LEFT_SUPER       = 343,
    SAPP_KEYCODE_RIGHT_SHIFT      = 344,
    SAPP_KEYCODE_RIGHT_CONTROL    = 345,
    SAPP_KEYCODE_RIGHT_ALT        = 346,
    SAPP_KEYCODE_RIGHT_SUPER      = 347,
    SAPP_KEYCODE_MENU             = 348,
} sapp_keycode;

typedef struct sapp_touchpoint {
    uintptr_t identifier;
    float pos_x;
    float pos_y;
    bool changed;
} sapp_touchpoint;

typedef enum sapp_mousebutton {
    SAPP_MOUSEBUTTON_INVALID = -1,
    SAPP_MOUSEBUTTON_LEFT = 0,
    SAPP_MOUSEBUTTON_RIGHT = 1,
    SAPP_MOUSEBUTTON_MIDDLE = 2,
} sapp_mousebutton;

enum {
    SAPP_MODIFIER_SHIFT = (1<<0),
    SAPP_MODIFIER_CTRL = (1<<1),
    SAPP_MODIFIER_ALT = (1<<2),
    SAPP_MODIFIER_SUPER = (1<<3)
};

typedef struct sapp_event {
    uint64_t frame_count;
    sapp_event_type type;
    sapp_keycode key_code;
    uint32_t char_code;
    bool key_repeat;
    uint32_t modifiers;
    sapp_mousebutton mouse_button;
    float mouse_x;
    float mouse_y;
    float scroll_x;
    float scroll_y;
    int num_touches;
    sapp_touchpoint touches[SAPP_MAX_TOUCHPOINTS];
    int window_width;
    int window_height;
    int framebuffer_width;
    int framebuffer_height;
} sapp_event;

typedef struct sapp_desc {
    void (*init_cb)(void);                  /* these are the user-provided callbacks without user data */
    void (*frame_cb)(void);
    void (*cleanup_cb)(void);
    void (*event_cb)(const sapp_event*);
    void (*fail_cb)(const char*);

    void* user_data;                        /* these are the user-provided callbacks with user data */
    void (*init_userdata_cb)(void*);
    void (*frame_userdata_cb)(void*);
    void (*cleanup_userdata_cb)(void*);
    void (*event_userdata_cb)(const sapp_event*, void*);
    void (*fail_userdata_cb)(const char*, void*);

    int width;                          /* the preferred width of the window / canvas */
    int height;                         /* the preferred height of the window / canvas */
    int sample_count;                   /* MSAA sample count */
    int swap_interval;                  /* the preferred swap interval (ignored on some platforms) */
    bool high_dpi;                      /* whether the rendering canvas is full-resolution on HighDPI displays */
    bool fullscreen;                    /* whether the window should be created in fullscreen mode */
    bool alpha;                         /* whether the framebuffer should have an alpha channel (ignored on some platforms) */
    const char* window_title;           /* the window title as UTF-8 encoded string */
    bool user_cursor;                   /* if true, user is expected to manage cursor image in SAPP_EVENTTYPE_UPDATE_CURSOR */
    bool enable_clipboard;              /* enable clipboard access, default is false */
    int clipboard_size;                 /* max size of clipboard content in bytes */

    const char* html5_canvas_name;      /* the name (id) of the HTML5 canvas element, default is "canvas" */
    bool html5_canvas_resize;           /* if true, the HTML5 canvas size is set to sapp_desc.width/height, otherwise canvas size is tracked */
    bool html5_preserve_drawing_buffer; /* HTML5 only: whether to preserve default framebuffer content between frames */
    bool html5_premultiplied_alpha;     /* HTML5 only: whether the rendered pixels use premultiplied alpha convention */
    bool html5_ask_leave_site;          /* initial state of the internal html5_ask_leave_site flag (see sapp_html5_ask_leave_site()) */
    bool ios_keyboard_resizes_canvas;   /* if true, showing the iOS keyboard shrinks the canvas */
    bool gl_force_gles2;                /* if true, setup GLES2/WebGL even if GLES3/WebGL2 is available */
} sapp_desc;

/* user-provided functions */
extern sapp_desc sokol_main(int argc, char* argv[]);

/* returns true after sokol-app has been initialized */
SOKOL_API_DECL bool sapp_isvalid(void);
/* returns the current framebuffer width in pixels */
SOKOL_API_DECL int sapp_width(void);
/* returns the current framebuffer height in pixels */
SOKOL_API_DECL int sapp_height(void);
/* get default framebuffer color pixel format */
SOKOL_API_DECL int sapp_color_format(void);
/* get default framebuffer depth pixel format */
SOKOL_API_DECL int sapp_depth_format(void);
/* get default framebuffer sample count */
SOKOL_API_DECL int sapp_sample_count(void);
/* returns true when high_dpi was requested and actually running in a high-dpi scenario */
SOKOL_API_DECL bool sapp_high_dpi(void);
/* returns the dpi scaling factor (window pixels to framebuffer pixels) */
SOKOL_API_DECL float sapp_dpi_scale(void);
/* show or hide the mobile device onscreen keyboard */
SOKOL_API_DECL void sapp_show_keyboard(bool visible);
/* return true if the mobile device onscreen keyboard is currently shown */
SOKOL_API_DECL bool sapp_keyboard_shown(void);
/* query fullscreen mode */
SOKOL_API_DECL bool sapp_is_fullscreen(void);
/* toggle fullscreen mode */
SOKOL_API_DECL void sapp_toggle_fullscreen(void);
/* show or hide the mouse cursor */
SOKOL_API_DECL void sapp_show_mouse(bool visible);
/* show or hide the mouse cursor */
SOKOL_API_DECL bool sapp_mouse_shown();
/* return the userdata pointer optionally provided in sapp_desc */
SOKOL_API_DECL void* sapp_userdata(void);
/* return a copy of the sapp_desc structure */
SOKOL_API_DECL sapp_desc sapp_query_desc(void);
/* initiate a "soft quit" (sends SAPP_EVENTTYPE_QUIT_REQUESTED) */
SOKOL_API_DECL void sapp_request_quit(void);
/* cancel a pending quit (when SAPP_EVENTTYPE_QUIT_REQUESTED has been received) */
SOKOL_API_DECL void sapp_cancel_quit(void);
/* initiate a "hard quit" (quit application without sending SAPP_EVENTTYPE_QUIT_REQUSTED) */
SOKOL_API_DECL void sapp_quit(void);
/* call from inside event callback to consume the current event (don't forward to platform) */
SOKOL_API_DECL void sapp_consume_event(void);
/* get the current frame counter (for comparison with sapp_event.frame_count) */
SOKOL_API_DECL uint64_t sapp_frame_count(void);
/* write string into clipboard */
SOKOL_API_DECL void sapp_set_clipboard_string(const char* str);
/* read string from clipboard (usually during SAPP_EVENTTYPE_CLIPBOARD_PASTED) */
SOKOL_API_DECL const char* sapp_get_clipboard_string(void);

/* special run-function for SOKOL_NO_ENTRY (in standard mode this is an empty stub) */
SOKOL_API_DECL int sapp_run(const sapp_desc* desc);

/* GL: return true when GLES2 fallback is active (to detect fallback from GLES3) */
SOKOL_API_DECL bool sapp_gles2(void);

/* HTML5: enable or disable the hardwired "Leave Site?" dialog box */
SOKOL_API_DECL void sapp_html5_ask_leave_site(bool ask);

/* Metal: get ARC-bridged pointer to Metal device object */
SOKOL_API_DECL const void* sapp_metal_get_device(void);
/* Metal: get ARC-bridged pointer to this frame's renderpass descriptor */
SOKOL_API_DECL const void* sapp_metal_get_renderpass_descriptor(void);
/* Metal: get ARC-bridged pointer to current drawable */
SOKOL_API_DECL const void* sapp_metal_get_drawable(void);
/* macOS: get ARC-bridged pointer to macOS NSWindow */
SOKOL_API_DECL const void* sapp_macos_get_window(void);
/* iOS: get ARC-bridged pointer to iOS UIWindow */
SOKOL_API_DECL const void* sapp_ios_get_window(void);

/* D3D11: get pointer to ID3D11Device object */
SOKOL_API_DECL const void* sapp_d3d11_get_device(void);
/* D3D11: get pointer to ID3D11DeviceContext object */
SOKOL_API_DECL const void* sapp_d3d11_get_device_context(void);
/* D3D11: get pointer to ID3D11RenderTargetView object */
SOKOL_API_DECL const void* sapp_d3d11_get_render_target_view(void);
/* D3D11: get pointer to ID3D11DepthStencilView */
SOKOL_API_DECL const void* sapp_d3d11_get_depth_stencil_view(void);
/* Win32: get the HWND window handle */
SOKOL_API_DECL const void* sapp_win32_get_hwnd(void);

/* WebGPU: get WGPUDevice handle */
SOKOL_API_DECL const void* sapp_wgpu_get_device(void);
/* WebGPU: get swapchain's WGPUTextureView handle for rendering */
SOKOL_API_DECL const void* sapp_wgpu_get_render_view(void);
/* WebGPU: get swapchain's MSAA-resolve WGPUTextureView (may return null) */
SOKOL_API_DECL const void* sapp_wgpu_get_resolve_view(void);
/* WebGPU: get swapchain's WGPUTextureView for the depth-stencil surface */
SOKOL_API_DECL const void* sapp_wgpu_get_depth_stencil_view(void);

/* Android: get native activity handle */
SOKOL_API_DECL const void* sapp_android_get_native_activity(void);

#ifdef __cplusplus
} /* extern "C" */

/* reference-based equivalents for C++ */
inline int sapp_run(const sapp_desc& desc) { return sapp_run(&desc); }

#endif
#endif // SOKOL_APP_INCLUDED

/*-- IMPLEMENTATION ----------------------------------------------------------*/
#ifdef SOKOL_IMPL
#define SOKOL_APP_IMPL_INCLUDED (1)

#ifdef _MSC_VER
#pragma warning(push)
#pragma warning(disable:4201)   /* nonstandard extension used: nameless struct/union */
#pragma warning(disable:4115)   /* named type definition in parentheses */
#pragma warning(disable:4054)   /* 'type cast': from function pointer */
#pragma warning(disable:4055)   /* 'type cast': from data pointer */
#pragma warning(disable:4505)   /* unreferenced local function has been removed */
#pragma warning(disable:4115)   /* /W4: 'ID3D11ModuleInstance': named type definition in parentheses (in d3d11.h) */
#endif

#include <string.h> /* memset */

/* check if the config defines are alright */
#if defined(__APPLE__)
    #if !__has_feature(objc_arc)
        #error "sokol_app.h requires ARC (Automatic Reference Counting) on MacOS and iOS"
    #endif
    #include <TargetConditionals.h>
    #if defined(TARGET_OS_IPHONE) && TARGET_OS_IPHONE
        /* iOS */
        #if !defined(SOKOL_METAL) && !defined(SOKOL_GLES3)
        #error("sokol_app.h: unknown 3D API selected for iOS, must be SOKOL_METAL or SOKOL_GLES3")
        #endif
    #else
        /* MacOS */
        #if !defined(SOKOL_METAL) && !defined(SOKOL_GLCORE33)
        #error("sokol_app.h: unknown 3D API selected for MacOS, must be SOKOL_METAL or SOKOL_GLCORE33")
        #endif
    #endif
#elif defined(__EMSCRIPTEN__)
    /* emscripten (asm.js or wasm) */
    #if !defined(SOKOL_GLES3) && !defined(SOKOL_GLES2) && !defined(SOKOL_WGPU)
    #error("sokol_app.h: unknown 3D API selected for emscripten, must be SOKOL_GLES3, SOKOL_GLES2 or SOKOL_WGPU")
    #endif
#elif defined(_WIN32)
    /* Windows (D3D11 or GL) */
    #if !defined(SOKOL_D3D11) && !defined(SOKOL_GLCORE33)
    #error("sokol_app.h: unknown 3D API selected for Win32, must be SOKOL_D3D11 or SOKOL_GLCORE33")
    #endif
#elif defined(__ANDROID__)
    /* Android */
    #if !defined(SOKOL_GLES3) && !defined(SOKOL_GLES2)
    #error("sokol_app.h: unknown 3D API selected for Android, must be SOKOL_GLES3 or SOKOL_GLES2")
    #endif
    #if defined(SOKOL_NO_ENTRY)
    #error("sokol_app.h: SOKOL_NO_ENTRY is not supported on Android")
    #endif
#elif defined(__linux__) || defined(__unix__)
    /* Linux */
    #if !defined(SOKOL_GLCORE33)
    #error("sokol_app.h: unknown 3D API selected for Linux, must be SOKOL_GLCORE33")
    #endif
#else
#error "sokol_app.h: Unknown platform"
#endif

#ifndef SOKOL_API_IMPL
    #define SOKOL_API_IMPL
#endif
#ifndef SOKOL_DEBUG
    #ifndef NDEBUG
        #define SOKOL_DEBUG (1)
    #endif
#endif
#ifndef SOKOL_ASSERT
    #include <assert.h>
    #define SOKOL_ASSERT(c) assert(c)
#endif
#ifndef SOKOL_UNREACHABLE
    #define SOKOL_UNREACHABLE SOKOL_ASSERT(false)
#endif
#if !defined(SOKOL_CALLOC) || !defined(SOKOL_FREE)
    #include <stdlib.h>
#endif
#if !defined(SOKOL_CALLOC)
    #define SOKOL_CALLOC(n,s) calloc(n,s)
#endif
#if !defined(SOKOL_FREE)
    #define SOKOL_FREE(p) free(p)
#endif
#ifndef SOKOL_LOG
    #ifdef SOKOL_DEBUG
        #if defined(__ANDROID__)
            #include <android/log.h>
            #define SOKOL_LOG(s) { SOKOL_ASSERT(s); __android_log_write(ANDROID_LOG_INFO, "SOKOL_APP", s); }
        #else
            #include <stdio.h>
            #define SOKOL_LOG(s) { SOKOL_ASSERT(s); puts(s); }
        #endif
    #else
        #define SOKOL_LOG(s)
    #endif
#endif
#ifndef SOKOL_ABORT
    #include <stdlib.h>
    #define SOKOL_ABORT() abort()
#endif
#ifndef _SOKOL_PRIVATE
    #if defined(__GNUC__)
        #define _SOKOL_PRIVATE __attribute__((unused)) static
    #else
        #define _SOKOL_PRIVATE static
    #endif
#endif
#ifndef _SOKOL_UNUSED
    #define _SOKOL_UNUSED(x) (void)(x)
#endif

/* helper macros */
#define _sapp_def(val, def) (((val) == 0) ? (def) : (val))
#define _sapp_absf(a) (((a)<0.0f)?-(a):(a))

#define _SAPP_MAX_TITLE_LENGTH (128)
/* NOTE: the pixel format values *must* be compatible with sg_pixel_format */
#define _SAPP_PIXELFORMAT_RGBA8 (23)
#define _SAPP_PIXELFORMAT_BGRA8 (27)
#define _SAPP_PIXELFORMAT_DEPTH (41)
#define _SAPP_PIXELFORMAT_DEPTH_STENCIL (42)

typedef struct {
    bool valid;
    int window_width;
    int window_height;
    int framebuffer_width;
    int framebuffer_height;
    int sample_count;
    int swap_interval;
    float dpi_scale;
    bool fullscreen;
    bool gles2_fallback;
    bool first_frame;
    bool init_called;
    bool cleanup_called;
    bool quit_requested;
    bool quit_ordered;
    bool event_consumed;
    const char* html5_canvas_name;
    bool html5_ask_leave_site;
    char window_title[_SAPP_MAX_TITLE_LENGTH];      /* UTF-8 */
    wchar_t window_title_wide[_SAPP_MAX_TITLE_LENGTH];   /* UTF-32 or UCS-2 */
    uint64_t frame_count;
    float mouse_x;
    float mouse_y;
    bool win32_mouse_tracked;
    bool onscreen_keyboard_shown;
    sapp_event event;
    sapp_desc desc;
    sapp_keycode keycodes[SAPP_MAX_KEYCODES];
    bool clipboard_enabled;
    int clipboard_size;
    char* clipboard;
} _sapp_state;
static _sapp_state _sapp;

_SOKOL_PRIVATE void _sapp_fail(const char* msg) {
    if (_sapp.desc.fail_cb) {
        _sapp.desc.fail_cb(msg);
    }
    else if (_sapp.desc.fail_userdata_cb) {
        _sapp.desc.fail_userdata_cb(msg, _sapp.desc.user_data);
    }
    else {
        SOKOL_LOG(msg);
    }
    SOKOL_ABORT();
}

_SOKOL_PRIVATE void _sapp_call_init(void) {
    if (_sapp.desc.init_cb) {
        _sapp.desc.init_cb();
    }
    else if (_sapp.desc.init_userdata_cb) {
        _sapp.desc.init_userdata_cb(_sapp.desc.user_data);
    }
    _sapp.init_called = true;
}

_SOKOL_PRIVATE void _sapp_call_frame(void) {
    if (_sapp.init_called && !_sapp.cleanup_called) {
        if (_sapp.desc.frame_cb) {
            _sapp.desc.frame_cb();
        }
        else if (_sapp.desc.frame_userdata_cb) {
            _sapp.desc.frame_userdata_cb(_sapp.desc.user_data);
        }
    }
}

_SOKOL_PRIVATE void _sapp_call_cleanup(void) {
    if (!_sapp.cleanup_called) {
        if (_sapp.desc.cleanup_cb) {
            _sapp.desc.cleanup_cb();
        }
        else if (_sapp.desc.cleanup_userdata_cb) {
            _sapp.desc.cleanup_userdata_cb(_sapp.desc.user_data);
        }
        _sapp.cleanup_called = true;
    }
}

_SOKOL_PRIVATE bool _sapp_call_event(const sapp_event* e) {
    if (!_sapp.cleanup_called) {
        if (_sapp.desc.event_cb) {
            _sapp.desc.event_cb(e);
        }
        else if (_sapp.desc.event_userdata_cb) {
            _sapp.desc.event_userdata_cb(e, _sapp.desc.user_data);
        }
    }
    if (_sapp.event_consumed) {
        _sapp.event_consumed = false;
        return true;
    }
    else {
        return false;
    }
}

_SOKOL_PRIVATE void _sapp_strcpy(const char* src, char* dst, int max_len) {
    SOKOL_ASSERT(src && dst && (max_len > 0));
    char* const end = &(dst[max_len-1]);
    char c = 0;
    for (int i = 0; i < max_len; i++) {
        c = *src;
        if (c != 0) {
            src++;
        }
        *dst++ = c;
    }
    /* truncated? */
    if (c != 0) {
        *end = 0;
    }
}

_SOKOL_PRIVATE void _sapp_init_state(const sapp_desc* desc) {
    memset(&_sapp, 0, sizeof(_sapp));
    _sapp.desc = *desc;
    _sapp.first_frame = true;
    _sapp.window_width = _sapp_def(_sapp.desc.width, 640);
    _sapp.window_height = _sapp_def(_sapp.desc.height, 480);
    _sapp.framebuffer_width = _sapp.window_width;
    _sapp.framebuffer_height = _sapp.window_height;
    _sapp.sample_count = _sapp_def(_sapp.desc.sample_count, 1);
    _sapp.swap_interval = _sapp_def(_sapp.desc.swap_interval, 1);
    _sapp.html5_canvas_name = _sapp_def(_sapp.desc.html5_canvas_name, "canvas");
    _sapp.html5_ask_leave_site = _sapp.desc.html5_ask_leave_site;
    _sapp.clipboard_enabled = _sapp.desc.enable_clipboard;
    if (_sapp.clipboard_enabled) {
        _sapp.clipboard_size = _sapp_def(_sapp.desc.clipboard_size, 8192);
        _sapp.clipboard = (char*) SOKOL_CALLOC(1, _sapp.clipboard_size);
    }
    if (_sapp.desc.window_title) {
        _sapp_strcpy(_sapp.desc.window_title, _sapp.window_title, sizeof(_sapp.window_title));
    }
    else {
        _sapp_strcpy("sokol_app", _sapp.window_title, sizeof(_sapp.window_title));
    }
    _sapp.dpi_scale = 1.0f;
    _sapp.fullscreen = _sapp.desc.fullscreen;
}

_SOKOL_PRIVATE void _sapp_discard_state(void) {
    if (_sapp.clipboard_enabled) {
        SOKOL_ASSERT(_sapp.clipboard);
        SOKOL_FREE((void*)_sapp.clipboard);
    }
    memset(&_sapp, 0, sizeof(_sapp));
}

_SOKOL_PRIVATE void _sapp_init_event(sapp_event_type type) {
    memset(&_sapp.event, 0, sizeof(_sapp.event));
    _sapp.event.type = type;
    _sapp.event.frame_count = _sapp.frame_count;
    _sapp.event.mouse_button = SAPP_MOUSEBUTTON_INVALID;
    _sapp.event.window_width = _sapp.window_width;
    _sapp.event.window_height = _sapp.window_height;
    _sapp.event.framebuffer_width = _sapp.framebuffer_width;
    _sapp.event.framebuffer_height = _sapp.framebuffer_height;
}

_SOKOL_PRIVATE bool _sapp_events_enabled(void) {
    /* only send events when an event callback is set, and the init function was called */
    return (_sapp.desc.event_cb || _sapp.desc.event_userdata_cb) && _sapp.init_called;
}

_SOKOL_PRIVATE sapp_keycode _sapp_translate_key(int scan_code) {
    if ((scan_code >= 0) && (scan_code < SAPP_MAX_KEYCODES)) {
        return _sapp.keycodes[scan_code];
    }
    else {
        return SAPP_KEYCODE_INVALID;
    }
}

_SOKOL_PRIVATE void _sapp_frame(void) {
    if (_sapp.first_frame) {
        _sapp.first_frame = false;
        _sapp_call_init();
    }
    _sapp_call_frame();
    _sapp.frame_count++;
}

/*== MacOS/iOS ===============================================================*/

#if defined(__APPLE__)

/*== MacOS ===================================================================*/
#if defined(TARGET_OS_IPHONE) && !TARGET_OS_IPHONE

#if defined(SOKOL_METAL)
#import <Metal/Metal.h>
#import <MetalKit/MetalKit.h>
#elif defined(SOKOL_GLCORE33)
#ifndef GL_SILENCE_DEPRECATION
#define GL_SILENCE_DEPRECATION
#endif
#include <Cocoa/Cocoa.h>
#include <OpenGL/gl3.h>
#endif

@interface _sapp_macos_app_delegate : NSObject<NSApplicationDelegate>
@end
@interface _sapp_macos_window_delegate : NSObject<NSWindowDelegate>
@end
#if defined(SOKOL_METAL)
@interface _sapp_macos_mtk_view_dlg : NSObject<MTKViewDelegate>
@end
@interface _sapp_macos_view : MTKView
{
    NSTrackingArea* trackingArea;
}
@end
#elif defined(SOKOL_GLCORE33)
@interface _sapp_macos_view : NSOpenGLView
{
    NSTrackingArea* trackingArea;
}
- (void)timerFired:(id)sender;
- (void)prepareOpenGL;
- (void)drawRect:(NSRect)bounds;
@end
#endif

static NSWindow* _sapp_macos_window_obj;
static _sapp_macos_window_delegate* _sapp_macos_win_dlg_obj;
static _sapp_macos_app_delegate* _sapp_macos_app_dlg_obj;
static _sapp_macos_view* _sapp_view_obj;
#if defined(SOKOL_METAL)
static _sapp_macos_mtk_view_dlg* _sapp_macos_mtk_view_dlg_obj;
static id<MTLDevice> _sapp_mtl_device_obj;
#elif defined(SOKOL_GLCORE33)
static NSOpenGLPixelFormat* _sapp_macos_glpixelformat_obj;
static NSTimer* _sapp_macos_timer_obj;
#endif
static uint32_t _sapp_macos_flags_changed_store;

_SOKOL_PRIVATE void _sapp_macos_init_keytable(void) {
    _sapp.keycodes[0x1D] = SAPP_KEYCODE_0;
    _sapp.keycodes[0x12] = SAPP_KEYCODE_1;
    _sapp.keycodes[0x13] = SAPP_KEYCODE_2;
    _sapp.keycodes[0x14] = SAPP_KEYCODE_3;
    _sapp.keycodes[0x15] = SAPP_KEYCODE_4;
    _sapp.keycodes[0x17] = SAPP_KEYCODE_5;
    _sapp.keycodes[0x16] = SAPP_KEYCODE_6;
    _sapp.keycodes[0x1A] = SAPP_KEYCODE_7;
    _sapp.keycodes[0x1C] = SAPP_KEYCODE_8;
    _sapp.keycodes[0x19] = SAPP_KEYCODE_9;
    _sapp.keycodes[0x00] = SAPP_KEYCODE_A;
    _sapp.keycodes[0x0B] = SAPP_KEYCODE_B;
    _sapp.keycodes[0x08] = SAPP_KEYCODE_C;
    _sapp.keycodes[0x02] = SAPP_KEYCODE_D;
    _sapp.keycodes[0x0E] = SAPP_KEYCODE_E;
    _sapp.keycodes[0x03] = SAPP_KEYCODE_F;
    _sapp.keycodes[0x05] = SAPP_KEYCODE_G;
    _sapp.keycodes[0x04] = SAPP_KEYCODE_H;
    _sapp.keycodes[0x22] = SAPP_KEYCODE_I;
    _sapp.keycodes[0x26] = SAPP_KEYCODE_J;
    _sapp.keycodes[0x28] = SAPP_KEYCODE_K;
    _sapp.keycodes[0x25] = SAPP_KEYCODE_L;
    _sapp.keycodes[0x2E] = SAPP_KEYCODE_M;
    _sapp.keycodes[0x2D] = SAPP_KEYCODE_N;
    _sapp.keycodes[0x1F] = SAPP_KEYCODE_O;
    _sapp.keycodes[0x23] = SAPP_KEYCODE_P;
    _sapp.keycodes[0x0C] = SAPP_KEYCODE_Q;
    _sapp.keycodes[0x0F] = SAPP_KEYCODE_R;
    _sapp.keycodes[0x01] = SAPP_KEYCODE_S;
    _sapp.keycodes[0x11] = SAPP_KEYCODE_T;
    _sapp.keycodes[0x20] = SAPP_KEYCODE_U;
    _sapp.keycodes[0x09] = SAPP_KEYCODE_V;
    _sapp.keycodes[0x0D] = SAPP_KEYCODE_W;
    _sapp.keycodes[0x07] = SAPP_KEYCODE_X;
    _sapp.keycodes[0x10] = SAPP_KEYCODE_Y;
    _sapp.keycodes[0x06] = SAPP_KEYCODE_Z;
    _sapp.keycodes[0x27] = SAPP_KEYCODE_APOSTROPHE;
    _sapp.keycodes[0x2A] = SAPP_KEYCODE_BACKSLASH;
    _sapp.keycodes[0x2B] = SAPP_KEYCODE_COMMA;
    _sapp.keycodes[0x18] = SAPP_KEYCODE_EQUAL;
    _sapp.keycodes[0x32] = SAPP_KEYCODE_GRAVE_ACCENT;
    _sapp.keycodes[0x21] = SAPP_KEYCODE_LEFT_BRACKET;
    _sapp.keycodes[0x1B] = SAPP_KEYCODE_MINUS;
    _sapp.keycodes[0x2F] = SAPP_KEYCODE_PERIOD;
    _sapp.keycodes[0x1E] = SAPP_KEYCODE_RIGHT_BRACKET;
    _sapp.keycodes[0x29] = SAPP_KEYCODE_SEMICOLON;
    _sapp.keycodes[0x2C] = SAPP_KEYCODE_SLASH;
    _sapp.keycodes[0x0A] = SAPP_KEYCODE_WORLD_1;
    _sapp.keycodes[0x33] = SAPP_KEYCODE_BACKSPACE;
    _sapp.keycodes[0x39] = SAPP_KEYCODE_CAPS_LOCK;
    _sapp.keycodes[0x75] = SAPP_KEYCODE_DELETE;
    _sapp.keycodes[0x7D] = SAPP_KEYCODE_DOWN;
    _sapp.keycodes[0x77] = SAPP_KEYCODE_END;
    _sapp.keycodes[0x24] = SAPP_KEYCODE_ENTER;
    _sapp.keycodes[0x35] = SAPP_KEYCODE_ESCAPE;
    _sapp.keycodes[0x7A] = SAPP_KEYCODE_F1;
    _sapp.keycodes[0x78] = SAPP_KEYCODE_F2;
    _sapp.keycodes[0x63] = SAPP_KEYCODE_F3;
    _sapp.keycodes[0x76] = SAPP_KEYCODE_F4;
    _sapp.keycodes[0x60] = SAPP_KEYCODE_F5;
    _sapp.keycodes[0x61] = SAPP_KEYCODE_F6;
    _sapp.keycodes[0x62] = SAPP_KEYCODE_F7;
    _sapp.keycodes[0x64] = SAPP_KEYCODE_F8;
    _sapp.keycodes[0x65] = SAPP_KEYCODE_F9;
    _sapp.keycodes[0x6D] = SAPP_KEYCODE_F10;
    _sapp.keycodes[0x67] = SAPP_KEYCODE_F11;
    _sapp.keycodes[0x6F] = SAPP_KEYCODE_F12;
    _sapp.keycodes[0x69] = SAPP_KEYCODE_F13;
    _sapp.keycodes[0x6B] = SAPP_KEYCODE_F14;
    _sapp.keycodes[0x71] = SAPP_KEYCODE_F15;
    _sapp.keycodes[0x6A] = SAPP_KEYCODE_F16;
    _sapp.keycodes[0x40] = SAPP_KEYCODE_F17;
    _sapp.keycodes[0x4F] = SAPP_KEYCODE_F18;
    _sapp.keycodes[0x50] = SAPP_KEYCODE_F19;
    _sapp.keycodes[0x5A] = SAPP_KEYCODE_F20;
    _sapp.keycodes[0x73] = SAPP_KEYCODE_HOME;
    _sapp.keycodes[0x72] = SAPP_KEYCODE_INSERT;
    _sapp.keycodes[0x7B] = SAPP_KEYCODE_LEFT;
    _sapp.keycodes[0x3A] = SAPP_KEYCODE_LEFT_ALT;
    _sapp.keycodes[0x3B] = SAPP_KEYCODE_LEFT_CONTROL;
    _sapp.keycodes[0x38] = SAPP_KEYCODE_LEFT_SHIFT;
    _sapp.keycodes[0x37] = SAPP_KEYCODE_LEFT_SUPER;
    _sapp.keycodes[0x6E] = SAPP_KEYCODE_MENU;
    _sapp.keycodes[0x47] = SAPP_KEYCODE_NUM_LOCK;
    _sapp.keycodes[0x79] = SAPP_KEYCODE_PAGE_DOWN;
    _sapp.keycodes[0x74] = SAPP_KEYCODE_PAGE_UP;
    _sapp.keycodes[0x7C] = SAPP_KEYCODE_RIGHT;
    _sapp.keycodes[0x3D] = SAPP_KEYCODE_RIGHT_ALT;
    _sapp.keycodes[0x3E] = SAPP_KEYCODE_RIGHT_CONTROL;
    _sapp.keycodes[0x3C] = SAPP_KEYCODE_RIGHT_SHIFT;
    _sapp.keycodes[0x36] = SAPP_KEYCODE_RIGHT_SUPER;
    _sapp.keycodes[0x31] = SAPP_KEYCODE_SPACE;
    _sapp.keycodes[0x30] = SAPP_KEYCODE_TAB;
    _sapp.keycodes[0x7E] = SAPP_KEYCODE_UP;
    _sapp.keycodes[0x52] = SAPP_KEYCODE_KP_0;
    _sapp.keycodes[0x53] = SAPP_KEYCODE_KP_1;
    _sapp.keycodes[0x54] = SAPP_KEYCODE_KP_2;
    _sapp.keycodes[0x55] = SAPP_KEYCODE_KP_3;
    _sapp.keycodes[0x56] = SAPP_KEYCODE_KP_4;
    _sapp.keycodes[0x57] = SAPP_KEYCODE_KP_5;
    _sapp.keycodes[0x58] = SAPP_KEYCODE_KP_6;
    _sapp.keycodes[0x59] = SAPP_KEYCODE_KP_7;
    _sapp.keycodes[0x5B] = SAPP_KEYCODE_KP_8;
    _sapp.keycodes[0x5C] = SAPP_KEYCODE_KP_9;
    _sapp.keycodes[0x45] = SAPP_KEYCODE_KP_ADD;
    _sapp.keycodes[0x41] = SAPP_KEYCODE_KP_DECIMAL;
    _sapp.keycodes[0x4B] = SAPP_KEYCODE_KP_DIVIDE;
    _sapp.keycodes[0x4C] = SAPP_KEYCODE_KP_ENTER;
    _sapp.keycodes[0x51] = SAPP_KEYCODE_KP_EQUAL;
    _sapp.keycodes[0x43] = SAPP_KEYCODE_KP_MULTIPLY;
    _sapp.keycodes[0x4E] = SAPP_KEYCODE_KP_SUBTRACT;
}

_SOKOL_PRIVATE void _sapp_run(const sapp_desc* desc) {
    _sapp_init_state(desc);
    _sapp_macos_init_keytable();
    [NSApplication sharedApplication];
    NSApp.activationPolicy = NSApplicationActivationPolicyRegular;
    _sapp_macos_app_dlg_obj = [[_sapp_macos_app_delegate alloc] init];
    NSApp.delegate = _sapp_macos_app_dlg_obj;
    [NSApp activateIgnoringOtherApps:YES];
    [NSApp run];
    _sapp_discard_state();
}

/* MacOS entry function */
#if !defined(SOKOL_NO_ENTRY)
int main(int argc, char* argv[]) {
    sapp_desc desc = sokol_main(argc, argv);
    _sapp_run(&desc);
    return 0;
}
#endif /* SOKOL_NO_ENTRY */

_SOKOL_PRIVATE void _sapp_macos_update_dimensions(void) {
    #if defined(SOKOL_METAL)
        const CGSize fb_size = [_sapp_view_obj drawableSize];
        _sapp.framebuffer_width = fb_size.width;
        _sapp.framebuffer_height = fb_size.height;
    #elif defined(SOKOL_GLCORE33)
        const NSRect fb_rect = [_sapp_view_obj convertRectToBacking:[_sapp_view_obj frame]];
        _sapp.framebuffer_width = fb_rect.size.width;
        _sapp.framebuffer_height = fb_rect.size.height;
    #endif
    const NSRect bounds = [_sapp_view_obj bounds];
    _sapp.window_width = bounds.size.width;
    _sapp.window_height = bounds.size.height;
    SOKOL_ASSERT((_sapp.framebuffer_width > 0) && (_sapp.framebuffer_height > 0));
    _sapp.dpi_scale = (float)_sapp.framebuffer_width / (float)_sapp.window_width;
}

_SOKOL_PRIVATE void _sapp_macos_frame(void) {
    const NSPoint mouse_pos = [_sapp_macos_window_obj mouseLocationOutsideOfEventStream];
    _sapp.mouse_x = mouse_pos.x * _sapp.dpi_scale;
    _sapp.mouse_y = _sapp.framebuffer_height - (mouse_pos.y * _sapp.dpi_scale) - 1;
    _sapp_frame();
    if (_sapp.quit_requested || _sapp.quit_ordered) {
        [_sapp_macos_window_obj performClose:nil];
    }
}

@implementation _sapp_macos_app_delegate
- (void)applicationDidFinishLaunching:(NSNotification*)aNotification {
<<<<<<< HEAD
    _SOKOL_UNUSED(aNotification);
    if (_sapp.desc.fullscreen) {
=======
    if (_sapp.fullscreen) {
>>>>>>> 6dcdf500
        NSRect screen_rect = NSScreen.mainScreen.frame;
        _sapp.window_width = screen_rect.size.width;
        _sapp.window_height = screen_rect.size.height;
        if (_sapp.desc.high_dpi) {
            _sapp.framebuffer_width = 2 * _sapp.window_width;
            _sapp.framebuffer_height = 2 * _sapp.window_height;
        }
        else {
            _sapp.framebuffer_width = _sapp.window_width;
            _sapp.framebuffer_height = _sapp.window_height;
        }
        _sapp.dpi_scale = (float)_sapp.framebuffer_width / (float) _sapp.window_width;
    }
    const NSUInteger style =
        NSWindowStyleMaskTitled |
        NSWindowStyleMaskClosable |
        NSWindowStyleMaskMiniaturizable |
        NSWindowStyleMaskResizable;
    NSRect window_rect = NSMakeRect(0, 0, _sapp.window_width, _sapp.window_height);
    _sapp_macos_window_obj = [[NSWindow alloc]
        initWithContentRect:window_rect
        styleMask:style
        backing:NSBackingStoreBuffered
        defer:NO];
    _sapp_macos_window_obj.title = [NSString stringWithUTF8String:_sapp.window_title];
    _sapp_macos_window_obj.acceptsMouseMovedEvents = YES;
    _sapp_macos_window_obj.restorable = YES;
    _sapp_macos_win_dlg_obj = [[_sapp_macos_window_delegate alloc] init];
    _sapp_macos_window_obj.delegate = _sapp_macos_win_dlg_obj;
    #if defined(SOKOL_METAL)
        _sapp_mtl_device_obj = MTLCreateSystemDefaultDevice();
        _sapp_macos_mtk_view_dlg_obj = [[_sapp_macos_mtk_view_dlg alloc] init];
        _sapp_view_obj = [[_sapp_macos_view alloc] init];
        [_sapp_view_obj updateTrackingAreas];
        _sapp_view_obj.preferredFramesPerSecond = 60 / _sapp.swap_interval;
        _sapp_view_obj.delegate = _sapp_macos_mtk_view_dlg_obj;
        _sapp_view_obj.device = _sapp_mtl_device_obj;
        _sapp_view_obj.colorPixelFormat = MTLPixelFormatBGRA8Unorm;
        _sapp_view_obj.depthStencilPixelFormat = MTLPixelFormatDepth32Float_Stencil8;
        _sapp_view_obj.sampleCount = _sapp.sample_count;
        _sapp_macos_window_obj.contentView = _sapp_view_obj;
        [_sapp_macos_window_obj makeFirstResponder:_sapp_view_obj];
        if (!_sapp.desc.high_dpi) {
            CGSize drawable_size = { (CGFloat) _sapp.framebuffer_width, (CGFloat) _sapp.framebuffer_height };
            _sapp_view_obj.drawableSize = drawable_size;
        }
        _sapp_macos_update_dimensions();
        _sapp_view_obj.layer.magnificationFilter = kCAFilterNearest;
    #elif defined(SOKOL_GLCORE33)
        NSOpenGLPixelFormatAttribute attrs[32];
        int i = 0;
        attrs[i++] = NSOpenGLPFAAccelerated;
        attrs[i++] = NSOpenGLPFADoubleBuffer;
        attrs[i++] = NSOpenGLPFAOpenGLProfile; attrs[i++] = NSOpenGLProfileVersion3_2Core;
        attrs[i++] = NSOpenGLPFAColorSize; attrs[i++] = 24;
        attrs[i++] = NSOpenGLPFAAlphaSize; attrs[i++] = 8;
        attrs[i++] = NSOpenGLPFADepthSize; attrs[i++] = 24;
        attrs[i++] = NSOpenGLPFAStencilSize; attrs[i++] = 8;
        if (_sapp.sample_count > 1) {
            attrs[i++] = NSOpenGLPFAMultisample;
            attrs[i++] = NSOpenGLPFASampleBuffers; attrs[i++] = 1;
            attrs[i++] = NSOpenGLPFASamples; attrs[i++] = _sapp.sample_count;
        }
        else {
            attrs[i++] = NSOpenGLPFASampleBuffers; attrs[i++] = 0;
        }
        attrs[i++] = 0;
        _sapp_macos_glpixelformat_obj = [[NSOpenGLPixelFormat alloc] initWithAttributes:attrs];
        SOKOL_ASSERT(_sapp_macos_glpixelformat_obj != nil);

        _sapp_view_obj = [[_sapp_macos_view alloc]
            initWithFrame:window_rect
            pixelFormat:_sapp_macos_glpixelformat_obj];
        [_sapp_view_obj updateTrackingAreas];
        if (_sapp.desc.high_dpi) {
            [_sapp_view_obj setWantsBestResolutionOpenGLSurface:YES];
        }
        else {
            [_sapp_view_obj setWantsBestResolutionOpenGLSurface:NO];
        }

        _sapp_macos_window_obj.contentView = _sapp_view_obj;
        [_sapp_macos_window_obj makeFirstResponder:_sapp_view_obj];

        _sapp_macos_timer_obj = [NSTimer timerWithTimeInterval:0.001
            target:_sapp_view_obj
            selector:@selector(timerFired:)
            userInfo:nil
            repeats:YES];
        [[NSRunLoop currentRunLoop] addTimer:_sapp_macos_timer_obj forMode:NSDefaultRunLoopMode];
    #endif
    _sapp.valid = true;
    if (_sapp.fullscreen) {
        /* on GL, this already toggles a rendered frame, so set the valid flag before */
        [_sapp_macos_window_obj toggleFullScreen:self];
    }
    else {
        [_sapp_macos_window_obj center];
    }
    [_sapp_macos_window_obj makeKeyAndOrderFront:nil];
}

- (BOOL)applicationShouldTerminateAfterLastWindowClosed:(NSApplication*)sender {
    _SOKOL_UNUSED(sender);
    return YES;
}
@end

_SOKOL_PRIVATE uint32_t _sapp_macos_mod(NSEventModifierFlags f) {
    uint32_t m = 0;
    if (f & NSEventModifierFlagShift) {
        m |= SAPP_MODIFIER_SHIFT;
    }
    if (f & NSEventModifierFlagControl) {
        m |= SAPP_MODIFIER_CTRL;
    }
    if (f & NSEventModifierFlagOption) {
        m |= SAPP_MODIFIER_ALT;
    }
    if (f & NSEventModifierFlagCommand) {
        m |= SAPP_MODIFIER_SUPER;
    }
    return m;
}

_SOKOL_PRIVATE void _sapp_macos_mouse_event(sapp_event_type type, sapp_mousebutton btn, uint32_t mod) {
    if (_sapp_events_enabled()) {
        _sapp_init_event(type);
        _sapp.event.mouse_button = btn;
        _sapp.event.modifiers = mod;
        _sapp.event.mouse_x = _sapp.mouse_x;
        _sapp.event.mouse_y = _sapp.mouse_y;
        _sapp_call_event(&_sapp.event);
    }
}

_SOKOL_PRIVATE void _sapp_macos_key_event(sapp_event_type type, sapp_keycode key, bool repeat, uint32_t mod) {
    if (_sapp_events_enabled()) {
        _sapp_init_event(type);
        _sapp.event.key_code = key;
        _sapp.event.key_repeat = repeat;
        _sapp.event.modifiers = mod;
        _sapp_call_event(&_sapp.event);
    }
}

_SOKOL_PRIVATE void _sapp_macos_app_event(sapp_event_type type) {
    if (_sapp_events_enabled()) {
        _sapp_init_event(type);
        _sapp_call_event(&_sapp.event);
    }
}

@implementation _sapp_macos_window_delegate
- (BOOL)windowShouldClose:(id)sender {
    _SOKOL_UNUSED(sender);
    /* only give user-code a chance to intervene when sapp_quit() wasn't already called */
    if (!_sapp.quit_ordered) {
        /* if window should be closed and event handling is enabled, give user code
           a chance to intervene via sapp_cancel_quit()
        */
        _sapp.quit_requested = true;
        _sapp_macos_app_event(SAPP_EVENTTYPE_QUIT_REQUESTED);
        /* user code hasn't intervened, quit the app */
        if (_sapp.quit_requested) {
            _sapp.quit_ordered = true;
        }
    }
    if (_sapp.quit_ordered) {
        _sapp_call_cleanup();
        return YES;
    }
    else {
        return NO;
    }
}

- (void)windowDidResize:(NSNotification*)notification {
    _SOKOL_UNUSED(notification);
    _sapp_macos_update_dimensions();
    _sapp_macos_app_event(SAPP_EVENTTYPE_RESIZED);
}

- (void)windowDidMiniaturize:(NSNotification*)notification {
    _SOKOL_UNUSED(notification);
    _sapp_macos_app_event(SAPP_EVENTTYPE_ICONIFIED);
}

- (void)windowDidDeminiaturize:(NSNotification*)notification {
    _SOKOL_UNUSED(notification);
    _sapp_macos_app_event(SAPP_EVENTTYPE_RESTORED);
}
@end

#if defined(SOKOL_METAL)
@implementation _sapp_macos_mtk_view_dlg
- (void)drawInMTKView:(MTKView*)view {
    _SOKOL_UNUSED(view);
    @autoreleasepool {
        _sapp_macos_frame();
    }
}
- (void)mtkView:(MTKView*)view drawableSizeWillChange:(CGSize)size {
    _SOKOL_UNUSED(view);
    _SOKOL_UNUSED(size);
    /* this is required by the protocol, but we can't do anything useful here */
}
@end
#endif

@implementation _sapp_macos_view
#if defined(SOKOL_GLCORE33)
- (void)timerFired:(id)sender {
    _SOKOL_UNUSED(sender);
    [self setNeedsDisplay:YES];
}
- (void)prepareOpenGL {
    [super prepareOpenGL];
    GLint swapInt = 1;
    NSOpenGLContext* ctx = [_sapp_view_obj openGLContext];
    [ctx setValues:&swapInt forParameter:NSOpenGLContextParameterSwapInterval];
    [ctx makeCurrentContext];
}
- (void)drawRect:(NSRect)bound {
    _SOKOL_UNUSED(bound);
    _sapp_macos_frame();
    [[_sapp_view_obj openGLContext] flushBuffer];
}
#endif

- (BOOL)isOpaque {
    return YES;
}
- (BOOL)canBecomeKey {
    return YES;
}
- (BOOL)acceptsFirstResponder {
    return YES;
}
- (void)updateTrackingAreas {
    if (trackingArea != nil) {
        [self removeTrackingArea:trackingArea];
        trackingArea = nil;
    }
    const NSTrackingAreaOptions options = NSTrackingMouseEnteredAndExited |
                                          NSTrackingActiveInKeyWindow |
                                          NSTrackingEnabledDuringMouseDrag |
                                          NSTrackingCursorUpdate |
                                          NSTrackingInVisibleRect |
                                          NSTrackingAssumeInside;
    trackingArea = [[NSTrackingArea alloc] initWithRect:[self bounds] options:options owner:self userInfo:nil];
    [self addTrackingArea:trackingArea];
    [super updateTrackingAreas];
}
- (void)mouseEntered:(NSEvent*)event {
    _sapp_macos_mouse_event(SAPP_EVENTTYPE_MOUSE_ENTER, SAPP_MOUSEBUTTON_INVALID, _sapp_macos_mod(event.modifierFlags));
}
- (void)mouseExited:(NSEvent*)event {
    _sapp_macos_mouse_event(SAPP_EVENTTYPE_MOUSE_LEAVE, SAPP_MOUSEBUTTON_INVALID, _sapp_macos_mod(event.modifierFlags));
}
- (void)mouseDown:(NSEvent*)event {
    _sapp_macos_mouse_event(SAPP_EVENTTYPE_MOUSE_DOWN, SAPP_MOUSEBUTTON_LEFT, _sapp_macos_mod(event.modifierFlags));
}
- (void)mouseUp:(NSEvent*)event {
    _sapp_macos_mouse_event(SAPP_EVENTTYPE_MOUSE_UP, SAPP_MOUSEBUTTON_LEFT, _sapp_macos_mod(event.modifierFlags));
}
- (void)rightMouseDown:(NSEvent*)event {
    _sapp_macos_mouse_event(SAPP_EVENTTYPE_MOUSE_DOWN, SAPP_MOUSEBUTTON_RIGHT, _sapp_macos_mod(event.modifierFlags));
}
- (void)rightMouseUp:(NSEvent*)event {
    _sapp_macos_mouse_event(SAPP_EVENTTYPE_MOUSE_UP, SAPP_MOUSEBUTTON_RIGHT, _sapp_macos_mod(event.modifierFlags));
}
- (void)otherMouseDown:(NSEvent*)event {
    if (2 == event.buttonNumber) {
        _sapp_macos_mouse_event(SAPP_EVENTTYPE_MOUSE_DOWN, SAPP_MOUSEBUTTON_MIDDLE, _sapp_macos_mod(event.modifierFlags));
    }
}
- (void)otherMouseUp:(NSEvent*)event {
    if (2 == event.buttonNumber) {
        _sapp_macos_mouse_event(SAPP_EVENTTYPE_MOUSE_UP, SAPP_MOUSEBUTTON_MIDDLE, _sapp_macos_mod(event.modifierFlags));
    }
}
- (void)mouseMoved:(NSEvent*)event {
    _sapp_macos_mouse_event(SAPP_EVENTTYPE_MOUSE_MOVE, SAPP_MOUSEBUTTON_INVALID , _sapp_macos_mod(event.modifierFlags));
}
- (void)mouseDragged:(NSEvent*)event {
    _sapp_macos_mouse_event(SAPP_EVENTTYPE_MOUSE_MOVE, SAPP_MOUSEBUTTON_INVALID , _sapp_macos_mod(event.modifierFlags));
}
- (void)rightMouseDragged:(NSEvent*)event {
    _sapp_macos_mouse_event(SAPP_EVENTTYPE_MOUSE_MOVE, SAPP_MOUSEBUTTON_INVALID, _sapp_macos_mod(event.modifierFlags));
}
- (void)scrollWheel:(NSEvent*)event {
    if (_sapp_events_enabled()) {
        float dx = (float) event.scrollingDeltaX;
        float dy = (float) event.scrollingDeltaY;
        if (event.hasPreciseScrollingDeltas) {
            dx *= 0.1;
            dy *= 0.1;
        }
        if ((_sapp_absf(dx) > 0.0f) || (_sapp_absf(dy) > 0.0f)) {
            _sapp_init_event(SAPP_EVENTTYPE_MOUSE_SCROLL);
            _sapp.event.modifiers = _sapp_macos_mod(event.modifierFlags);
            _sapp.event.mouse_x = _sapp.mouse_x;
            _sapp.event.mouse_y = _sapp.mouse_y;
            _sapp.event.scroll_x = dx;
            _sapp.event.scroll_y = dy;
            _sapp_call_event(&_sapp.event);
        }
    }
}
- (void)keyDown:(NSEvent*)event {
    if (_sapp_events_enabled()) {
        const uint32_t mods = _sapp_macos_mod(event.modifierFlags);
        /* NOTE: macOS doesn't send keyUp events while the Cmd key is pressed,
            as a workaround, to prevent key presses from sticking we'll send
            a keyup event following right after the keydown if SUPER is also pressed
        */
        const sapp_keycode key_code = _sapp_translate_key(event.keyCode);
        _sapp_macos_key_event(SAPP_EVENTTYPE_KEY_DOWN, key_code, event.isARepeat, mods);
        if (0 != (mods & SAPP_MODIFIER_SUPER)) {
            _sapp_macos_key_event(SAPP_EVENTTYPE_KEY_UP, key_code, event.isARepeat, mods);
        }
        const NSString* chars = event.characters;
        const NSUInteger len = chars.length;
        if (len > 0) {
            _sapp_init_event(SAPP_EVENTTYPE_CHAR);
            _sapp.event.modifiers = mods;
            for (NSUInteger i = 0; i < len; i++) {
                const unichar codepoint = [chars characterAtIndex:i];
                if ((codepoint & 0xFF00) == 0xF700) {
                    continue;
                }
                _sapp.event.char_code = codepoint;
                _sapp.event.key_repeat = event.isARepeat;
                _sapp_call_event(&_sapp.event);
            }
        }
        /* if this is a Cmd+V (paste), also send a CLIPBOARD_PASTE event */
        if (_sapp.clipboard_enabled && (mods == SAPP_MODIFIER_SUPER) && (key_code == SAPP_KEYCODE_V)) {
            _sapp_init_event(SAPP_EVENTTYPE_CLIPBOARD_PASTED);
            _sapp_call_event(&_sapp.event);
        }
    }
}
- (void)keyUp:(NSEvent*)event {
    _sapp_macos_key_event(SAPP_EVENTTYPE_KEY_UP,
        _sapp_translate_key(event.keyCode),
        event.isARepeat,
        _sapp_macos_mod(event.modifierFlags));
}
- (void)flagsChanged:(NSEvent*)event {
    const uint32_t old_f = _sapp_macos_flags_changed_store;
    const uint32_t new_f = event.modifierFlags;
    _sapp_macos_flags_changed_store = new_f;
    sapp_keycode key_code = SAPP_KEYCODE_INVALID;
    bool down = false;
    if ((new_f ^ old_f) & NSEventModifierFlagShift) {
        key_code = SAPP_KEYCODE_LEFT_SHIFT;
        down = 0 != (new_f & NSEventModifierFlagShift);
    }
    if ((new_f ^ old_f) & NSEventModifierFlagControl) {
        key_code = SAPP_KEYCODE_LEFT_CONTROL;
        down = 0 != (new_f & NSEventModifierFlagControl);
    }
    if ((new_f ^ old_f) & NSEventModifierFlagOption) {
        key_code = SAPP_KEYCODE_LEFT_ALT;
        down = 0 != (new_f & NSEventModifierFlagOption);
    }
    if ((new_f ^ old_f) & NSEventModifierFlagCommand) {
        key_code = SAPP_KEYCODE_LEFT_SUPER;
        down = 0 != (new_f & NSEventModifierFlagCommand);
    }
    if (key_code != SAPP_KEYCODE_INVALID) {
        _sapp_macos_key_event(down ? SAPP_EVENTTYPE_KEY_DOWN : SAPP_EVENTTYPE_KEY_UP,
            key_code,
            false,
            _sapp_macos_mod(event.modifierFlags));
    }
}
- (void)cursorUpdate:(NSEvent*)event {
    _SOKOL_UNUSED(event);
    if (_sapp.desc.user_cursor) {
        _sapp_macos_app_event(SAPP_EVENTTYPE_UPDATE_CURSOR);
    }
}
@end

void _sapp_macos_set_clipboard_string(const char* str) {
    @autoreleasepool {
        NSPasteboard* pasteboard = [NSPasteboard generalPasteboard];
        [pasteboard declareTypes:@[NSPasteboardTypeString] owner:nil];
        [pasteboard setString:@(str) forType:NSPasteboardTypeString];
    }
}

void _sapp_macos_show_mouse(bool shown) {
    if (shown) {
        [NSCursor unhide];
    }
    else {
        [NSCursor hide];
    }
}

const char* _sapp_macos_get_clipboard_string(void) {
    SOKOL_ASSERT(_sapp.clipboard);
    @autoreleasepool {
        _sapp.clipboard[0] = 0;
        NSPasteboard* pasteboard = [NSPasteboard generalPasteboard];
        if (![[pasteboard types] containsObject:NSPasteboardTypeString]) {
            return _sapp.clipboard;
        }
        NSString* str = [pasteboard stringForType:NSPasteboardTypeString];
        if (!str) {
            return _sapp.clipboard;
        }
        _sapp_strcpy([str UTF8String], _sapp.clipboard, _sapp.clipboard_size);
    }
    return _sapp.clipboard;
}

#endif /* MacOS */

/*== iOS =====================================================================*/
#if defined(TARGET_OS_IPHONE) && TARGET_OS_IPHONE
#import <UIKit/UIKit.h>
#if defined(SOKOL_METAL)
#import <Metal/Metal.h>
#import <MetalKit/MetalKit.h>
#else
#import <GLKit/GLKit.h>
#include <OpenGLES/ES3/gl.h>
#include <OpenGLES/ES3/glext.h>
#endif

@interface _sapp_app_delegate : NSObject<UIApplicationDelegate>
@end
@interface _sapp_textfield_dlg : NSObject<UITextFieldDelegate>
- (void)keyboardWasShown:(NSNotification*)notif;
- (void)keyboardWillBeHidden:(NSNotification*)notif;
- (void)keyboardDidChangeFrame:(NSNotification*)notif;
@end
#if defined(SOKOL_METAL)
@interface _sapp_ios_mtk_view_dlg : NSObject<MTKViewDelegate>
@end
@interface _sapp_ios_view : MTKView;
@end
#else
@interface _sapp_ios_glk_view_dlg : NSObject<GLKViewDelegate>
@end
@interface _sapp_ios_view : GLKView
@end
#endif

static bool _sapp_ios_suspended;
static UIWindow* _sapp_ios_window_obj;
static _sapp_ios_view* _sapp_view_obj;
static UITextField* _sapp_ios_textfield_obj;
static _sapp_textfield_dlg* _sapp_ios_textfield_dlg_obj;
#if defined(SOKOL_METAL)
static _sapp_ios_mtk_view_dlg* _sapp_ios_mtk_view_dlg_obj;
static UIViewController<MTKViewDelegate>* _sapp_ios_view_ctrl_obj;
static id<MTLDevice> _sapp_mtl_device_obj;
#else
static EAGLContext* _sapp_ios_eagl_ctx_obj;
static _sapp_ios_glk_view_dlg* _sapp_ios_glk_view_dlg_obj;
static GLKViewController* _sapp_ios_view_ctrl_obj;
#endif

_SOKOL_PRIVATE void _sapp_run(const sapp_desc* desc) {
    _sapp_init_state(desc);
    static int argc = 1;
    static char* argv[] = { (char*)"sokol_app" };
    UIApplicationMain(argc, argv, nil, NSStringFromClass([_sapp_app_delegate class]));
    _sapp_discard_state();
}

/* iOS entry function */
#if !defined(SOKOL_NO_ENTRY)
int main(int argc, char* argv[]) {
    sapp_desc desc = sokol_main(argc, argv);
    _sapp_run(&desc);
    return 0;
}
#endif /* SOKOL_NO_ENTRY */

_SOKOL_PRIVATE void _sapp_ios_app_event(sapp_event_type type) {
    if (_sapp_events_enabled()) {
        _sapp_init_event(type);
        _sapp_call_event(&_sapp.event);
    }
}

_SOKOL_PRIVATE void _sapp_ios_update_dimensions(void) {
    CGRect screen_rect = UIScreen.mainScreen.bounds;
    _sapp.window_width = (int) screen_rect.size.width;
    _sapp.window_height = (int) screen_rect.size.height;
    int cur_fb_width, cur_fb_height;
    #if defined(SOKOL_METAL)
        const CGSize fb_size = _sapp_view_obj.drawableSize;
        cur_fb_width = (int) fb_size.width;
        cur_fb_height = (int) fb_size.height;
    #else
        cur_fb_width = (int) _sapp_view_obj.drawableWidth;
        cur_fb_height = (int) _sapp_view_obj.drawableHeight;
    #endif
    const bool dim_changed =
        (_sapp.framebuffer_width != cur_fb_width) ||
        (_sapp.framebuffer_height != cur_fb_height);
    _sapp.framebuffer_width = cur_fb_width;
    _sapp.framebuffer_height = cur_fb_height;
    SOKOL_ASSERT((_sapp.framebuffer_width > 0) && (_sapp.framebuffer_height > 0));
    _sapp.dpi_scale = (float)_sapp.framebuffer_width / (float) _sapp.window_width;
    if (dim_changed) {
        _sapp_ios_app_event(SAPP_EVENTTYPE_RESIZED);
    }
}

_SOKOL_PRIVATE void _sapp_ios_frame(void) {
    _sapp_ios_update_dimensions();
    _sapp_frame();
}

_SOKOL_PRIVATE void _sapp_ios_show_keyboard(bool shown) {
    /* if not happened yet, create an invisible text field */
    if (nil == _sapp_ios_textfield_obj) {
        _sapp_ios_textfield_dlg_obj = [[_sapp_textfield_dlg alloc] init];
        _sapp_ios_textfield_obj = [[UITextField alloc] initWithFrame:CGRectMake(10, 10, 100, 50)];
        _sapp_ios_textfield_obj.keyboardType = UIKeyboardTypeDefault;
        _sapp_ios_textfield_obj.returnKeyType = UIReturnKeyDefault;
        _sapp_ios_textfield_obj.autocapitalizationType = UITextAutocapitalizationTypeNone;
        _sapp_ios_textfield_obj.autocorrectionType = UITextAutocorrectionTypeNo;
        _sapp_ios_textfield_obj.spellCheckingType = UITextSpellCheckingTypeNo;
        _sapp_ios_textfield_obj.hidden = YES;
        _sapp_ios_textfield_obj.text = @"x";
        _sapp_ios_textfield_obj.delegate = _sapp_ios_textfield_dlg_obj;
        [_sapp_ios_view_ctrl_obj.view addSubview:_sapp_ios_textfield_obj];

        [[NSNotificationCenter defaultCenter] addObserver:_sapp_ios_textfield_dlg_obj
            selector:@selector(keyboardWasShown:)
            name:UIKeyboardDidShowNotification object:nil];
        [[NSNotificationCenter defaultCenter] addObserver:_sapp_ios_textfield_dlg_obj
            selector:@selector(keyboardWillBeHidden:)
            name:UIKeyboardWillHideNotification object:nil];
        [[NSNotificationCenter defaultCenter] addObserver:_sapp_ios_textfield_dlg_obj
            selector:@selector(keyboardDidChangeFrame:)
            name:UIKeyboardDidChangeFrameNotification object:nil];
    }
    if (shown) {
        /* setting the text field as first responder brings up the onscreen keyboard */
        [_sapp_ios_textfield_obj becomeFirstResponder];
    }
    else {
        [_sapp_ios_textfield_obj resignFirstResponder];
    }
}

@implementation _sapp_app_delegate
- (BOOL)application:(UIApplication*)application didFinishLaunchingWithOptions:(NSDictionary*)launchOptions {
    CGRect screen_rect = UIScreen.mainScreen.bounds;
    _sapp_ios_window_obj = [[UIWindow alloc] initWithFrame:screen_rect];
    _sapp.window_width = screen_rect.size.width;
    _sapp.window_height = screen_rect.size.height;
    if (_sapp.desc.high_dpi) {
        _sapp.framebuffer_width = 2 * _sapp.window_width;
        _sapp.framebuffer_height = 2 * _sapp.window_height;
    }
    else {
        _sapp.framebuffer_width = _sapp.window_width;
        _sapp.framebuffer_height = _sapp.window_height;
    }
    _sapp.dpi_scale = (float)_sapp.framebuffer_width / (float) _sapp.window_width;
    #if defined(SOKOL_METAL)
        _sapp_mtl_device_obj = MTLCreateSystemDefaultDevice();
        _sapp_ios_mtk_view_dlg_obj = [[_sapp_ios_mtk_view_dlg alloc] init];
        _sapp_view_obj = [[_sapp_ios_view alloc] init];
        _sapp_view_obj.preferredFramesPerSecond = 60 / _sapp.swap_interval;
        _sapp_view_obj.delegate = _sapp_ios_mtk_view_dlg_obj;
        _sapp_view_obj.device = _sapp_mtl_device_obj;
        _sapp_view_obj.colorPixelFormat = MTLPixelFormatBGRA8Unorm;
        _sapp_view_obj.depthStencilPixelFormat = MTLPixelFormatDepth32Float_Stencil8;
        _sapp_view_obj.sampleCount = _sapp.sample_count;
        if (_sapp.desc.high_dpi) {
            _sapp_view_obj.contentScaleFactor = 2.0;
        }
        else {
            _sapp_view_obj.contentScaleFactor = 1.0;
        }
        _sapp_view_obj.userInteractionEnabled = YES;
        _sapp_view_obj.multipleTouchEnabled = YES;
        [_sapp_ios_window_obj addSubview:_sapp_view_obj];
        _sapp_ios_view_ctrl_obj = [[UIViewController<MTKViewDelegate> alloc] init];
        _sapp_ios_view_ctrl_obj.view = _sapp_view_obj;
        _sapp_ios_window_obj.rootViewController = _sapp_ios_view_ctrl_obj;
    #else
        if (_sapp.desc.gl_force_gles2) {
            _sapp_ios_eagl_ctx_obj = [[EAGLContext alloc] initWithAPI:kEAGLRenderingAPIOpenGLES2];
            _sapp.gles2_fallback = true;
        }
        else {
            _sapp_ios_eagl_ctx_obj = [[EAGLContext alloc] initWithAPI:kEAGLRenderingAPIOpenGLES3];
            if (_sapp_ios_eagl_ctx_obj == nil) {
                _sapp_ios_eagl_ctx_obj = [[EAGLContext alloc] initWithAPI:kEAGLRenderingAPIOpenGLES2];
                _sapp.gles2_fallback = true;
            }
        }
        _sapp_ios_glk_view_dlg_obj = [[_sapp_ios_glk_view_dlg alloc] init];
        _sapp_view_obj = [[_sapp_ios_view alloc] initWithFrame:screen_rect];
        _sapp_view_obj.drawableColorFormat = GLKViewDrawableColorFormatRGBA8888;
        _sapp_view_obj.drawableDepthFormat = GLKViewDrawableDepthFormat24;
        _sapp_view_obj.drawableStencilFormat = GLKViewDrawableStencilFormatNone;
        _sapp_view_obj.drawableMultisample = GLKViewDrawableMultisampleNone; /* FIXME */
        _sapp_view_obj.context = _sapp_ios_eagl_ctx_obj;
        _sapp_view_obj.delegate = _sapp_ios_glk_view_dlg_obj;
        _sapp_view_obj.enableSetNeedsDisplay = NO;
        _sapp_view_obj.userInteractionEnabled = YES;
        _sapp_view_obj.multipleTouchEnabled = YES;
        if (_sapp.desc.high_dpi) {
            _sapp_view_obj.contentScaleFactor = 2.0;
        }
        else {
            _sapp_view_obj.contentScaleFactor = 1.0;
        }
        [_sapp_ios_window_obj addSubview:_sapp_view_obj];
        _sapp_ios_view_ctrl_obj = [[GLKViewController alloc] init];
        _sapp_ios_view_ctrl_obj.view = _sapp_view_obj;
        _sapp_ios_view_ctrl_obj.preferredFramesPerSecond = 60 / _sapp.swap_interval;
        _sapp_ios_window_obj.rootViewController = _sapp_ios_view_ctrl_obj;
    #endif
    [_sapp_ios_window_obj makeKeyAndVisible];

    _sapp.valid = true;
    return YES;
}

- (void)applicationWillResignActive:(UIApplication *)application {
    if (!_sapp_ios_suspended) {
        _sapp_ios_suspended = true;
        _sapp_ios_app_event(SAPP_EVENTTYPE_SUSPENDED);
    }
}

- (void)applicationDidBecomeActive:(UIApplication *)application {
    if (_sapp_ios_suspended) {
        _sapp_ios_suspended = false;
        _sapp_ios_app_event(SAPP_EVENTTYPE_RESUMED);
    }
}
@end

@implementation _sapp_textfield_dlg
- (void)keyboardWasShown:(NSNotification*)notif {
    _sapp.onscreen_keyboard_shown = true;
    /* query the keyboard's size, and modify the content view's size */
    if (_sapp.desc.ios_keyboard_resizes_canvas) {
        NSDictionary* info = notif.userInfo;
        CGFloat kbd_h = [[info objectForKey:UIKeyboardFrameEndUserInfoKey] CGRectValue].size.height;
        CGRect view_frame = UIScreen.mainScreen.bounds;
        view_frame.size.height -= kbd_h;
        _sapp_view_obj.frame = view_frame;
    }
}
- (void)keyboardWillBeHidden:(NSNotification*)notif {
    _sapp.onscreen_keyboard_shown = false;
    if (_sapp.desc.ios_keyboard_resizes_canvas) {
        _sapp_view_obj.frame = UIScreen.mainScreen.bounds;
    }
}
- (void)keyboardDidChangeFrame:(NSNotification*)notif {
    /* this is for the case when the screen rotation changes while the keyboard is open */
    if (_sapp.onscreen_keyboard_shown && _sapp.desc.ios_keyboard_resizes_canvas) {
        NSDictionary* info = notif.userInfo;
        CGFloat kbd_h = [[info objectForKey:UIKeyboardFrameEndUserInfoKey] CGRectValue].size.height;
        CGRect view_frame = UIScreen.mainScreen.bounds;
        view_frame.size.height -= kbd_h;
        _sapp_view_obj.frame = view_frame;
    }
}
- (BOOL)textField:(UITextField*)textField shouldChangeCharactersInRange:(NSRange)range replacementString:(NSString*)string {
    if (_sapp_events_enabled()) {
        const NSUInteger len = string.length;
        if (len > 0) {
            for (NSUInteger i = 0; i < len; i++) {
                unichar c = [string characterAtIndex:i];
                if (c >= 32) {
                    /* ignore surrogates for now */
                    if ((c < 0xD800) || (c > 0xDFFF)) {
                        _sapp_init_event(SAPP_EVENTTYPE_CHAR);
                        _sapp.event.char_code = c;
                        _sapp_call_event(&_sapp.event);
                    }
                }
                if (c <= 32) {
                    sapp_keycode k = SAPP_KEYCODE_INVALID;
                    switch (c) {
                        case 10: k = SAPP_KEYCODE_ENTER; break;
                        case 32: k = SAPP_KEYCODE_SPACE; break;
                        default: break;
                    }
                    if (k != SAPP_KEYCODE_INVALID) {
                        _sapp_init_event(SAPP_EVENTTYPE_KEY_DOWN);
                        _sapp.event.key_code = k;
                        _sapp_call_event(&_sapp.event);
                        _sapp_init_event(SAPP_EVENTTYPE_KEY_UP);
                        _sapp.event.key_code = k;
                        _sapp_call_event(&_sapp.event);
                    }
                }
            }
        }
        else {
            /* this was a backspace */
            _sapp_init_event(SAPP_EVENTTYPE_KEY_DOWN);
            _sapp.event.key_code = SAPP_KEYCODE_BACKSPACE;
            _sapp_call_event(&_sapp.event);
            _sapp_init_event(SAPP_EVENTTYPE_KEY_UP);
            _sapp.event.key_code = SAPP_KEYCODE_BACKSPACE;
            _sapp_call_event(&_sapp.event);
        }
    }
    return NO;
}
@end

#if defined(SOKOL_METAL)
@implementation _sapp_ios_mtk_view_dlg
- (void)drawInMTKView:(MTKView*)view {
    @autoreleasepool {
        _sapp_ios_frame();
    }
}

- (void)mtkView:(MTKView*)view drawableSizeWillChange:(CGSize)size {
    /* this is required by the protocol, but we can't do anything useful here */
}
@end
#else
@implementation _sapp_ios_glk_view_dlg
- (void)glkView:(GLKView*)view drawInRect:(CGRect)rect {
    @autoreleasepool {
        _sapp_ios_frame();
    }
}
@end
#endif

_SOKOL_PRIVATE void _sapp_ios_touch_event(sapp_event_type type, NSSet<UITouch *>* touches, UIEvent* event) {
    if (_sapp_events_enabled()) {
        _sapp_init_event(type);
        NSEnumerator* enumerator = event.allTouches.objectEnumerator;
        UITouch* ios_touch;
        while ((ios_touch = [enumerator nextObject])) {
            if ((_sapp.event.num_touches + 1) < SAPP_MAX_TOUCHPOINTS) {
                CGPoint ios_pos = [ios_touch locationInView:_sapp_view_obj];
                sapp_touchpoint* cur_point = &_sapp.event.touches[_sapp.event.num_touches++];
                cur_point->identifier = (uintptr_t) ios_touch;
                cur_point->pos_x = ios_pos.x * _sapp.dpi_scale;
                cur_point->pos_y = ios_pos.y * _sapp.dpi_scale;
                cur_point->changed = [touches containsObject:ios_touch];
            }
        }
        if (_sapp.event.num_touches > 0) {
            _sapp_call_event(&_sapp.event);
        }
    }
}

@implementation _sapp_ios_view
- (BOOL) isOpaque {
    return YES;
}
- (void)touchesBegan:(NSSet<UITouch *> *)touches withEvent:(UIEvent*)event {
    _sapp_ios_touch_event(SAPP_EVENTTYPE_TOUCHES_BEGAN, touches, event);
}
- (void)touchesMoved:(NSSet<UITouch *> *)touches withEvent:(UIEvent*)event {
    _sapp_ios_touch_event(SAPP_EVENTTYPE_TOUCHES_MOVED, touches, event);
}
- (void)touchesEnded:(NSSet<UITouch *> *)touches withEvent:(UIEvent*)event {
    _sapp_ios_touch_event(SAPP_EVENTTYPE_TOUCHES_ENDED, touches, event);
}
- (void)touchesCancelled:(NSSet<UITouch *> *)touches withEvent:(UIEvent*)event {
    _sapp_ios_touch_event(SAPP_EVENTTYPE_TOUCHES_CANCELLED, touches, event);
}
@end
#endif /* TARGET_OS_IPHONE */

#endif /* __APPLE__ */

/*== EMSCRIPTEN ==============================================================*/
#if defined(__EMSCRIPTEN__)
#if defined(SOKOL_GLES3)
#include <GLES3/gl3.h>
#elif defined(SOKOL_GLES2)
#ifndef GL_EXT_PROTOTYPES
#define GL_GLEXT_PROTOTYPES
#endif
#include <GLES2/gl2.h>
#include <GLES2/gl2ext.h>
#elif defined(SOKOL_WGPU)
#include <webgpu/webgpu.h>
#endif
#include <emscripten/emscripten.h>
#include <emscripten/html5.h>

static struct {
    bool textfield_created;
    bool wants_show_keyboard;
    bool wants_hide_keyboard;
    #if defined(SOKOL_WGPU)
    struct {
        int state;
        WGPUDevice device;
        WGPUSwapChain swapchain;
        WGPUTextureFormat render_format;
        WGPUTexture msaa_tex;
        WGPUTexture depth_stencil_tex;
        WGPUTextureView swapchain_view;
        WGPUTextureView msaa_view;
        WGPUTextureView depth_stencil_view;
    } wgpu;
    #endif
} _sapp_emsc;

/* this function is called from a JS event handler when the user hides
    the onscreen keyboard pressing the 'dismiss keyboard key'
*/
#ifdef __cplusplus
extern "C" {
#endif
EMSCRIPTEN_KEEPALIVE void _sapp_emsc_notify_keyboard_hidden(void) {
    _sapp.onscreen_keyboard_shown = false;
}
#ifdef __cplusplus
} /* extern "C" */
#endif

/* Javascript helper functions for mobile virtual keyboard input */
EM_JS(void, sapp_js_create_textfield, (void), {
    var _sapp_inp = document.createElement("input");
    _sapp_inp.type = "text";
    _sapp_inp.id = "_sokol_app_input_element";
    _sapp_inp.autocapitalize = "none";
    _sapp_inp.addEventListener("focusout", function(_sapp_event) {
        __sapp_emsc_notify_keyboard_hidden()

    });
    document.body.append(_sapp_inp);
});

EM_JS(void, sapp_js_focus_textfield, (void), {
    document.getElementById("_sokol_app_input_element").focus();
});

EM_JS(void, sapp_js_unfocus_textfield, (void), {
    document.getElementById("_sokol_app_input_element").blur();
});

EMSCRIPTEN_KEEPALIVE void _sapp_emsc_onpaste(const char* str) {
    if (_sapp.clipboard_enabled) {
        _sapp_strcpy(str, _sapp.clipboard, _sapp.clipboard_size);
        if (_sapp_events_enabled()) {
            _sapp_init_event(SAPP_EVENTTYPE_CLIPBOARD_PASTED);
            _sapp_call_event(&_sapp.event);
        }
    }
}

/*  https://developer.mozilla.org/en-US/docs/Web/API/WindowEventHandlers/onbeforeunload */
EMSCRIPTEN_KEEPALIVE int _sapp_html5_get_ask_leave_site(void) {
    return _sapp.html5_ask_leave_site ? 1 : 0;
}

EM_JS(void, sapp_add_js_hook_beforeunload, (void), {
    Module.sokol_beforeunload = function(_sapp_event) {
        if (__sapp_html5_get_ask_leave_site() != 0) {
            _sapp_event.preventDefault();
            _sapp_event.returnValue = ' ';
        }
    };
    window.addEventListener('beforeunload', Module.sokol_beforeunload);
});

EM_JS(void, sapp_remove_js_hook_beforeunload, (void), {
    window.removeEventListener('beforeunload', Module.sokol_beforeunload);
});

EM_JS(void, sapp_add_js_hook_clipboard, (void), {
    Module.sokol_paste = function(event) {
        var pasted_str = event.clipboardData.getData('text');
        ccall('_sapp_emsc_onpaste', 'void', ['string'], [pasted_str]);
    };
    window.addEventListener('paste', Module.sokol_paste);
});

EM_JS(void, sapp_remove_js_hook_clipboard, (void), {
    window.removeEventListener('paste', Module.sokol_paste);
});

EM_JS(void, sapp_js_write_clipboard, (const char* c_str), {
    var str = UTF8ToString(c_str);
    var ta = document.createElement('textarea');
    ta.setAttribute('autocomplete', 'off');
    ta.setAttribute('autocorrect', 'off');
    ta.setAttribute('autocapitalize', 'off');
    ta.setAttribute('spellcheck', 'false');
    ta.style.left = -100 + 'px';
    ta.style.top = -100 + 'px';
    ta.style.height = 1;
    ta.style.width = 1;
    ta.value = str;
    document.body.appendChild(ta);
    ta.select();
    document.execCommand('copy');
    document.body.removeChild(ta);
});

_SOKOL_PRIVATE void _sapp_emsc_set_clipboard_string(const char* str) {
    sapp_js_write_clipboard(str);
}

/* called from the emscripten event handler to update the keyboard visibility
    state, this must happen from an JS input event handler, otherwise
    the request will be ignored by the browser
*/
_SOKOL_PRIVATE void _sapp_emsc_update_keyboard_state(void) {
    if (_sapp_emsc.wants_show_keyboard) {
        /* create input text field on demand */
        if (!_sapp_emsc.textfield_created) {
            _sapp_emsc.textfield_created = true;
            sapp_js_create_textfield();
        }
        /* focus the text input field, this will bring up the keyboard */
        _sapp.onscreen_keyboard_shown = true;
        _sapp_emsc.wants_show_keyboard = false;
        sapp_js_focus_textfield();
    }
    if (_sapp_emsc.wants_hide_keyboard) {
        /* unfocus the text input field */
        if (_sapp_emsc.textfield_created) {
            _sapp.onscreen_keyboard_shown = false;
            _sapp_emsc.wants_hide_keyboard = false;
            sapp_js_unfocus_textfield();
        }
    }
}

/* actually showing the onscreen keyboard must be initiated from a JS
    input event handler, so we'll just keep track of the desired
    state, and the actual state change will happen with the next input event
*/
_SOKOL_PRIVATE void _sapp_emsc_show_keyboard(bool show) {
    if (show) {
        _sapp_emsc.wants_show_keyboard = true;
    }
    else {
        _sapp_emsc.wants_hide_keyboard = true;
    }
}

#if defined(SOKOL_WGPU)
_SOKOL_PRIVATE void _sapp_emsc_wgpu_surfaces_create(void);
_SOKOL_PRIVATE void _sapp_emsc_wgpu_surfaces_discard(void);
#endif

_SOKOL_PRIVATE EM_BOOL _sapp_emsc_size_changed(int event_type, const EmscriptenUiEvent* ui_event, void* user_data) {
    _SOKOL_UNUSED(event_type);
    _SOKOL_UNUSED(user_data);
    double w, h;
    emscripten_get_element_css_size(_sapp.html5_canvas_name, &w, &h);
    /* The above method might report zero when toggling HTML5 fullscreen,
       in that case use the window's inner width reported by the
       emscripten event. This works ok when toggling *into* fullscreen
       but doesn't properly restore the previous canvas size when switching
       back from fullscreen.

       In general, due to the HTML5's fullscreen API's flaky nature it is
       recommended to use 'soft fullscreen' (stretching the WebGL canvas
       over the browser windows client rect) with a CSS definition like this:

            position: absolute;
            top: 0px;
            left: 0px;
            margin: 0px;
            border: 0;
            width: 100%;
            height: 100%;
            overflow: hidden;
            display: block;
    */
    if (w < 1.0) {
        w = ui_event->windowInnerWidth;
    }
    else {
        _sapp.window_width = (int) w;
    }
    if (h < 1.0) {
        h = ui_event->windowInnerHeight;
    }
    else {
        _sapp.window_height = (int) h;
    }
    if (_sapp.desc.high_dpi) {
        _sapp.dpi_scale = emscripten_get_device_pixel_ratio();
    }
    _sapp.framebuffer_width = (int) (w * _sapp.dpi_scale);
    _sapp.framebuffer_height = (int) (h * _sapp.dpi_scale);
    SOKOL_ASSERT((_sapp.framebuffer_width > 0) && (_sapp.framebuffer_height > 0));
    emscripten_set_canvas_element_size(_sapp.html5_canvas_name, _sapp.framebuffer_width, _sapp.framebuffer_height);
    #if defined(SOKOL_WGPU)
        /* on WebGPU: recreate size-dependent rendering surfaces */
        _sapp_emsc_wgpu_surfaces_discard();
        _sapp_emsc_wgpu_surfaces_create();
    #endif
    if (_sapp_events_enabled()) {
        _sapp_init_event(SAPP_EVENTTYPE_RESIZED);
        _sapp_call_event(&_sapp.event);
    }
    return true;
}

_SOKOL_PRIVATE EM_BOOL _sapp_emsc_mouse_cb(int emsc_type, const EmscriptenMouseEvent* emsc_event, void* user_data) {
    _SOKOL_UNUSED(user_data);
    _sapp.mouse_x = (emsc_event->targetX * _sapp.dpi_scale);
    _sapp.mouse_y = (emsc_event->targetY * _sapp.dpi_scale);
    if (_sapp_events_enabled() && (emsc_event->button >= 0) && (emsc_event->button < SAPP_MAX_MOUSEBUTTONS)) {
        sapp_event_type type;
        bool is_button_event = false;
        switch (emsc_type) {
            case EMSCRIPTEN_EVENT_MOUSEDOWN:
                type = SAPP_EVENTTYPE_MOUSE_DOWN;
                is_button_event = true;
                break;
            case EMSCRIPTEN_EVENT_MOUSEUP:
                type = SAPP_EVENTTYPE_MOUSE_UP;
                is_button_event = true;
                break;
            case EMSCRIPTEN_EVENT_MOUSEMOVE:
                type = SAPP_EVENTTYPE_MOUSE_MOVE;
                break;
            case EMSCRIPTEN_EVENT_MOUSEENTER:
                type = SAPP_EVENTTYPE_MOUSE_ENTER;
                break;
            case EMSCRIPTEN_EVENT_MOUSELEAVE:
                type = SAPP_EVENTTYPE_MOUSE_LEAVE;
                break;
            default:
                type = SAPP_EVENTTYPE_INVALID;
                break;
        }
        if (type != SAPP_EVENTTYPE_INVALID) {
            _sapp_init_event(type);
            if (emsc_event->ctrlKey) {
                _sapp.event.modifiers |= SAPP_MODIFIER_CTRL;
            }
            if (emsc_event->shiftKey) {
                _sapp.event.modifiers |= SAPP_MODIFIER_SHIFT;
            }
            if (emsc_event->altKey) {
                _sapp.event.modifiers |= SAPP_MODIFIER_ALT;
            }
            if (emsc_event->metaKey) {
                _sapp.event.modifiers |= SAPP_MODIFIER_SUPER;
            }
            if (is_button_event) {
                switch (emsc_event->button) {
                    case 0: _sapp.event.mouse_button = SAPP_MOUSEBUTTON_LEFT; break;
                    case 1: _sapp.event.mouse_button = SAPP_MOUSEBUTTON_MIDDLE; break;
                    case 2: _sapp.event.mouse_button = SAPP_MOUSEBUTTON_RIGHT; break;
                    default: _sapp.event.mouse_button = (sapp_mousebutton)emsc_event->button; break;
                }
            }
            else {
                _sapp.event.mouse_button = SAPP_MOUSEBUTTON_INVALID;
            }
            _sapp.event.mouse_x = _sapp.mouse_x;
            _sapp.event.mouse_y = _sapp.mouse_y;
            _sapp_call_event(&_sapp.event);
        }
    }
    _sapp_emsc_update_keyboard_state();
    return true;
}

_SOKOL_PRIVATE EM_BOOL _sapp_emsc_wheel_cb(int emsc_type, const EmscriptenWheelEvent* emsc_event, void* user_data) {
    _SOKOL_UNUSED(emsc_type);
    _SOKOL_UNUSED(user_data);
    if (_sapp_events_enabled()) {
        _sapp_init_event(SAPP_EVENTTYPE_MOUSE_SCROLL);
        if (emsc_event->mouse.ctrlKey) {
            _sapp.event.modifiers |= SAPP_MODIFIER_CTRL;
        }
        if (emsc_event->mouse.shiftKey) {
            _sapp.event.modifiers |= SAPP_MODIFIER_SHIFT;
        }
        if (emsc_event->mouse.altKey) {
            _sapp.event.modifiers |= SAPP_MODIFIER_ALT;
        }
        if (emsc_event->mouse.metaKey) {
            _sapp.event.modifiers |= SAPP_MODIFIER_SUPER;
        }
        _sapp.event.scroll_x = -0.1 * (float)emsc_event->deltaX;
        _sapp.event.scroll_y = -0.1 * (float)emsc_event->deltaY;
        _sapp_call_event(&_sapp.event);
    }
    _sapp_emsc_update_keyboard_state();
    return true;
}

_SOKOL_PRIVATE EM_BOOL _sapp_emsc_key_cb(int emsc_type, const EmscriptenKeyboardEvent* emsc_event, void* user_data) {
    _SOKOL_UNUSED(user_data);
    bool retval = true;
    if (_sapp_events_enabled()) {
        sapp_event_type type;
        switch (emsc_type) {
            case EMSCRIPTEN_EVENT_KEYDOWN:
                type = SAPP_EVENTTYPE_KEY_DOWN;
                break;
            case EMSCRIPTEN_EVENT_KEYUP:
                type = SAPP_EVENTTYPE_KEY_UP;
                break;
            case EMSCRIPTEN_EVENT_KEYPRESS:
                type = SAPP_EVENTTYPE_CHAR;
                break;
            default:
                type = SAPP_EVENTTYPE_INVALID;
                break;
        }
        if (type != SAPP_EVENTTYPE_INVALID) {
            bool send_keyup_followup = false;
            _sapp_init_event(type);
            _sapp.event.key_repeat = emsc_event->repeat;
            if (emsc_event->ctrlKey) {
                _sapp.event.modifiers |= SAPP_MODIFIER_CTRL;
            }
            if (emsc_event->shiftKey) {
                _sapp.event.modifiers |= SAPP_MODIFIER_SHIFT;
            }
            if (emsc_event->altKey) {
                _sapp.event.modifiers |= SAPP_MODIFIER_ALT;
            }
            if (emsc_event->metaKey) {
                _sapp.event.modifiers |= SAPP_MODIFIER_SUPER;
            }
            if (type == SAPP_EVENTTYPE_CHAR) {
                _sapp.event.char_code = emsc_event->charCode;
                /* workaround to make Cmd+V work on Safari */
                if ((emsc_event->metaKey) && (emsc_event->charCode == 118)) {
                    retval = false;
                }
            }
            else {
                _sapp.event.key_code = _sapp_translate_key(emsc_event->keyCode);
                /* Special hack for macOS: if the Super key is pressed, macOS doesn't
                    send keyUp events. As a workaround, to prevent keys from
                    "sticking", we'll send a keyup event following a keydown
                    when the SUPER key is pressed
                */
                if ((type == SAPP_EVENTTYPE_KEY_DOWN) &&
                    (_sapp.event.key_code != SAPP_KEYCODE_LEFT_SUPER) &&
                    (_sapp.event.key_code != SAPP_KEYCODE_RIGHT_SUPER) &&
                    (_sapp.event.modifiers & SAPP_MODIFIER_SUPER))
                {
                    send_keyup_followup = true;
                }
                /* only forward a certain key ranges to the browser */
                switch (_sapp.event.key_code) {
                    case SAPP_KEYCODE_WORLD_1:
                    case SAPP_KEYCODE_WORLD_2:
                    case SAPP_KEYCODE_ESCAPE:
                    case SAPP_KEYCODE_ENTER:
                    case SAPP_KEYCODE_TAB:
                    case SAPP_KEYCODE_BACKSPACE:
                    case SAPP_KEYCODE_INSERT:
                    case SAPP_KEYCODE_DELETE:
                    case SAPP_KEYCODE_RIGHT:
                    case SAPP_KEYCODE_LEFT:
                    case SAPP_KEYCODE_DOWN:
                    case SAPP_KEYCODE_UP:
                    case SAPP_KEYCODE_PAGE_UP:
                    case SAPP_KEYCODE_PAGE_DOWN:
                    case SAPP_KEYCODE_HOME:
                    case SAPP_KEYCODE_END:
                    case SAPP_KEYCODE_CAPS_LOCK:
                    case SAPP_KEYCODE_SCROLL_LOCK:
                    case SAPP_KEYCODE_NUM_LOCK:
                    case SAPP_KEYCODE_PRINT_SCREEN:
                    case SAPP_KEYCODE_PAUSE:
                    case SAPP_KEYCODE_F1:
                    case SAPP_KEYCODE_F2:
                    case SAPP_KEYCODE_F3:
                    case SAPP_KEYCODE_F4:
                    case SAPP_KEYCODE_F5:
                    case SAPP_KEYCODE_F6:
                    case SAPP_KEYCODE_F7:
                    case SAPP_KEYCODE_F8:
                    case SAPP_KEYCODE_F9:
                    case SAPP_KEYCODE_F10:
                    case SAPP_KEYCODE_F11:
                    case SAPP_KEYCODE_F12:
                    case SAPP_KEYCODE_F13:
                    case SAPP_KEYCODE_F14:
                    case SAPP_KEYCODE_F15:
                    case SAPP_KEYCODE_F16:
                    case SAPP_KEYCODE_F17:
                    case SAPP_KEYCODE_F18:
                    case SAPP_KEYCODE_F19:
                    case SAPP_KEYCODE_F20:
                    case SAPP_KEYCODE_F21:
                    case SAPP_KEYCODE_F22:
                    case SAPP_KEYCODE_F23:
                    case SAPP_KEYCODE_F24:
                    case SAPP_KEYCODE_F25:
                    case SAPP_KEYCODE_LEFT_SHIFT:
                    case SAPP_KEYCODE_LEFT_CONTROL:
                    case SAPP_KEYCODE_LEFT_ALT:
                    case SAPP_KEYCODE_LEFT_SUPER:
                    case SAPP_KEYCODE_RIGHT_SHIFT:
                    case SAPP_KEYCODE_RIGHT_CONTROL:
                    case SAPP_KEYCODE_RIGHT_ALT:
                    case SAPP_KEYCODE_RIGHT_SUPER:
                    case SAPP_KEYCODE_MENU:
                        /* consume the event */
                        break;
                    default:
                        /* forward key to browser */
                        retval = false;
                        break;
                }
            }
            if (_sapp_call_event(&_sapp.event)) {
                /* consume event via sapp_consume_event() */
                retval = true;
            }
            if (send_keyup_followup) {
                _sapp.event.type = SAPP_EVENTTYPE_KEY_UP;
                if (_sapp_call_event(&_sapp.event)) {
                    retval = true;
                }
            }
        }
    }
    _sapp_emsc_update_keyboard_state();
    return retval;
}

_SOKOL_PRIVATE EM_BOOL _sapp_emsc_touch_cb(int emsc_type, const EmscriptenTouchEvent* emsc_event, void* user_data) {
    _SOKOL_UNUSED(user_data);
    bool retval = true;
    if (_sapp_events_enabled()) {
        sapp_event_type type;
        switch (emsc_type) {
            case EMSCRIPTEN_EVENT_TOUCHSTART:
                type = SAPP_EVENTTYPE_TOUCHES_BEGAN;
                break;
            case EMSCRIPTEN_EVENT_TOUCHMOVE:
                type = SAPP_EVENTTYPE_TOUCHES_MOVED;
                break;
            case EMSCRIPTEN_EVENT_TOUCHEND:
                type = SAPP_EVENTTYPE_TOUCHES_ENDED;
                break;
            case EMSCRIPTEN_EVENT_TOUCHCANCEL:
                type = SAPP_EVENTTYPE_TOUCHES_CANCELLED;
                break;
            default:
                type = SAPP_EVENTTYPE_INVALID;
                retval = false;
                break;
        }
        if (type != SAPP_EVENTTYPE_INVALID) {
            _sapp_init_event(type);
            if (emsc_event->ctrlKey) {
                _sapp.event.modifiers |= SAPP_MODIFIER_CTRL;
            }
            if (emsc_event->shiftKey) {
                _sapp.event.modifiers |= SAPP_MODIFIER_SHIFT;
            }
            if (emsc_event->altKey) {
                _sapp.event.modifiers |= SAPP_MODIFIER_ALT;
            }
            if (emsc_event->metaKey) {
                _sapp.event.modifiers |= SAPP_MODIFIER_SUPER;
            }
            _sapp.event.num_touches = emsc_event->numTouches;
            if (_sapp.event.num_touches > SAPP_MAX_TOUCHPOINTS) {
                _sapp.event.num_touches = SAPP_MAX_TOUCHPOINTS;
            }
            for (int i = 0; i < _sapp.event.num_touches; i++) {
                const EmscriptenTouchPoint* src = &emsc_event->touches[i];
                sapp_touchpoint* dst = &_sapp.event.touches[i];
                dst->identifier = src->identifier;
                dst->pos_x = src->targetX * _sapp.dpi_scale;
                dst->pos_y = src->targetY * _sapp.dpi_scale;
                dst->changed = src->isChanged;
            }
            _sapp_call_event(&_sapp.event);
        }
    }
    _sapp_emsc_update_keyboard_state();
    return retval;
}

_SOKOL_PRIVATE void _sapp_emsc_keytable_init(void) {
    _sapp.keycodes[8]   = SAPP_KEYCODE_BACKSPACE;
    _sapp.keycodes[9]   = SAPP_KEYCODE_TAB;
    _sapp.keycodes[13]  = SAPP_KEYCODE_ENTER;
    _sapp.keycodes[16]  = SAPP_KEYCODE_LEFT_SHIFT;
    _sapp.keycodes[17]  = SAPP_KEYCODE_LEFT_CONTROL;
    _sapp.keycodes[18]  = SAPP_KEYCODE_LEFT_ALT;
    _sapp.keycodes[19]  = SAPP_KEYCODE_PAUSE;
    _sapp.keycodes[27]  = SAPP_KEYCODE_ESCAPE;
    _sapp.keycodes[32]  = SAPP_KEYCODE_SPACE;
    _sapp.keycodes[33]  = SAPP_KEYCODE_PAGE_UP;
    _sapp.keycodes[34]  = SAPP_KEYCODE_PAGE_DOWN;
    _sapp.keycodes[35]  = SAPP_KEYCODE_END;
    _sapp.keycodes[36]  = SAPP_KEYCODE_HOME;
    _sapp.keycodes[37]  = SAPP_KEYCODE_LEFT;
    _sapp.keycodes[38]  = SAPP_KEYCODE_UP;
    _sapp.keycodes[39]  = SAPP_KEYCODE_RIGHT;
    _sapp.keycodes[40]  = SAPP_KEYCODE_DOWN;
    _sapp.keycodes[45]  = SAPP_KEYCODE_INSERT;
    _sapp.keycodes[46]  = SAPP_KEYCODE_DELETE;
    _sapp.keycodes[48]  = SAPP_KEYCODE_0;
    _sapp.keycodes[49]  = SAPP_KEYCODE_1;
    _sapp.keycodes[50]  = SAPP_KEYCODE_2;
    _sapp.keycodes[51]  = SAPP_KEYCODE_3;
    _sapp.keycodes[52]  = SAPP_KEYCODE_4;
    _sapp.keycodes[53]  = SAPP_KEYCODE_5;
    _sapp.keycodes[54]  = SAPP_KEYCODE_6;
    _sapp.keycodes[55]  = SAPP_KEYCODE_7;
    _sapp.keycodes[56]  = SAPP_KEYCODE_8;
    _sapp.keycodes[57]  = SAPP_KEYCODE_9;
    _sapp.keycodes[59]  = SAPP_KEYCODE_SEMICOLON;
    _sapp.keycodes[64]  = SAPP_KEYCODE_EQUAL;
    _sapp.keycodes[65]  = SAPP_KEYCODE_A;
    _sapp.keycodes[66]  = SAPP_KEYCODE_B;
    _sapp.keycodes[67]  = SAPP_KEYCODE_C;
    _sapp.keycodes[68]  = SAPP_KEYCODE_D;
    _sapp.keycodes[69]  = SAPP_KEYCODE_E;
    _sapp.keycodes[70]  = SAPP_KEYCODE_F;
    _sapp.keycodes[71]  = SAPP_KEYCODE_G;
    _sapp.keycodes[72]  = SAPP_KEYCODE_H;
    _sapp.keycodes[73]  = SAPP_KEYCODE_I;
    _sapp.keycodes[74]  = SAPP_KEYCODE_J;
    _sapp.keycodes[75]  = SAPP_KEYCODE_K;
    _sapp.keycodes[76]  = SAPP_KEYCODE_L;
    _sapp.keycodes[77]  = SAPP_KEYCODE_M;
    _sapp.keycodes[78]  = SAPP_KEYCODE_N;
    _sapp.keycodes[79]  = SAPP_KEYCODE_O;
    _sapp.keycodes[80]  = SAPP_KEYCODE_P;
    _sapp.keycodes[81]  = SAPP_KEYCODE_Q;
    _sapp.keycodes[82]  = SAPP_KEYCODE_R;
    _sapp.keycodes[83]  = SAPP_KEYCODE_S;
    _sapp.keycodes[84]  = SAPP_KEYCODE_T;
    _sapp.keycodes[85]  = SAPP_KEYCODE_U;
    _sapp.keycodes[86]  = SAPP_KEYCODE_V;
    _sapp.keycodes[87]  = SAPP_KEYCODE_W;
    _sapp.keycodes[88]  = SAPP_KEYCODE_X;
    _sapp.keycodes[89]  = SAPP_KEYCODE_Y;
    _sapp.keycodes[90]  = SAPP_KEYCODE_Z;
    _sapp.keycodes[91]  = SAPP_KEYCODE_LEFT_SUPER;
    _sapp.keycodes[93]  = SAPP_KEYCODE_MENU;
    _sapp.keycodes[96]  = SAPP_KEYCODE_KP_0;
    _sapp.keycodes[97]  = SAPP_KEYCODE_KP_1;
    _sapp.keycodes[98]  = SAPP_KEYCODE_KP_2;
    _sapp.keycodes[99]  = SAPP_KEYCODE_KP_3;
    _sapp.keycodes[100] = SAPP_KEYCODE_KP_4;
    _sapp.keycodes[101] = SAPP_KEYCODE_KP_5;
    _sapp.keycodes[102] = SAPP_KEYCODE_KP_6;
    _sapp.keycodes[103] = SAPP_KEYCODE_KP_7;
    _sapp.keycodes[104] = SAPP_KEYCODE_KP_8;
    _sapp.keycodes[105] = SAPP_KEYCODE_KP_9;
    _sapp.keycodes[106] = SAPP_KEYCODE_KP_MULTIPLY;
    _sapp.keycodes[107] = SAPP_KEYCODE_KP_ADD;
    _sapp.keycodes[109] = SAPP_KEYCODE_KP_SUBTRACT;
    _sapp.keycodes[110] = SAPP_KEYCODE_KP_DECIMAL;
    _sapp.keycodes[111] = SAPP_KEYCODE_KP_DIVIDE;
    _sapp.keycodes[112] = SAPP_KEYCODE_F1;
    _sapp.keycodes[113] = SAPP_KEYCODE_F2;
    _sapp.keycodes[114] = SAPP_KEYCODE_F3;
    _sapp.keycodes[115] = SAPP_KEYCODE_F4;
    _sapp.keycodes[116] = SAPP_KEYCODE_F5;
    _sapp.keycodes[117] = SAPP_KEYCODE_F6;
    _sapp.keycodes[118] = SAPP_KEYCODE_F7;
    _sapp.keycodes[119] = SAPP_KEYCODE_F8;
    _sapp.keycodes[120] = SAPP_KEYCODE_F9;
    _sapp.keycodes[121] = SAPP_KEYCODE_F10;
    _sapp.keycodes[122] = SAPP_KEYCODE_F11;
    _sapp.keycodes[123] = SAPP_KEYCODE_F12;
    _sapp.keycodes[144] = SAPP_KEYCODE_NUM_LOCK;
    _sapp.keycodes[145] = SAPP_KEYCODE_SCROLL_LOCK;
    _sapp.keycodes[173] = SAPP_KEYCODE_MINUS;
    _sapp.keycodes[186] = SAPP_KEYCODE_SEMICOLON;
    _sapp.keycodes[187] = SAPP_KEYCODE_EQUAL;
    _sapp.keycodes[188] = SAPP_KEYCODE_COMMA;
    _sapp.keycodes[189] = SAPP_KEYCODE_MINUS;
    _sapp.keycodes[190] = SAPP_KEYCODE_PERIOD;
    _sapp.keycodes[191] = SAPP_KEYCODE_SLASH;
    _sapp.keycodes[192] = SAPP_KEYCODE_GRAVE_ACCENT;
    _sapp.keycodes[219] = SAPP_KEYCODE_LEFT_BRACKET;
    _sapp.keycodes[220] = SAPP_KEYCODE_BACKSLASH;
    _sapp.keycodes[221] = SAPP_KEYCODE_RIGHT_BRACKET;
    _sapp.keycodes[222] = SAPP_KEYCODE_APOSTROPHE;
    _sapp.keycodes[224] = SAPP_KEYCODE_LEFT_SUPER;
}

#if defined(SOKOL_GLES2) || defined(SOKOL_GLES3)
_SOKOL_PRIVATE EM_BOOL _sapp_emsc_webgl_context_cb(int emsc_type, const void* reserved, void* user_data) {
    _SOKOL_UNUSED(reserved);
    _SOKOL_UNUSED(user_data);
    sapp_event_type type;
    switch (emsc_type) {
        case EMSCRIPTEN_EVENT_WEBGLCONTEXTLOST:     type = SAPP_EVENTTYPE_SUSPENDED; break;
        case EMSCRIPTEN_EVENT_WEBGLCONTEXTRESTORED: type = SAPP_EVENTTYPE_RESUMED; break;
        default:                                    type = SAPP_EVENTTYPE_INVALID; break;
    }
    if (_sapp_events_enabled() && (SAPP_EVENTTYPE_INVALID != type)) {
        _sapp_init_event(type);
        _sapp_call_event(&_sapp.event);
    }
    return true;
}

_SOKOL_PRIVATE void _sapp_emsc_webgl_init(void) {
    EmscriptenWebGLContextAttributes attrs;
    emscripten_webgl_init_context_attributes(&attrs);
    attrs.alpha = _sapp.desc.alpha;
    attrs.depth = true;
    attrs.stencil = true;
    attrs.antialias = _sapp.sample_count > 1;
    attrs.premultipliedAlpha = _sapp.desc.html5_premultiplied_alpha;
    attrs.preserveDrawingBuffer = _sapp.desc.html5_preserve_drawing_buffer;
    attrs.enableExtensionsByDefault = true;
    #if defined(SOKOL_GLES3)
        if (_sapp.desc.gl_force_gles2) {
            attrs.majorVersion = 1;
            _sapp.gles2_fallback = true;
        }
        else {
            attrs.majorVersion = 2;
        }
    #endif
    EMSCRIPTEN_WEBGL_CONTEXT_HANDLE ctx = emscripten_webgl_create_context(_sapp.html5_canvas_name, &attrs);
    if (!ctx) {
        attrs.majorVersion = 1;
        ctx = emscripten_webgl_create_context(_sapp.html5_canvas_name, &attrs);
        _sapp.gles2_fallback = true;
    }
    emscripten_webgl_make_context_current(ctx);

    /* some WebGL extension are not enabled automatically by emscripten */
    emscripten_webgl_enable_extension(ctx, "WEBKIT_WEBGL_compressed_texture_pvrtc");
}
#endif

#if defined(SOKOL_WGPU)
#define _SAPP_EMSC_WGPU_STATE_INITIAL (0)
#define _SAPP_EMSC_WGPU_STATE_READY (1)
#define _SAPP_EMSC_WGPU_STATE_RUNNING (2)

/* called when the asynchronous WebGPU device + swapchain init code in JS has finished */
EMSCRIPTEN_KEEPALIVE void _sapp_emsc_wgpu_ready(int device_id, int swapchain_id, int swapchain_fmt) {
    SOKOL_ASSERT(0 == _sapp_emsc.wgpu.device);
    _sapp_emsc.wgpu.device = (WGPUDevice) device_id;
    _sapp_emsc.wgpu.swapchain = (WGPUSwapChain) swapchain_id;
    _sapp_emsc.wgpu.render_format = (WGPUTextureFormat) swapchain_fmt;
    _sapp_emsc.wgpu.state = _SAPP_EMSC_WGPU_STATE_READY;
}

/* embedded JS function to handle all the asynchronous WebGPU setup */
EM_JS(void, _sapp_emsc_wgpu_init, (), {
    WebGPU.initManagers();
    // FIXME: the extension activation must be more clever here
    navigator.gpu.requestAdapter().then(function(adapter) {
        console.log("wgpu adapter extensions: " + adapter.extensions);
        adapter.requestDevice({ extensions: ["textureCompressionBC"]}).then(function(device) {
            var gpuContext = document.getElementById("canvas").getContext("gpupresent");
            console.log("wgpu device extensions: " + adapter.extensions);
            gpuContext.getSwapChainPreferredFormat(device).then(function(fmt) {
                var swapChainDescriptor = { device: device, format: fmt };
                var swapChain = gpuContext.configureSwapChain(swapChainDescriptor);
                var deviceId = WebGPU.mgrDevice.create(device);
                var swapChainId = WebGPU.mgrSwapChain.create(swapChain);
                var fmtId = WebGPU.TextureFormat.findIndex(function(elm) { return elm==fmt; });
                console.log("wgpu device: " + device);
                console.log("wgpu swap chain: " + swapChain);
                console.log("wgpu preferred format: " + fmt + " (" + fmtId + ")");
                __sapp_emsc_wgpu_ready(deviceId, swapChainId, fmtId);
            });
        });
    });
});

_SOKOL_PRIVATE void _sapp_emsc_wgpu_surfaces_create(void) {
    SOKOL_ASSERT(_sapp_emsc.wgpu.device);
    SOKOL_ASSERT(_sapp_emsc.wgpu.swapchain);
    SOKOL_ASSERT(0 == _sapp_emsc.wgpu.depth_stencil_tex);
    SOKOL_ASSERT(0 == _sapp_emsc.wgpu.depth_stencil_view);
    SOKOL_ASSERT(0 == _sapp_emsc.wgpu.msaa_tex);
    SOKOL_ASSERT(0 == _sapp_emsc.wgpu.msaa_view);

    WGPUTextureDescriptor ds_desc;
    memset(&ds_desc, 0, sizeof(ds_desc));
    ds_desc.usage = WGPUTextureUsage_OutputAttachment;
    ds_desc.dimension = WGPUTextureDimension_2D;
    ds_desc.size.width = (uint32_t) _sapp.framebuffer_width;
    ds_desc.size.height = (uint32_t) _sapp.framebuffer_height;
    ds_desc.size.depth = 1;
    ds_desc.arrayLayerCount = 1;
    ds_desc.format = WGPUTextureFormat_Depth24PlusStencil8;
    ds_desc.mipLevelCount = 1;
    ds_desc.sampleCount = _sapp.sample_count;
    _sapp_emsc.wgpu.depth_stencil_tex = wgpuDeviceCreateTexture(_sapp_emsc.wgpu.device, &ds_desc);
    _sapp_emsc.wgpu.depth_stencil_view = wgpuTextureCreateView(_sapp_emsc.wgpu.depth_stencil_tex, 0);

    if (_sapp.sample_count > 1) {
        WGPUTextureDescriptor msaa_desc;
        memset(&msaa_desc, 0, sizeof(msaa_desc));
        msaa_desc.usage = WGPUTextureUsage_OutputAttachment;
        msaa_desc.dimension = WGPUTextureDimension_2D;
        msaa_desc.size.width = (uint32_t) _sapp.framebuffer_width;
        msaa_desc.size.height = (uint32_t) _sapp.framebuffer_height;
        msaa_desc.size.depth = 1;
        msaa_desc.arrayLayerCount = 1;
        msaa_desc.format = _sapp_emsc.wgpu.render_format;
        msaa_desc.mipLevelCount = 1;
        msaa_desc.sampleCount = _sapp.sample_count;
        _sapp_emsc.wgpu.msaa_tex = wgpuDeviceCreateTexture(_sapp_emsc.wgpu.device, &msaa_desc);
        _sapp_emsc.wgpu.msaa_view = wgpuTextureCreateView(_sapp_emsc.wgpu.msaa_tex, 0);
    }
}

_SOKOL_PRIVATE void _sapp_emsc_wgpu_surfaces_discard(void) {
    if (_sapp_emsc.wgpu.msaa_tex) {
        wgpuTextureRelease(_sapp_emsc.wgpu.msaa_tex);
        _sapp_emsc.wgpu.msaa_tex = 0;
    }
    if (_sapp_emsc.wgpu.msaa_view) {
        wgpuTextureViewRelease(_sapp_emsc.wgpu.msaa_view);
        _sapp_emsc.wgpu.msaa_view = 0;
    }
    if (_sapp_emsc.wgpu.depth_stencil_tex) {
        wgpuTextureRelease(_sapp_emsc.wgpu.depth_stencil_tex);
        _sapp_emsc.wgpu.depth_stencil_tex = 0;
    }
    if (_sapp_emsc.wgpu.depth_stencil_view) {
        wgpuTextureViewRelease(_sapp_emsc.wgpu.depth_stencil_view);
        _sapp_emsc.wgpu.depth_stencil_view = 0;
    }
}

_SOKOL_PRIVATE void _sapp_emsc_wgpu_next_frame(void) {
    if (_sapp_emsc.wgpu.swapchain_view) {
        wgpuTextureViewRelease(_sapp_emsc.wgpu.swapchain_view);
    }
    _sapp_emsc.wgpu.swapchain_view = wgpuSwapChainGetCurrentTextureView(_sapp_emsc.wgpu.swapchain);
}
#endif

_SOKOL_PRIVATE void _sapp_emsc_register_eventhandlers(void) {
    emscripten_set_mousedown_callback(_sapp.html5_canvas_name, 0, true, _sapp_emsc_mouse_cb);
    emscripten_set_mouseup_callback(_sapp.html5_canvas_name, 0, true, _sapp_emsc_mouse_cb);
    emscripten_set_mousemove_callback(_sapp.html5_canvas_name, 0, true, _sapp_emsc_mouse_cb);
    emscripten_set_mouseenter_callback(_sapp.html5_canvas_name, 0, true, _sapp_emsc_mouse_cb);
    emscripten_set_mouseleave_callback(_sapp.html5_canvas_name, 0, true, _sapp_emsc_mouse_cb);
    emscripten_set_wheel_callback(_sapp.html5_canvas_name, 0, true, _sapp_emsc_wheel_cb);
    emscripten_set_keydown_callback(EMSCRIPTEN_EVENT_TARGET_WINDOW, 0, true, _sapp_emsc_key_cb);
    emscripten_set_keyup_callback(EMSCRIPTEN_EVENT_TARGET_WINDOW, 0, true, _sapp_emsc_key_cb);
    emscripten_set_keypress_callback(EMSCRIPTEN_EVENT_TARGET_WINDOW, 0, true, _sapp_emsc_key_cb);
    emscripten_set_touchstart_callback(_sapp.html5_canvas_name, 0, true, _sapp_emsc_touch_cb);
    emscripten_set_touchmove_callback(_sapp.html5_canvas_name, 0, true, _sapp_emsc_touch_cb);
    emscripten_set_touchend_callback(_sapp.html5_canvas_name, 0, true, _sapp_emsc_touch_cb);
    emscripten_set_touchcancel_callback(_sapp.html5_canvas_name, 0, true, _sapp_emsc_touch_cb);
    sapp_add_js_hook_beforeunload();
    if (_sapp.clipboard_enabled) {
        sapp_add_js_hook_clipboard();
    }
    #if defined(SOKOL_GLES2) || defined(SOKOL_GLES3)
        emscripten_set_webglcontextlost_callback(_sapp.html5_canvas_name, 0, true, _sapp_emsc_webgl_context_cb);
        emscripten_set_webglcontextrestored_callback(_sapp.html5_canvas_name, 0, true, _sapp_emsc_webgl_context_cb);
    #endif
}

_SOKOL_PRIVATE void _sapp_emsc_unregister_eventhandlers() {
    emscripten_set_mousedown_callback(_sapp.html5_canvas_name, 0, true, 0);
    emscripten_set_mouseup_callback(_sapp.html5_canvas_name, 0, true, 0);
    emscripten_set_mousemove_callback(_sapp.html5_canvas_name, 0, true, 0);
    emscripten_set_mouseenter_callback(_sapp.html5_canvas_name, 0, true, 0);
    emscripten_set_mouseleave_callback(_sapp.html5_canvas_name, 0, true, 0);
    emscripten_set_wheel_callback(_sapp.html5_canvas_name, 0, true, 0);
    emscripten_set_keydown_callback(EMSCRIPTEN_EVENT_TARGET_WINDOW, 0, true, 0);
    emscripten_set_keyup_callback(EMSCRIPTEN_EVENT_TARGET_WINDOW, 0, true, 0);
    emscripten_set_keypress_callback(EMSCRIPTEN_EVENT_TARGET_WINDOW, 0, true, 0);
    emscripten_set_touchstart_callback(_sapp.html5_canvas_name, 0, true, 0);
    emscripten_set_touchmove_callback(_sapp.html5_canvas_name, 0, true, 0);
    emscripten_set_touchend_callback(_sapp.html5_canvas_name, 0, true, 0);
    emscripten_set_touchcancel_callback(_sapp.html5_canvas_name, 0, true, 0);
    sapp_remove_js_hook_beforeunload();
    if (_sapp.clipboard_enabled) {
        sapp_remove_js_hook_clipboard();
    }
    #if defined(SOKOL_GLES2) || defined(SOKOL_GLES3)
        emscripten_set_webglcontextlost_callback(_sapp.html5_canvas_name, 0, true, 0);
        emscripten_set_webglcontextrestored_callback(_sapp.html5_canvas_name, 0, true, 0);
    #endif
}

_SOKOL_PRIVATE EM_BOOL _sapp_emsc_frame(double time, void* userData) {
    _SOKOL_UNUSED(time);
    _SOKOL_UNUSED(userData);

    #if defined(SOKOL_WGPU)
        /*
            on WebGPU, the emscripten frame callback will already be called while
            the asynchronous WebGPU device and swapchain initialization is still
            in progress
        */
        switch (_sapp_emsc.wgpu.state) {
            case _SAPP_EMSC_WGPU_STATE_INITIAL:
                /* async JS init hasn't finished yet */
                break;
            case _SAPP_EMSC_WGPU_STATE_READY:
                /* perform post-async init stuff */
                _sapp_emsc_wgpu_surfaces_create();
                _sapp_emsc.wgpu.state = _SAPP_EMSC_WGPU_STATE_RUNNING;
                break;
            case _SAPP_EMSC_WGPU_STATE_RUNNING:
                /* a regular frame */
                _sapp_emsc_wgpu_next_frame();
                _sapp_frame();
                break;
        }
    #else
        /* WebGL code path */
        _sapp_frame();
    #endif

    /* quit-handling */
    if (_sapp.quit_requested) {
        _sapp_init_event(SAPP_EVENTTYPE_QUIT_REQUESTED);
        _sapp_call_event(&_sapp.event);
        if (_sapp.quit_requested) {
            _sapp.quit_ordered = true;
        }
    }
    if (_sapp.quit_ordered) {
        _sapp_emsc_unregister_eventhandlers();
        _sapp_call_cleanup();
        return EM_FALSE;
    }
    return EM_TRUE;
}

_SOKOL_PRIVATE void _sapp_run(const sapp_desc* desc) {
    memset(&_sapp_emsc, 0, sizeof(_sapp_emsc));
    _sapp_init_state(desc);
    _sapp_emsc_keytable_init();
    double w, h;
    if (_sapp.desc.html5_canvas_resize) {
        w = (double) _sapp.desc.width;
        h = (double) _sapp.desc.height;
    }
    else {
        emscripten_get_element_css_size(_sapp.html5_canvas_name, &w, &h);
        emscripten_set_resize_callback(EMSCRIPTEN_EVENT_TARGET_WINDOW, 0, false, _sapp_emsc_size_changed);
    }
    if (_sapp.desc.high_dpi) {
        _sapp.dpi_scale = emscripten_get_device_pixel_ratio();
    }
    _sapp.window_width = (int) w;
    _sapp.window_height = (int) h;
    _sapp.framebuffer_width = (int) (w * _sapp.dpi_scale);
    _sapp.framebuffer_height = (int) (h * _sapp.dpi_scale);
    emscripten_set_canvas_element_size(_sapp.html5_canvas_name, _sapp.framebuffer_width, _sapp.framebuffer_height);
    #if defined(SOKOL_GLES2) || defined(SOKOL_GLES3)
        _sapp_emsc_webgl_init();
    #elif defined(SOKOL_WGPU)
        _sapp_emsc_wgpu_init();
    #endif
    _sapp.valid = true;
    _sapp_emsc_register_eventhandlers();

    /* start the frame loop */
    emscripten_request_animation_frame_loop(_sapp_emsc_frame, 0);

    /* NOT A BUG: do not call _sapp_discard_state() */
}

#if !defined(SOKOL_NO_ENTRY)
int main(int argc, char* argv[]) {
    sapp_desc desc = sokol_main(argc, argv);
    _sapp_run(&desc);
    return 0;
}
#endif /* SOKOL_NO_ENTRY */
#endif /* __EMSCRIPTEN__ */

/*== MISC GL SUPPORT FUNCTIONS ================================================*/
#if defined(SOKOL_GLCORE33)
typedef struct {
    int         red_bits;
    int         green_bits;
    int         blue_bits;
    int         alpha_bits;
    int         depth_bits;
    int         stencil_bits;
    int         samples;
    bool        doublebuffer;
    uintptr_t   handle;
} _sapp_gl_fbconfig;

_SOKOL_PRIVATE void _sapp_gl_init_fbconfig(_sapp_gl_fbconfig* fbconfig) {
    memset(fbconfig, 0, sizeof(_sapp_gl_fbconfig));
    /* -1 means "don't care" */
    fbconfig->red_bits = -1;
    fbconfig->green_bits = -1;
    fbconfig->blue_bits = -1;
    fbconfig->alpha_bits = -1;
    fbconfig->depth_bits = -1;
    fbconfig->stencil_bits = -1;
    fbconfig->samples = -1;
}

_SOKOL_PRIVATE const _sapp_gl_fbconfig* _sapp_gl_choose_fbconfig(const _sapp_gl_fbconfig* desired, const _sapp_gl_fbconfig* alternatives, unsigned int count) {
    unsigned int i;
    unsigned int missing, least_missing = 1000000;
    unsigned int color_diff, least_color_diff = 10000000;
    unsigned int extra_diff, least_extra_diff = 10000000;
    const _sapp_gl_fbconfig* current;
    const _sapp_gl_fbconfig* closest = NULL;
    for (i = 0;  i < count;  i++) {
        current = alternatives + i;
        if (desired->doublebuffer != current->doublebuffer) {
            continue;
        }
        missing = 0;
        if (desired->alpha_bits > 0 && current->alpha_bits == 0) {
            missing++;
        }
        if (desired->depth_bits > 0 && current->depth_bits == 0) {
            missing++;
        }
        if (desired->stencil_bits > 0 && current->stencil_bits == 0) {
            missing++;
        }
        if (desired->samples > 0 && current->samples == 0) {
            /* Technically, several multisampling buffers could be
                involved, but that's a lower level implementation detail and
                not important to us here, so we count them as one
            */
            missing++;
        }

        /* These polynomials make many small channel size differences matter
            less than one large channel size difference
            Calculate color channel size difference value
        */
        color_diff = 0;
        if (desired->red_bits != -1) {
            color_diff += (desired->red_bits - current->red_bits) * (desired->red_bits - current->red_bits);
        }
        if (desired->green_bits != -1) {
            color_diff += (desired->green_bits - current->green_bits) * (desired->green_bits - current->green_bits);
        }
        if (desired->blue_bits != -1) {
            color_diff += (desired->blue_bits - current->blue_bits) * (desired->blue_bits - current->blue_bits);
        }

        /* Calculate non-color channel size difference value */
        extra_diff = 0;
        if (desired->alpha_bits != -1) {
            extra_diff += (desired->alpha_bits - current->alpha_bits) * (desired->alpha_bits - current->alpha_bits);
        }
        if (desired->depth_bits != -1) {
            extra_diff += (desired->depth_bits - current->depth_bits) * (desired->depth_bits - current->depth_bits);
        }
        if (desired->stencil_bits != -1) {
            extra_diff += (desired->stencil_bits - current->stencil_bits) * (desired->stencil_bits - current->stencil_bits);
        }
        if (desired->samples != -1) {
            extra_diff += (desired->samples - current->samples) * (desired->samples - current->samples);
        }

        /* Figure out if the current one is better than the best one found so far
            Least number of missing buffers is the most important heuristic,
            then color buffer size match and lastly size match for other buffers
        */
        if (missing < least_missing) {
            closest = current;
        }
        else if (missing == least_missing) {
            if ((color_diff < least_color_diff) ||
                (color_diff == least_color_diff && extra_diff < least_extra_diff))
            {
                closest = current;
            }
        }
        if (current == closest) {
            least_missing = missing;
            least_color_diff = color_diff;
            least_extra_diff = extra_diff;
        }
    }
    return closest;
}
#endif

/*== WINDOWS ==================================================================*/
#if defined(_WIN32)
#ifndef WIN32_LEAN_AND_MEAN
#define WIN32_LEAN_AND_MEAN
#endif
#include <windows.h>
#include <windowsx.h>
#include <shellapi.h>
#pragma comment (lib, "Shell32.lib")

#if !defined(SOKOL_WIN32_FORCE_MAIN)
#pragma comment (linker, "/subsystem:windows")
#endif

#if (defined(WINAPI_FAMILY_PARTITION) && !WINAPI_FAMILY_PARTITION(WINAPI_PARTITION_DESKTOP))
#pragma comment (lib, "WindowsApp.lib")
#else
#pragma comment (lib, "user32.lib")
#if defined(SOKOL_D3D11)
#pragma comment (lib, "dxgi.lib")
#pragma comment (lib, "d3d11.lib")
#pragma comment (lib, "dxguid.lib")
#endif
#if defined(SOKOL_GLCORE33)
#pragma comment (lib, "gdi32.lib")
#endif
#endif

#if defined(SOKOL_D3D11)
#ifndef D3D11_NO_HELPERS
#define D3D11_NO_HELPERS
#endif
#ifndef CINTERFACE
#define CINTERFACE
#endif
#ifndef COBJMACROS
#define COBJMACROS
#endif
#include <windows.h>
#include <d3d11.h>
#include <dxgi.h>
#endif

/* see https://github.com/floooh/sokol/issues/138 */
#ifndef WM_MOUSEHWHEEL
#define WM_MOUSEHWHEEL (0x020E)
#endif

#ifndef DPI_ENUMS_DECLARED
typedef enum PROCESS_DPI_AWARENESS
{
    PROCESS_DPI_UNAWARE = 0,
    PROCESS_SYSTEM_DPI_AWARE = 1,
    PROCESS_PER_MONITOR_DPI_AWARE = 2
} PROCESS_DPI_AWARENESS;
typedef enum MONITOR_DPI_TYPE {
    MDT_EFFECTIVE_DPI = 0,
    MDT_ANGULAR_DPI = 1,
    MDT_RAW_DPI = 2,
    MDT_DEFAULT = MDT_EFFECTIVE_DPI
} MONITOR_DPI_TYPE;
#endif /*DPI_ENUMS_DECLARED*/

static HWND _sapp_win32_hwnd;
static HDC _sapp_win32_dc;
static bool _sapp_win32_in_create_window;
static bool _sapp_win32_dpi_aware;
static float _sapp_win32_content_scale;
static float _sapp_win32_window_scale;
static float _sapp_win32_mouse_scale;
static bool _sapp_win32_iconified;
typedef BOOL(WINAPI * SETPROCESSDPIAWARE_T)(void);
typedef HRESULT(WINAPI * SETPROCESSDPIAWARENESS_T)(PROCESS_DPI_AWARENESS);
typedef HRESULT(WINAPI * GETDPIFORMONITOR_T)(HMONITOR, MONITOR_DPI_TYPE, UINT*, UINT*);
static SETPROCESSDPIAWARE_T _sapp_win32_setprocessdpiaware;
static SETPROCESSDPIAWARENESS_T _sapp_win32_setprocessdpiawareness;
static GETDPIFORMONITOR_T _sapp_win32_getdpiformonitor;
#if defined(SOKOL_D3D11)
static ID3D11Device* _sapp_d3d11_device;
static ID3D11DeviceContext* _sapp_d3d11_device_context;
static DXGI_SWAP_CHAIN_DESC _sapp_dxgi_swap_chain_desc;
static IDXGISwapChain* _sapp_dxgi_swap_chain;
static ID3D11Texture2D* _sapp_d3d11_rt;
static ID3D11RenderTargetView* _sapp_d3d11_rtv;
static ID3D11Texture2D* _sapp_d3d11_ds;
static ID3D11DepthStencilView* _sapp_d3d11_dsv;
#endif
#define WGL_NUMBER_PIXEL_FORMATS_ARB 0x2000
#define WGL_SUPPORT_OPENGL_ARB 0x2010
#define WGL_DRAW_TO_WINDOW_ARB 0x2001
#define WGL_PIXEL_TYPE_ARB 0x2013
#define WGL_TYPE_RGBA_ARB 0x202b
#define WGL_ACCELERATION_ARB 0x2003
#define WGL_NO_ACCELERATION_ARB 0x2025
#define WGL_RED_BITS_ARB 0x2015
#define WGL_RED_SHIFT_ARB 0x2016
#define WGL_GREEN_BITS_ARB 0x2017
#define WGL_GREEN_SHIFT_ARB 0x2018
#define WGL_BLUE_BITS_ARB 0x2019
#define WGL_BLUE_SHIFT_ARB 0x201a
#define WGL_ALPHA_BITS_ARB 0x201b
#define WGL_ALPHA_SHIFT_ARB 0x201c
#define WGL_ACCUM_BITS_ARB 0x201d
#define WGL_ACCUM_RED_BITS_ARB 0x201e
#define WGL_ACCUM_GREEN_BITS_ARB 0x201f
#define WGL_ACCUM_BLUE_BITS_ARB 0x2020
#define WGL_ACCUM_ALPHA_BITS_ARB 0x2021
#define WGL_DEPTH_BITS_ARB 0x2022
#define WGL_STENCIL_BITS_ARB 0x2023
#define WGL_AUX_BUFFERS_ARB 0x2024
#define WGL_STEREO_ARB 0x2012
#define WGL_DOUBLE_BUFFER_ARB 0x2011
#define WGL_SAMPLES_ARB 0x2042
#define WGL_FRAMEBUFFER_SRGB_CAPABLE_ARB 0x20a9
#define WGL_CONTEXT_DEBUG_BIT_ARB 0x00000001
#define WGL_CONTEXT_FORWARD_COMPATIBLE_BIT_ARB 0x00000002
#define WGL_CONTEXT_PROFILE_MASK_ARB 0x9126
#define WGL_CONTEXT_CORE_PROFILE_BIT_ARB 0x00000001
#define WGL_CONTEXT_COMPATIBILITY_PROFILE_BIT_ARB 0x00000002
#define WGL_CONTEXT_MAJOR_VERSION_ARB 0x2091
#define WGL_CONTEXT_MINOR_VERSION_ARB 0x2092
#define WGL_CONTEXT_FLAGS_ARB 0x2094
#define WGL_CONTEXT_ROBUST_ACCESS_BIT_ARB 0x00000004
#define WGL_LOSE_CONTEXT_ON_RESET_ARB 0x8252
#define WGL_CONTEXT_RESET_NOTIFICATION_STRATEGY_ARB 0x8256
#define WGL_NO_RESET_NOTIFICATION_ARB 0x8261
#define WGL_CONTEXT_RELEASE_BEHAVIOR_ARB 0x2097
#define WGL_CONTEXT_RELEASE_BEHAVIOR_NONE_ARB 0
#define WGL_CONTEXT_RELEASE_BEHAVIOR_FLUSH_ARB 0x2098
#define WGL_COLORSPACE_EXT 0x309d
#define WGL_COLORSPACE_SRGB_EXT 0x3089
#define ERROR_INVALID_VERSION_ARB 0x2095
#define ERROR_INVALID_PROFILE_ARB 0x2096
#define ERROR_INCOMPATIBLE_DEVICE_CONTEXTS_ARB 0x2054
typedef BOOL (WINAPI * PFNWGLSWAPINTERVALEXTPROC)(int);
typedef BOOL (WINAPI * PFNWGLGETPIXELFORMATATTRIBIVARBPROC)(HDC,int,int,UINT,const int*,int*);
typedef const char* (WINAPI * PFNWGLGETEXTENSIONSSTRINGEXTPROC)(void);
typedef const char* (WINAPI * PFNWGLGETEXTENSIONSSTRINGARBPROC)(HDC);
typedef HGLRC (WINAPI * PFNWGLCREATECONTEXTATTRIBSARBPROC)(HDC,HGLRC,const int*);
typedef HGLRC (WINAPI * PFN_wglCreateContext)(HDC);
typedef BOOL (WINAPI * PFN_wglDeleteContext)(HGLRC);
typedef PROC (WINAPI * PFN_wglGetProcAddress)(LPCSTR);
typedef HDC (WINAPI * PFN_wglGetCurrentDC)(void);
typedef BOOL (WINAPI * PFN_wglMakeCurrent)(HDC,HGLRC);
static HINSTANCE _sapp_opengl32;
static HGLRC _sapp_gl_ctx;
static PFN_wglCreateContext _sapp_wglCreateContext;
static PFN_wglDeleteContext _sapp_wglDeleteContext;
static PFN_wglGetProcAddress _sapp_wglGetProcAddress;
static PFN_wglGetCurrentDC _sapp_wglGetCurrentDC;
static PFN_wglMakeCurrent _sapp_wglMakeCurrent;
static PFNWGLSWAPINTERVALEXTPROC _sapp_SwapIntervalEXT;
static PFNWGLGETPIXELFORMATATTRIBIVARBPROC _sapp_GetPixelFormatAttribivARB;
static PFNWGLGETEXTENSIONSSTRINGEXTPROC _sapp_GetExtensionsStringEXT;
static PFNWGLGETEXTENSIONSSTRINGARBPROC _sapp_GetExtensionsStringARB;
static PFNWGLCREATECONTEXTATTRIBSARBPROC _sapp_CreateContextAttribsARB;
static bool _sapp_ext_swap_control;
static bool _sapp_arb_multisample;
static bool _sapp_arb_pixel_format;
static bool _sapp_arb_create_context;
static bool _sapp_arb_create_context_profile;
static HWND _sapp_win32_msg_hwnd;
static HDC _sapp_win32_msg_dc;

/* NOTE: the optional GL loader only contains the GL constants and functions required for sokol_gfx.h, if you need
more, you'll need to use you own gl header-generator/loader
*/
#if !defined(SOKOL_WIN32_NO_GL_LOADER)
#if defined(SOKOL_GLCORE33)
#define __gl_h_ 1
#define __gl32_h_ 1
#define __gl31_h_ 1
#define __GL_H__ 1
#define __glext_h_ 1
#define __GLEXT_H_ 1
#define __gltypes_h_ 1
#define __glcorearb_h_ 1
#define __gl_glcorearb_h_ 1
#define GL_APIENTRY APIENTRY

typedef unsigned int  GLenum;
typedef unsigned int  GLuint;
typedef int  GLsizei;
typedef char  GLchar;
typedef ptrdiff_t  GLintptr;
typedef ptrdiff_t  GLsizeiptr;
typedef double  GLclampd;
typedef unsigned short  GLushort;
typedef unsigned char  GLubyte;
typedef unsigned char  GLboolean;
typedef uint64_t  GLuint64;
typedef double  GLdouble;
typedef unsigned short  GLhalf;
typedef float  GLclampf;
typedef unsigned int  GLbitfield;
typedef signed char  GLbyte;
typedef short  GLshort;
typedef void  GLvoid;
typedef int64_t  GLint64;
typedef float  GLfloat;
typedef struct __GLsync * GLsync;
typedef int  GLint;
#define GL_INT_2_10_10_10_REV 0x8D9F
#define GL_R32F 0x822E
#define GL_PROGRAM_POINT_SIZE 0x8642
#define GL_STENCIL_ATTACHMENT 0x8D20
#define GL_DEPTH_ATTACHMENT 0x8D00
#define GL_COLOR_ATTACHMENT2 0x8CE2
#define GL_COLOR_ATTACHMENT0 0x8CE0
#define GL_R16F 0x822D
#define GL_COLOR_ATTACHMENT22 0x8CF6
#define GL_DRAW_FRAMEBUFFER 0x8CA9
#define GL_FRAMEBUFFER_COMPLETE 0x8CD5
#define GL_NUM_EXTENSIONS 0x821D
#define GL_INFO_LOG_LENGTH 0x8B84
#define GL_VERTEX_SHADER 0x8B31
#define GL_INCR 0x1E02
#define GL_DYNAMIC_DRAW 0x88E8
#define GL_STATIC_DRAW 0x88E4
#define GL_TEXTURE_CUBE_MAP_POSITIVE_Z 0x8519
#define GL_TEXTURE_CUBE_MAP 0x8513
#define GL_FUNC_SUBTRACT 0x800A
#define GL_FUNC_REVERSE_SUBTRACT 0x800B
#define GL_CONSTANT_COLOR 0x8001
#define GL_DECR_WRAP 0x8508
#define GL_R8 0x8229
#define GL_LINEAR_MIPMAP_LINEAR 0x2703
#define GL_ELEMENT_ARRAY_BUFFER 0x8893
#define GL_SHORT 0x1402
#define GL_DEPTH_TEST 0x0B71
#define GL_TEXTURE_CUBE_MAP_NEGATIVE_Y 0x8518
#define GL_LINK_STATUS 0x8B82
#define GL_TEXTURE_CUBE_MAP_POSITIVE_Y 0x8517
#define GL_SAMPLE_ALPHA_TO_COVERAGE 0x809E
#define GL_RGBA16F 0x881A
#define GL_CONSTANT_ALPHA 0x8003
#define GL_READ_FRAMEBUFFER 0x8CA8
#define GL_TEXTURE0 0x84C0
#define GL_TEXTURE_MIN_LOD 0x813A
#define GL_CLAMP_TO_EDGE 0x812F
#define GL_UNSIGNED_SHORT_5_6_5 0x8363
#define GL_TEXTURE_WRAP_R 0x8072
#define GL_UNSIGNED_SHORT_5_5_5_1 0x8034
#define GL_NEAREST_MIPMAP_NEAREST 0x2700
#define GL_UNSIGNED_SHORT_4_4_4_4 0x8033
#define GL_SRC_ALPHA_SATURATE 0x0308
#define GL_STREAM_DRAW 0x88E0
#define GL_ONE 1
#define GL_NEAREST_MIPMAP_LINEAR 0x2702
#define GL_RGB10_A2 0x8059
#define GL_RGBA8 0x8058
#define GL_COLOR_ATTACHMENT1 0x8CE1
#define GL_RGBA4 0x8056
#define GL_RGB8 0x8051
#define GL_ARRAY_BUFFER 0x8892
#define GL_STENCIL 0x1802
#define GL_TEXTURE_2D 0x0DE1
#define GL_DEPTH 0x1801
#define GL_FRONT 0x0404
#define GL_STENCIL_BUFFER_BIT 0x00000400
#define GL_REPEAT 0x2901
#define GL_RGBA 0x1908
#define GL_TEXTURE_CUBE_MAP_POSITIVE_X 0x8515
#define GL_DECR 0x1E03
#define GL_FRAGMENT_SHADER 0x8B30
#define GL_FLOAT 0x1406
#define GL_TEXTURE_MAX_LOD 0x813B
#define GL_DEPTH_COMPONENT 0x1902
#define GL_ONE_MINUS_DST_ALPHA 0x0305
#define GL_COLOR 0x1800
#define GL_TEXTURE_2D_ARRAY 0x8C1A
#define GL_TRIANGLES 0x0004
#define GL_UNSIGNED_BYTE 0x1401
#define GL_TEXTURE_MAG_FILTER 0x2800
#define GL_ONE_MINUS_CONSTANT_ALPHA 0x8004
#define GL_NONE 0
#define GL_SRC_COLOR 0x0300
#define GL_BYTE 0x1400
#define GL_TEXTURE_CUBE_MAP_NEGATIVE_Z 0x851A
#define GL_LINE_STRIP 0x0003
#define GL_TEXTURE_3D 0x806F
#define GL_CW 0x0900
#define GL_LINEAR 0x2601
#define GL_RENDERBUFFER 0x8D41
#define GL_GEQUAL 0x0206
#define GL_COLOR_BUFFER_BIT 0x00004000
#define GL_RGBA32F 0x8814
#define GL_BLEND 0x0BE2
#define GL_ONE_MINUS_SRC_ALPHA 0x0303
#define GL_ONE_MINUS_CONSTANT_COLOR 0x8002
#define GL_TEXTURE_WRAP_T 0x2803
#define GL_TEXTURE_WRAP_S 0x2802
#define GL_TEXTURE_MIN_FILTER 0x2801
#define GL_LINEAR_MIPMAP_NEAREST 0x2701
#define GL_EXTENSIONS 0x1F03
#define GL_NO_ERROR 0
#define GL_REPLACE 0x1E01
#define GL_KEEP 0x1E00
#define GL_CCW 0x0901
#define GL_TEXTURE_CUBE_MAP_NEGATIVE_X 0x8516
#define GL_RGB 0x1907
#define GL_TRIANGLE_STRIP 0x0005
#define GL_FALSE 0
#define GL_ZERO 0
#define GL_CULL_FACE 0x0B44
#define GL_INVERT 0x150A
#define GL_INT 0x1404
#define GL_UNSIGNED_INT 0x1405
#define GL_UNSIGNED_SHORT 0x1403
#define GL_NEAREST 0x2600
#define GL_SCISSOR_TEST 0x0C11
#define GL_LEQUAL 0x0203
#define GL_STENCIL_TEST 0x0B90
#define GL_DITHER 0x0BD0
#define GL_DEPTH_COMPONENT16 0x81A5
#define GL_EQUAL 0x0202
#define GL_FRAMEBUFFER 0x8D40
#define GL_RGB5 0x8050
#define GL_LINES 0x0001
#define GL_DEPTH_BUFFER_BIT 0x00000100
#define GL_SRC_ALPHA 0x0302
#define GL_INCR_WRAP 0x8507
#define GL_LESS 0x0201
#define GL_MULTISAMPLE 0x809D
#define GL_FRAMEBUFFER_BINDING 0x8CA6
#define GL_BACK 0x0405
#define GL_ALWAYS 0x0207
#define GL_FUNC_ADD 0x8006
#define GL_ONE_MINUS_DST_COLOR 0x0307
#define GL_NOTEQUAL 0x0205
#define GL_DST_COLOR 0x0306
#define GL_COMPILE_STATUS 0x8B81
#define GL_RED 0x1903
#define GL_COLOR_ATTACHMENT3 0x8CE3
#define GL_DST_ALPHA 0x0304
#define GL_RGB5_A1 0x8057
#define GL_GREATER 0x0204
#define GL_POLYGON_OFFSET_FILL 0x8037
#define GL_TRUE 1
#define GL_NEVER 0x0200
#define GL_POINTS 0x0000
#define GL_ONE_MINUS_SRC_COLOR 0x0301
#define GL_MIRRORED_REPEAT 0x8370
#define GL_MAX_COMBINED_TEXTURE_IMAGE_UNITS 0x8B4D
#define GL_R11F_G11F_B10F 0x8C3A
#define GL_UNSIGNED_INT_10F_11F_11F_REV 0x8C3B
#define GL_RGBA32UI 0x8D70
#define GL_RGB32UI 0x8D71
#define GL_RGBA16UI 0x8D76
#define GL_RGB16UI 0x8D77
#define GL_RGBA8UI 0x8D7C
#define GL_RGB8UI 0x8D7D
#define GL_RGBA32I 0x8D82
#define GL_RGB32I 0x8D83
#define GL_RGBA16I 0x8D88
#define GL_RGB16I 0x8D89
#define GL_RGBA8I 0x8D8E
#define GL_RGB8I 0x8D8F
#define GL_RED_INTEGER 0x8D94
#define GL_RG 0x8227
#define GL_RG_INTEGER 0x8228
#define GL_R8 0x8229
#define GL_R16 0x822A
#define GL_RG8 0x822B
#define GL_RG16 0x822C
#define GL_R16F 0x822D
#define GL_R32F 0x822E
#define GL_RG16F 0x822F
#define GL_RG32F 0x8230
#define GL_R8I 0x8231
#define GL_R8UI 0x8232
#define GL_R16I 0x8233
#define GL_R16UI 0x8234
#define GL_R32I 0x8235
#define GL_R32UI 0x8236
#define GL_RG8I 0x8237
#define GL_RG8UI 0x8238
#define GL_RG16I 0x8239
#define GL_RG16UI 0x823A
#define GL_RG32I 0x823B
#define GL_RG32UI 0x823C
#define GL_RGBA_INTEGER 0x8D99
#define GL_R8_SNORM 0x8F94
#define GL_RG8_SNORM 0x8F95
#define GL_RGB8_SNORM 0x8F96
#define GL_RGBA8_SNORM 0x8F97
#define GL_R16_SNORM 0x8F98
#define GL_RG16_SNORM 0x8F99
#define GL_RGB16_SNORM 0x8F9A
#define GL_RGBA16_SNORM 0x8F9B
#define GL_RGBA16 0x805B
#define GL_MAX_TEXTURE_SIZE 0x0D33
#define GL_MAX_CUBE_MAP_TEXTURE_SIZE 0x851C
#define GL_MAX_3D_TEXTURE_SIZE 0x8073
#define GL_MAX_ARRAY_TEXTURE_LAYERS 0x88FF
#define GL_MAX_VERTEX_ATTRIBS 0x8869
#define GL_CLAMP_TO_BORDER 0x812D
#define GL_TEXTURE_BORDER_COLOR 0x1004

typedef void  (GL_APIENTRY *PFN_glBindVertexArray)(GLuint array);
static PFN_glBindVertexArray _sapp_glBindVertexArray;
typedef void  (GL_APIENTRY *PFN_glFramebufferTextureLayer)(GLenum target, GLenum attachment, GLuint texture, GLint level, GLint layer);
static PFN_glFramebufferTextureLayer _sapp_glFramebufferTextureLayer;
typedef void  (GL_APIENTRY *PFN_glGenFramebuffers)(GLsizei n, GLuint * framebuffers);
static PFN_glGenFramebuffers _sapp_glGenFramebuffers;
typedef void  (GL_APIENTRY *PFN_glBindFramebuffer)(GLenum target, GLuint framebuffer);
static PFN_glBindFramebuffer _sapp_glBindFramebuffer;
typedef void  (GL_APIENTRY *PFN_glBindRenderbuffer)(GLenum target, GLuint renderbuffer);
static PFN_glBindRenderbuffer _sapp_glBindRenderbuffer;
typedef const GLubyte * (GL_APIENTRY *PFN_glGetStringi)(GLenum name, GLuint index);
static PFN_glGetStringi _sapp_glGetStringi;
typedef void  (GL_APIENTRY *PFN_glClearBufferfi)(GLenum buffer, GLint drawbuffer, GLfloat depth, GLint stencil);
static PFN_glClearBufferfi _sapp_glClearBufferfi;
typedef void  (GL_APIENTRY *PFN_glClearBufferfv)(GLenum buffer, GLint drawbuffer, const GLfloat * value);
static PFN_glClearBufferfv _sapp_glClearBufferfv;
typedef void  (GL_APIENTRY *PFN_glClearBufferuiv)(GLenum buffer, GLint drawbuffer, const GLuint * value);
static PFN_glClearBufferuiv _sapp_glClearBufferuiv;
typedef void  (GL_APIENTRY *PFN_glDeleteRenderbuffers)(GLsizei n, const GLuint * renderbuffers);
static PFN_glDeleteRenderbuffers _sapp_glDeleteRenderbuffers;
typedef void  (GL_APIENTRY *PFN_glUniform4fv)(GLint location, GLsizei count, const GLfloat * value);
static PFN_glUniform4fv _sapp_glUniform4fv;
typedef void  (GL_APIENTRY *PFN_glUniform2fv)(GLint location, GLsizei count, const GLfloat * value);
static PFN_glUniform2fv _sapp_glUniform2fv;
typedef void  (GL_APIENTRY *PFN_glUseProgram)(GLuint program);
static PFN_glUseProgram _sapp_glUseProgram;
typedef void  (GL_APIENTRY *PFN_glShaderSource)(GLuint shader, GLsizei count, const GLchar *const* string, const GLint * length);
static PFN_glShaderSource _sapp_glShaderSource;
typedef void  (GL_APIENTRY *PFN_glLinkProgram)(GLuint program);
static PFN_glLinkProgram _sapp_glLinkProgram;
typedef GLint (GL_APIENTRY *PFN_glGetUniformLocation)(GLuint program, const GLchar * name);
static PFN_glGetUniformLocation _sapp_glGetUniformLocation;
typedef void  (GL_APIENTRY *PFN_glGetShaderiv)(GLuint shader, GLenum pname, GLint * params);
static PFN_glGetShaderiv _sapp_glGetShaderiv;
typedef void  (GL_APIENTRY *PFN_glGetProgramInfoLog)(GLuint program, GLsizei bufSize, GLsizei * length, GLchar * infoLog);
static PFN_glGetProgramInfoLog _sapp_glGetProgramInfoLog;
typedef GLint (GL_APIENTRY *PFN_glGetAttribLocation)(GLuint program, const GLchar * name);
static PFN_glGetAttribLocation _sapp_glGetAttribLocation;
typedef void  (GL_APIENTRY *PFN_glDisableVertexAttribArray)(GLuint index);
static PFN_glDisableVertexAttribArray _sapp_glDisableVertexAttribArray;
typedef void  (GL_APIENTRY *PFN_glDeleteShader)(GLuint shader);
static PFN_glDeleteShader _sapp_glDeleteShader;
typedef void  (GL_APIENTRY *PFN_glDeleteProgram)(GLuint program);
static PFN_glDeleteProgram _sapp_glDeleteProgram;
typedef void  (GL_APIENTRY *PFN_glCompileShader)(GLuint shader);
static PFN_glCompileShader _sapp_glCompileShader;
typedef void  (GL_APIENTRY *PFN_glStencilFuncSeparate)(GLenum face, GLenum func, GLint ref, GLuint mask);
static PFN_glStencilFuncSeparate _sapp_glStencilFuncSeparate;
typedef void  (GL_APIENTRY *PFN_glStencilOpSeparate)(GLenum face, GLenum sfail, GLenum dpfail, GLenum dppass);
static PFN_glStencilOpSeparate _sapp_glStencilOpSeparate;
typedef void  (GL_APIENTRY *PFN_glRenderbufferStorageMultisample)(GLenum target, GLsizei samples, GLenum internalformat, GLsizei width, GLsizei height);
static PFN_glRenderbufferStorageMultisample _sapp_glRenderbufferStorageMultisample;
typedef void  (GL_APIENTRY *PFN_glDrawBuffers)(GLsizei n, const GLenum * bufs);
static PFN_glDrawBuffers _sapp_glDrawBuffers;
typedef void  (GL_APIENTRY *PFN_glVertexAttribDivisor)(GLuint index, GLuint divisor);
static PFN_glVertexAttribDivisor _sapp_glVertexAttribDivisor;
typedef void  (GL_APIENTRY *PFN_glBufferSubData)(GLenum target, GLintptr offset, GLsizeiptr size, const void * data);
static PFN_glBufferSubData _sapp_glBufferSubData;
typedef void  (GL_APIENTRY *PFN_glGenBuffers)(GLsizei n, GLuint * buffers);
static PFN_glGenBuffers _sapp_glGenBuffers;
typedef GLenum (GL_APIENTRY *PFN_glCheckFramebufferStatus)(GLenum target);
static PFN_glCheckFramebufferStatus _sapp_glCheckFramebufferStatus;
typedef void  (GL_APIENTRY *PFN_glFramebufferRenderbuffer)(GLenum target, GLenum attachment, GLenum renderbuffertarget, GLuint renderbuffer);
static PFN_glFramebufferRenderbuffer _sapp_glFramebufferRenderbuffer;
typedef void  (GL_APIENTRY *PFN_glCompressedTexImage2D)(GLenum target, GLint level, GLenum internalformat, GLsizei width, GLsizei height, GLint border, GLsizei imageSize, const void * data);
static PFN_glCompressedTexImage2D _sapp_glCompressedTexImage2D;
typedef void  (GL_APIENTRY *PFN_glCompressedTexImage3D)(GLenum target, GLint level, GLenum internalformat, GLsizei width, GLsizei height, GLsizei depth, GLint border, GLsizei imageSize, const void * data);
static PFN_glCompressedTexImage3D _sapp_glCompressedTexImage3D;
typedef void  (GL_APIENTRY *PFN_glActiveTexture)(GLenum texture);
static PFN_glActiveTexture _sapp_glActiveTexture;
typedef void  (GL_APIENTRY *PFN_glTexSubImage3D)(GLenum target, GLint level, GLint xoffset, GLint yoffset, GLint zoffset, GLsizei width, GLsizei height, GLsizei depth, GLenum format, GLenum type, const void * pixels);
static PFN_glTexSubImage3D _sapp_glTexSubImage3D;
typedef void  (GL_APIENTRY *PFN_glUniformMatrix4fv)(GLint location, GLsizei count, GLboolean transpose, const GLfloat * value);
static PFN_glUniformMatrix4fv _sapp_glUniformMatrix4fv;
typedef void  (GL_APIENTRY *PFN_glRenderbufferStorage)(GLenum target, GLenum internalformat, GLsizei width, GLsizei height);
static PFN_glRenderbufferStorage _sapp_glRenderbufferStorage;
typedef void  (GL_APIENTRY *PFN_glGenTextures)(GLsizei n, GLuint * textures);
static PFN_glGenTextures _sapp_glGenTextures;
typedef void  (GL_APIENTRY *PFN_glPolygonOffset)(GLfloat factor, GLfloat units);
static PFN_glPolygonOffset _sapp_glPolygonOffset;
typedef void  (GL_APIENTRY *PFN_glDrawElements)(GLenum mode, GLsizei count, GLenum type, const void * indices);
static PFN_glDrawElements _sapp_glDrawElements;
typedef void  (GL_APIENTRY *PFN_glDeleteFramebuffers)(GLsizei n, const GLuint * framebuffers);
static PFN_glDeleteFramebuffers _sapp_glDeleteFramebuffers;
typedef void  (GL_APIENTRY *PFN_glBlendEquationSeparate)(GLenum modeRGB, GLenum modeAlpha);
static PFN_glBlendEquationSeparate _sapp_glBlendEquationSeparate;
typedef void  (GL_APIENTRY *PFN_glDeleteTextures)(GLsizei n, const GLuint * textures);
static PFN_glDeleteTextures _sapp_glDeleteTextures;
typedef void  (GL_APIENTRY *PFN_glGetProgramiv)(GLuint program, GLenum pname, GLint * params);
static PFN_glGetProgramiv _sapp_glGetProgramiv;
typedef void  (GL_APIENTRY *PFN_glBindTexture)(GLenum target, GLuint texture);
static PFN_glBindTexture _sapp_glBindTexture;
typedef void  (GL_APIENTRY *PFN_glTexImage3D)(GLenum target, GLint level, GLint internalformat, GLsizei width, GLsizei height, GLsizei depth, GLint border, GLenum format, GLenum type, const void * pixels);
static PFN_glTexImage3D _sapp_glTexImage3D;
typedef GLuint (GL_APIENTRY *PFN_glCreateShader)(GLenum type);
static PFN_glCreateShader _sapp_glCreateShader;
typedef void  (GL_APIENTRY *PFN_glTexSubImage2D)(GLenum target, GLint level, GLint xoffset, GLint yoffset, GLsizei width, GLsizei height, GLenum format, GLenum type, const void * pixels);
static PFN_glTexSubImage2D _sapp_glTexSubImage2D;
typedef void  (GL_APIENTRY *PFN_glClearDepth)(GLdouble depth);
static PFN_glClearDepth _sapp_glClearDepth;
typedef void  (GL_APIENTRY *PFN_glFramebufferTexture2D)(GLenum target, GLenum attachment, GLenum textarget, GLuint texture, GLint level);
static PFN_glFramebufferTexture2D _sapp_glFramebufferTexture2D;
typedef GLuint (GL_APIENTRY *PFN_glCreateProgram)();
static PFN_glCreateProgram _sapp_glCreateProgram;
typedef void  (GL_APIENTRY *PFN_glViewport)(GLint x, GLint y, GLsizei width, GLsizei height);
static PFN_glViewport _sapp_glViewport;
typedef void  (GL_APIENTRY *PFN_glDeleteBuffers)(GLsizei n, const GLuint * buffers);
static PFN_glDeleteBuffers _sapp_glDeleteBuffers;
typedef void  (GL_APIENTRY *PFN_glDrawArrays)(GLenum mode, GLint first, GLsizei count);
static PFN_glDrawArrays _sapp_glDrawArrays;
typedef void  (GL_APIENTRY *PFN_glDrawElementsInstanced)(GLenum mode, GLsizei count, GLenum type, const void * indices, GLsizei instancecount);
static PFN_glDrawElementsInstanced _sapp_glDrawElementsInstanced;
typedef void  (GL_APIENTRY *PFN_glVertexAttribPointer)(GLuint index, GLint size, GLenum type, GLboolean normalized, GLsizei stride, const void * pointer);
static PFN_glVertexAttribPointer _sapp_glVertexAttribPointer;
typedef void  (GL_APIENTRY *PFN_glUniform1i)(GLint location, GLint v0);
static PFN_glUniform1i _sapp_glUniform1i;
typedef void  (GL_APIENTRY *PFN_glDisable)(GLenum cap);
static PFN_glDisable _sapp_glDisable;
typedef void  (GL_APIENTRY *PFN_glColorMask)(GLboolean red, GLboolean green, GLboolean blue, GLboolean alpha);
static PFN_glColorMask _sapp_glColorMask;
typedef void  (GL_APIENTRY *PFN_glBindBuffer)(GLenum target, GLuint buffer);
static PFN_glBindBuffer _sapp_glBindBuffer;
typedef void  (GL_APIENTRY *PFN_glDeleteVertexArrays)(GLsizei n, const GLuint * arrays);
static PFN_glDeleteVertexArrays _sapp_glDeleteVertexArrays;
typedef void  (GL_APIENTRY *PFN_glDepthMask)(GLboolean flag);
static PFN_glDepthMask _sapp_glDepthMask;
typedef void  (GL_APIENTRY *PFN_glDrawArraysInstanced)(GLenum mode, GLint first, GLsizei count, GLsizei instancecount);
static PFN_glDrawArraysInstanced _sapp_glDrawArraysInstanced;
typedef void  (GL_APIENTRY *PFN_glClearStencil)(GLint s);
static PFN_glClearStencil _sapp_glClearStencil;
typedef void  (GL_APIENTRY *PFN_glScissor)(GLint x, GLint y, GLsizei width, GLsizei height);
static PFN_glScissor _sapp_glScissor;
typedef void  (GL_APIENTRY *PFN_glUniform3fv)(GLint location, GLsizei count, const GLfloat * value);
static PFN_glUniform3fv _sapp_glUniform3fv;
typedef void  (GL_APIENTRY *PFN_glGenRenderbuffers)(GLsizei n, GLuint * renderbuffers);
static PFN_glGenRenderbuffers _sapp_glGenRenderbuffers;
typedef void  (GL_APIENTRY *PFN_glBufferData)(GLenum target, GLsizeiptr size, const void * data, GLenum usage);
static PFN_glBufferData _sapp_glBufferData;
typedef void  (GL_APIENTRY *PFN_glBlendFuncSeparate)(GLenum sfactorRGB, GLenum dfactorRGB, GLenum sfactorAlpha, GLenum dfactorAlpha);
static PFN_glBlendFuncSeparate _sapp_glBlendFuncSeparate;
typedef void  (GL_APIENTRY *PFN_glTexParameteri)(GLenum target, GLenum pname, GLint param);
static PFN_glTexParameteri _sapp_glTexParameteri;
typedef void  (GL_APIENTRY *PFN_glGetIntegerv)(GLenum pname, GLint * data);
static PFN_glGetIntegerv _sapp_glGetIntegerv;
typedef void  (GL_APIENTRY *PFN_glEnable)(GLenum cap);
static PFN_glEnable _sapp_glEnable;
typedef void  (GL_APIENTRY *PFN_glBlitFramebuffer)(GLint srcX0, GLint srcY0, GLint srcX1, GLint srcY1, GLint dstX0, GLint dstY0, GLint dstX1, GLint dstY1, GLbitfield mask, GLenum filter);
static PFN_glBlitFramebuffer _sapp_glBlitFramebuffer;
typedef void  (GL_APIENTRY *PFN_glStencilMask)(GLuint mask);
static PFN_glStencilMask _sapp_glStencilMask;
typedef void  (GL_APIENTRY *PFN_glAttachShader)(GLuint program, GLuint shader);
static PFN_glAttachShader _sapp_glAttachShader;
typedef GLenum (GL_APIENTRY *PFN_glGetError)();
static PFN_glGetError _sapp_glGetError;
typedef void  (GL_APIENTRY *PFN_glClearColor)(GLfloat red, GLfloat green, GLfloat blue, GLfloat alpha);
static PFN_glClearColor _sapp_glClearColor;
typedef void  (GL_APIENTRY *PFN_glBlendColor)(GLfloat red, GLfloat green, GLfloat blue, GLfloat alpha);
static PFN_glBlendColor _sapp_glBlendColor;
typedef void  (GL_APIENTRY *PFN_glTexParameterf)(GLenum target, GLenum pname, GLfloat param);
static PFN_glTexParameterf _sapp_glTexParameterf;
typedef void  (GL_APIENTRY *PFN_glTexParameterfv)(GLenum target, GLenum pname, GLfloat* params);
static PFN_glTexParameterfv _sapp_glTexParameterfv;
typedef void  (GL_APIENTRY *PFN_glGetShaderInfoLog)(GLuint shader, GLsizei bufSize, GLsizei * length, GLchar * infoLog);
static PFN_glGetShaderInfoLog _sapp_glGetShaderInfoLog;
typedef void  (GL_APIENTRY *PFN_glDepthFunc)(GLenum func);
static PFN_glDepthFunc _sapp_glDepthFunc;
typedef void  (GL_APIENTRY *PFN_glStencilOp)(GLenum fail, GLenum zfail, GLenum zpass);
static PFN_glStencilOp _sapp_glStencilOp;
typedef void  (GL_APIENTRY *PFN_glStencilFunc)(GLenum func, GLint ref, GLuint mask);
static PFN_glStencilFunc _sapp_glStencilFunc;
typedef void  (GL_APIENTRY *PFN_glEnableVertexAttribArray)(GLuint index);
static PFN_glEnableVertexAttribArray _sapp_glEnableVertexAttribArray;
typedef void  (GL_APIENTRY *PFN_glBlendFunc)(GLenum sfactor, GLenum dfactor);
static PFN_glBlendFunc _sapp_glBlendFunc;
typedef void  (GL_APIENTRY *PFN_glUniform1fv)(GLint location, GLsizei count, const GLfloat * value);
static PFN_glUniform1fv _sapp_glUniform1fv;
typedef void  (GL_APIENTRY *PFN_glReadBuffer)(GLenum src);
static PFN_glReadBuffer _sapp_glReadBuffer;
typedef void  (GL_APIENTRY *PFN_glClear)(GLbitfield mask);
static PFN_glClear _sapp_glClear;
typedef void  (GL_APIENTRY *PFN_glTexImage2D)(GLenum target, GLint level, GLint internalformat, GLsizei width, GLsizei height, GLint border, GLenum format, GLenum type, const void * pixels);
static PFN_glTexImage2D _sapp_glTexImage2D;
typedef void  (GL_APIENTRY *PFN_glGenVertexArrays)(GLsizei n, GLuint * arrays);
static PFN_glGenVertexArrays _sapp_glGenVertexArrays;
typedef void  (GL_APIENTRY *PFN_glFrontFace)(GLenum mode);
static PFN_glFrontFace _sapp_glFrontFace;
typedef void  (GL_APIENTRY *PFN_glCullFace)(GLenum mode);
static PFN_glCullFace _sapp_glCullFace;

_SOKOL_PRIVATE void* _sapp_win32_glgetprocaddr(const char* name) {
    void* proc_addr = (void*) _sapp_wglGetProcAddress(name);
    if (0 == proc_addr) {
        proc_addr = (void*) GetProcAddress(_sapp_opengl32, name);
    }
    SOKOL_ASSERT(proc_addr);
    return proc_addr;
}

#define _SAPP_GLPROC(name) _sapp_ ## name = (PFN_ ## name) _sapp_win32_glgetprocaddr(#name)

_SOKOL_PRIVATE  void _sapp_win32_gl_loadfuncs(void) {
    SOKOL_ASSERT(_sapp_wglGetProcAddress);
    SOKOL_ASSERT(_sapp_opengl32);
    _SAPP_GLPROC(glBindVertexArray);
    _SAPP_GLPROC(glFramebufferTextureLayer);
    _SAPP_GLPROC(glGenFramebuffers);
    _SAPP_GLPROC(glBindFramebuffer);
    _SAPP_GLPROC(glBindRenderbuffer);
    _SAPP_GLPROC(glGetStringi);
    _SAPP_GLPROC(glClearBufferfi);
    _SAPP_GLPROC(glClearBufferfv);
    _SAPP_GLPROC(glClearBufferuiv);
    _SAPP_GLPROC(glDeleteRenderbuffers);
    _SAPP_GLPROC(glUniform4fv);
    _SAPP_GLPROC(glUniform2fv);
    _SAPP_GLPROC(glUseProgram);
    _SAPP_GLPROC(glShaderSource);
    _SAPP_GLPROC(glLinkProgram);
    _SAPP_GLPROC(glGetUniformLocation);
    _SAPP_GLPROC(glGetShaderiv);
    _SAPP_GLPROC(glGetProgramInfoLog);
    _SAPP_GLPROC(glGetAttribLocation);
    _SAPP_GLPROC(glDisableVertexAttribArray);
    _SAPP_GLPROC(glDeleteShader);
    _SAPP_GLPROC(glDeleteProgram);
    _SAPP_GLPROC(glCompileShader);
    _SAPP_GLPROC(glStencilFuncSeparate);
    _SAPP_GLPROC(glStencilOpSeparate);
    _SAPP_GLPROC(glRenderbufferStorageMultisample);
    _SAPP_GLPROC(glDrawBuffers);
    _SAPP_GLPROC(glVertexAttribDivisor);
    _SAPP_GLPROC(glBufferSubData);
    _SAPP_GLPROC(glGenBuffers);
    _SAPP_GLPROC(glCheckFramebufferStatus);
    _SAPP_GLPROC(glFramebufferRenderbuffer);
    _SAPP_GLPROC(glCompressedTexImage2D);
    _SAPP_GLPROC(glCompressedTexImage3D);
    _SAPP_GLPROC(glActiveTexture);
    _SAPP_GLPROC(glTexSubImage3D);
    _SAPP_GLPROC(glUniformMatrix4fv);
    _SAPP_GLPROC(glRenderbufferStorage);
    _SAPP_GLPROC(glGenTextures);
    _SAPP_GLPROC(glPolygonOffset);
    _SAPP_GLPROC(glDrawElements);
    _SAPP_GLPROC(glDeleteFramebuffers);
    _SAPP_GLPROC(glBlendEquationSeparate);
    _SAPP_GLPROC(glDeleteTextures);
    _SAPP_GLPROC(glGetProgramiv);
    _SAPP_GLPROC(glBindTexture);
    _SAPP_GLPROC(glTexImage3D);
    _SAPP_GLPROC(glCreateShader);
    _SAPP_GLPROC(glTexSubImage2D);
    _SAPP_GLPROC(glClearDepth);
    _SAPP_GLPROC(glFramebufferTexture2D);
    _SAPP_GLPROC(glCreateProgram);
    _SAPP_GLPROC(glViewport);
    _SAPP_GLPROC(glDeleteBuffers);
    _SAPP_GLPROC(glDrawArrays);
    _SAPP_GLPROC(glDrawElementsInstanced);
    _SAPP_GLPROC(glVertexAttribPointer);
    _SAPP_GLPROC(glUniform1i);
    _SAPP_GLPROC(glDisable);
    _SAPP_GLPROC(glColorMask);
    _SAPP_GLPROC(glBindBuffer);
    _SAPP_GLPROC(glDeleteVertexArrays);
    _SAPP_GLPROC(glDepthMask);
    _SAPP_GLPROC(glDrawArraysInstanced);
    _SAPP_GLPROC(glClearStencil);
    _SAPP_GLPROC(glScissor);
    _SAPP_GLPROC(glUniform3fv);
    _SAPP_GLPROC(glGenRenderbuffers);
    _SAPP_GLPROC(glBufferData);
    _SAPP_GLPROC(glBlendFuncSeparate);
    _SAPP_GLPROC(glTexParameteri);
    _SAPP_GLPROC(glGetIntegerv);
    _SAPP_GLPROC(glEnable);
    _SAPP_GLPROC(glBlitFramebuffer);
    _SAPP_GLPROC(glStencilMask);
    _SAPP_GLPROC(glAttachShader);
    _SAPP_GLPROC(glGetError);
    _SAPP_GLPROC(glClearColor);
    _SAPP_GLPROC(glBlendColor);
    _SAPP_GLPROC(glTexParameterf);
    _SAPP_GLPROC(glTexParameterfv);
    _SAPP_GLPROC(glGetShaderInfoLog);
    _SAPP_GLPROC(glDepthFunc);
    _SAPP_GLPROC(glStencilOp);
    _SAPP_GLPROC(glStencilFunc);
    _SAPP_GLPROC(glEnableVertexAttribArray);
    _SAPP_GLPROC(glBlendFunc);
    _SAPP_GLPROC(glUniform1fv);
    _SAPP_GLPROC(glReadBuffer);
    _SAPP_GLPROC(glClear);
    _SAPP_GLPROC(glTexImage2D);
    _SAPP_GLPROC(glGenVertexArrays);
    _SAPP_GLPROC(glFrontFace);
    _SAPP_GLPROC(glCullFace);
}
#define glBindVertexArray _sapp_glBindVertexArray
#define glFramebufferTextureLayer _sapp_glFramebufferTextureLayer
#define glGenFramebuffers _sapp_glGenFramebuffers
#define glBindFramebuffer _sapp_glBindFramebuffer
#define glBindRenderbuffer _sapp_glBindRenderbuffer
#define glGetStringi _sapp_glGetStringi
#define glClearBufferfi _sapp_glClearBufferfi
#define glClearBufferfv _sapp_glClearBufferfv
#define glClearBufferuiv _sapp_glClearBufferuiv
#define glDeleteRenderbuffers _sapp_glDeleteRenderbuffers
#define glUniform4fv _sapp_glUniform4fv
#define glUniform2fv _sapp_glUniform2fv
#define glUseProgram _sapp_glUseProgram
#define glShaderSource _sapp_glShaderSource
#define glLinkProgram _sapp_glLinkProgram
#define glGetUniformLocation _sapp_glGetUniformLocation
#define glGetShaderiv _sapp_glGetShaderiv
#define glGetProgramInfoLog _sapp_glGetProgramInfoLog
#define glGetAttribLocation _sapp_glGetAttribLocation
#define glDisableVertexAttribArray _sapp_glDisableVertexAttribArray
#define glDeleteShader _sapp_glDeleteShader
#define glDeleteProgram _sapp_glDeleteProgram
#define glCompileShader _sapp_glCompileShader
#define glStencilFuncSeparate _sapp_glStencilFuncSeparate
#define glStencilOpSeparate _sapp_glStencilOpSeparate
#define glRenderbufferStorageMultisample _sapp_glRenderbufferStorageMultisample
#define glDrawBuffers _sapp_glDrawBuffers
#define glVertexAttribDivisor _sapp_glVertexAttribDivisor
#define glBufferSubData _sapp_glBufferSubData
#define glGenBuffers _sapp_glGenBuffers
#define glCheckFramebufferStatus _sapp_glCheckFramebufferStatus
#define glFramebufferRenderbuffer _sapp_glFramebufferRenderbuffer
#define glCompressedTexImage2D _sapp_glCompressedTexImage2D
#define glCompressedTexImage3D _sapp_glCompressedTexImage3D
#define glActiveTexture _sapp_glActiveTexture
#define glTexSubImage3D _sapp_glTexSubImage3D
#define glUniformMatrix4fv _sapp_glUniformMatrix4fv
#define glRenderbufferStorage _sapp_glRenderbufferStorage
#define glGenTextures _sapp_glGenTextures
#define glPolygonOffset _sapp_glPolygonOffset
#define glDrawElements _sapp_glDrawElements
#define glDeleteFramebuffers _sapp_glDeleteFramebuffers
#define glBlendEquationSeparate _sapp_glBlendEquationSeparate
#define glDeleteTextures _sapp_glDeleteTextures
#define glGetProgramiv _sapp_glGetProgramiv
#define glBindTexture _sapp_glBindTexture
#define glTexImage3D _sapp_glTexImage3D
#define glCreateShader _sapp_glCreateShader
#define glTexSubImage2D _sapp_glTexSubImage2D
#define glClearDepth _sapp_glClearDepth
#define glFramebufferTexture2D _sapp_glFramebufferTexture2D
#define glCreateProgram _sapp_glCreateProgram
#define glViewport _sapp_glViewport
#define glDeleteBuffers _sapp_glDeleteBuffers
#define glDrawArrays _sapp_glDrawArrays
#define glDrawElementsInstanced _sapp_glDrawElementsInstanced
#define glVertexAttribPointer _sapp_glVertexAttribPointer
#define glUniform1i _sapp_glUniform1i
#define glDisable _sapp_glDisable
#define glColorMask _sapp_glColorMask
#define glBindBuffer _sapp_glBindBuffer
#define glDeleteVertexArrays _sapp_glDeleteVertexArrays
#define glDepthMask _sapp_glDepthMask
#define glDrawArraysInstanced _sapp_glDrawArraysInstanced
#define glClearStencil _sapp_glClearStencil
#define glScissor _sapp_glScissor
#define glUniform3fv _sapp_glUniform3fv
#define glGenRenderbuffers _sapp_glGenRenderbuffers
#define glBufferData _sapp_glBufferData
#define glBlendFuncSeparate _sapp_glBlendFuncSeparate
#define glTexParameteri _sapp_glTexParameteri
#define glGetIntegerv _sapp_glGetIntegerv
#define glEnable _sapp_glEnable
#define glBlitFramebuffer _sapp_glBlitFramebuffer
#define glStencilMask _sapp_glStencilMask
#define glAttachShader _sapp_glAttachShader
#define glGetError _sapp_glGetError
#define glClearColor _sapp_glClearColor
#define glBlendColor _sapp_glBlendColor
#define glTexParameterf _sapp_glTexParameterf
#define glTexParameterfv _sapp_glTexParameterfv
#define glGetShaderInfoLog _sapp_glGetShaderInfoLog
#define glDepthFunc _sapp_glDepthFunc
#define glStencilOp _sapp_glStencilOp
#define glStencilFunc _sapp_glStencilFunc
#define glEnableVertexAttribArray _sapp_glEnableVertexAttribArray
#define glBlendFunc _sapp_glBlendFunc
#define glUniform1fv _sapp_glUniform1fv
#define glReadBuffer _sapp_glReadBuffer
#define glClear _sapp_glClear
#define glTexImage2D _sapp_glTexImage2D
#define glGenVertexArrays _sapp_glGenVertexArrays
#define glFrontFace _sapp_glFrontFace
#define glCullFace _sapp_glCullFace

#endif /* SOKOL_WIN32_NO_GL_LOADER */

#endif /* SOKOL_GLCORE33 */

#if defined(SOKOL_D3D11)
#define _SAPP_SAFE_RELEASE(class, obj) if (obj) { class##_Release(obj); obj=0; }
_SOKOL_PRIVATE void _sapp_d3d11_create_device_and_swapchain(void) {
    DXGI_SWAP_CHAIN_DESC* sc_desc = &_sapp_dxgi_swap_chain_desc;
    sc_desc->BufferDesc.Width = _sapp.framebuffer_width;
    sc_desc->BufferDesc.Height = _sapp.framebuffer_height;
    sc_desc->BufferDesc.Format = DXGI_FORMAT_B8G8R8A8_UNORM;
    sc_desc->BufferDesc.RefreshRate.Numerator = 60;
    sc_desc->BufferDesc.RefreshRate.Denominator = 1;
    sc_desc->OutputWindow = _sapp_win32_hwnd;
    sc_desc->Windowed = true;
    sc_desc->SwapEffect = DXGI_SWAP_EFFECT_DISCARD;
    sc_desc->BufferCount = 1;
    sc_desc->SampleDesc.Count = _sapp.sample_count;
    sc_desc->SampleDesc.Quality = _sapp.sample_count > 1 ? D3D11_STANDARD_MULTISAMPLE_PATTERN : 0;
    sc_desc->BufferUsage = DXGI_USAGE_RENDER_TARGET_OUTPUT;
    int create_flags = D3D11_CREATE_DEVICE_SINGLETHREADED | D3D11_CREATE_DEVICE_BGRA_SUPPORT;
    #if defined(SOKOL_DEBUG)
        create_flags |= D3D11_CREATE_DEVICE_DEBUG;
    #endif
    D3D_FEATURE_LEVEL feature_level;
    HRESULT hr = D3D11CreateDeviceAndSwapChain(
        NULL,                           /* pAdapter (use default) */
        D3D_DRIVER_TYPE_HARDWARE,       /* DriverType */
        NULL,                           /* Software */
        create_flags,                   /* Flags */
        NULL,                           /* pFeatureLevels */
        0,                              /* FeatureLevels */
        D3D11_SDK_VERSION,              /* SDKVersion */
        sc_desc,                        /* pSwapChainDesc */
        &_sapp_dxgi_swap_chain,         /* ppSwapChain */
        &_sapp_d3d11_device,            /* ppDevice */
        &feature_level,                 /* pFeatureLevel */
        &_sapp_d3d11_device_context);   /* ppImmediateContext */
    _SOKOL_UNUSED(hr);
    SOKOL_ASSERT(SUCCEEDED(hr) && _sapp_dxgi_swap_chain && _sapp_d3d11_device && _sapp_d3d11_device_context);
}

_SOKOL_PRIVATE void _sapp_d3d11_destroy_device_and_swapchain(void) {
    _SAPP_SAFE_RELEASE(IDXGISwapChain, _sapp_dxgi_swap_chain);
    _SAPP_SAFE_RELEASE(ID3D11DeviceContext, _sapp_d3d11_device_context);
    _SAPP_SAFE_RELEASE(ID3D11Device, _sapp_d3d11_device);
}

_SOKOL_PRIVATE void _sapp_d3d11_create_default_render_target(void) {
    HRESULT hr;
    #ifdef __cplusplus
    hr = IDXGISwapChain_GetBuffer(_sapp_dxgi_swap_chain, 0, IID_ID3D11Texture2D, (void**)&_sapp_d3d11_rt);
    #else
    hr = IDXGISwapChain_GetBuffer(_sapp_dxgi_swap_chain, 0, &IID_ID3D11Texture2D, (void**)&_sapp_d3d11_rt);
    #endif
    SOKOL_ASSERT(SUCCEEDED(hr) && _sapp_d3d11_rt);
    hr = ID3D11Device_CreateRenderTargetView(_sapp_d3d11_device, (ID3D11Resource*)_sapp_d3d11_rt, NULL, &_sapp_d3d11_rtv);
    SOKOL_ASSERT(SUCCEEDED(hr) && _sapp_d3d11_rtv);
    D3D11_TEXTURE2D_DESC ds_desc;
    memset(&ds_desc, 0, sizeof(ds_desc));
    ds_desc.Width = _sapp.framebuffer_width;
    ds_desc.Height = _sapp.framebuffer_height;
    ds_desc.MipLevels = 1;
    ds_desc.ArraySize = 1;
    ds_desc.Format = DXGI_FORMAT_D24_UNORM_S8_UINT;
    ds_desc.SampleDesc = _sapp_dxgi_swap_chain_desc.SampleDesc;
    ds_desc.Usage = D3D11_USAGE_DEFAULT;
    ds_desc.BindFlags = D3D11_BIND_DEPTH_STENCIL;
    hr = ID3D11Device_CreateTexture2D(_sapp_d3d11_device, &ds_desc, NULL, &_sapp_d3d11_ds);
    SOKOL_ASSERT(SUCCEEDED(hr) && _sapp_d3d11_ds);
    D3D11_DEPTH_STENCIL_VIEW_DESC dsv_desc;
    memset(&dsv_desc, 0, sizeof(dsv_desc));
    dsv_desc.Format = ds_desc.Format;
    dsv_desc.ViewDimension = _sapp.sample_count > 1 ? D3D11_DSV_DIMENSION_TEXTURE2DMS : D3D11_DSV_DIMENSION_TEXTURE2D;
    hr = ID3D11Device_CreateDepthStencilView(_sapp_d3d11_device, (ID3D11Resource*)_sapp_d3d11_ds, &dsv_desc, &_sapp_d3d11_dsv);
    SOKOL_ASSERT(SUCCEEDED(hr) && _sapp_d3d11_dsv);
}

_SOKOL_PRIVATE void _sapp_d3d11_destroy_default_render_target(void) {
    _SAPP_SAFE_RELEASE(ID3D11Texture2D, _sapp_d3d11_rt);
    _SAPP_SAFE_RELEASE(ID3D11RenderTargetView, _sapp_d3d11_rtv);
    _SAPP_SAFE_RELEASE(ID3D11Texture2D, _sapp_d3d11_ds);
    _SAPP_SAFE_RELEASE(ID3D11DepthStencilView, _sapp_d3d11_dsv);
}

_SOKOL_PRIVATE void _sapp_d3d11_resize_default_render_target(void) {
    if (_sapp_dxgi_swap_chain) {
        _sapp_d3d11_destroy_default_render_target();
        IDXGISwapChain_ResizeBuffers(_sapp_dxgi_swap_chain, 1, _sapp.framebuffer_width, _sapp.framebuffer_height, DXGI_FORMAT_B8G8R8A8_UNORM, 0);
        _sapp_d3d11_create_default_render_target();
    }
}
#endif

#if defined(SOKOL_GLCORE33)
_SOKOL_PRIVATE void _sapp_wgl_init(void) {
    _sapp_opengl32 = LoadLibraryA("opengl32.dll");
    if (!_sapp_opengl32) {
        _sapp_fail("Failed to load opengl32.dll\n");
    }
    SOKOL_ASSERT(_sapp_opengl32);
    _sapp_wglCreateContext = (PFN_wglCreateContext) GetProcAddress(_sapp_opengl32, "wglCreateContext");
    SOKOL_ASSERT(_sapp_wglCreateContext);
    _sapp_wglDeleteContext = (PFN_wglDeleteContext) GetProcAddress(_sapp_opengl32, "wglDeleteContext");
    SOKOL_ASSERT(_sapp_wglDeleteContext);
    _sapp_wglGetProcAddress = (PFN_wglGetProcAddress) GetProcAddress(_sapp_opengl32, "wglGetProcAddress");
    SOKOL_ASSERT(_sapp_wglGetProcAddress);
    _sapp_wglGetCurrentDC = (PFN_wglGetCurrentDC) GetProcAddress(_sapp_opengl32, "wglGetCurrentDC");
    SOKOL_ASSERT(_sapp_wglGetCurrentDC);
    _sapp_wglMakeCurrent = (PFN_wglMakeCurrent) GetProcAddress(_sapp_opengl32, "wglMakeCurrent");
    SOKOL_ASSERT(_sapp_wglMakeCurrent);

    _sapp_win32_msg_hwnd = CreateWindowExW(WS_EX_OVERLAPPEDWINDOW,
        L"SOKOLAPP",
        L"sokol-app message window",
        WS_CLIPSIBLINGS|WS_CLIPCHILDREN,
        0, 0, 1, 1,
        NULL, NULL,
        GetModuleHandleW(NULL),
        NULL);
    if (!_sapp_win32_msg_hwnd) {
        _sapp_fail("Win32: failed to create helper window!\n");
    }
    ShowWindow(_sapp_win32_msg_hwnd, SW_HIDE);
    MSG msg;
    while (PeekMessageW(&msg, _sapp_win32_msg_hwnd, 0, 0, PM_REMOVE)) {
        TranslateMessage(&msg);
        DispatchMessageW(&msg);
    }
    _sapp_win32_msg_dc = GetDC(_sapp_win32_msg_hwnd);
    if (!_sapp_win32_msg_dc) {
        _sapp_fail("Win32: failed to obtain helper window DC!\n");
    }
}

_SOKOL_PRIVATE void _sapp_wgl_shutdown(void) {
    SOKOL_ASSERT(_sapp_opengl32 && _sapp_win32_msg_hwnd);
    DestroyWindow(_sapp_win32_msg_hwnd); _sapp_win32_msg_hwnd = 0;
    FreeLibrary(_sapp_opengl32); _sapp_opengl32 = 0;
}

_SOKOL_PRIVATE bool _sapp_wgl_has_ext(const char* ext, const char* extensions) {
    SOKOL_ASSERT(ext && extensions);
    const char* start = extensions;
    while (true) {
        const char* where = strstr(start, ext);
        if (!where) {
            return false;
        }
        const char* terminator = where + strlen(ext);
        if ((where == start) || (*(where - 1) == ' ')) {
            if (*terminator == ' ' || *terminator == '\0') {
                break;
            }
        }
        start = terminator;
    }
    return true;
}

_SOKOL_PRIVATE bool _sapp_wgl_ext_supported(const char* ext) {
    SOKOL_ASSERT(ext);
    if (_sapp_GetExtensionsStringEXT) {
        const char* extensions = _sapp_GetExtensionsStringEXT();
        if (extensions) {
            if (_sapp_wgl_has_ext(ext, extensions)) {
                return true;
            }
        }
    }
    if (_sapp_GetExtensionsStringARB) {
        const char* extensions = _sapp_GetExtensionsStringARB(_sapp_wglGetCurrentDC());
        if (extensions) {
            if (_sapp_wgl_has_ext(ext, extensions)) {
                return true;
            }
        }
    }
    return false;
}

_SOKOL_PRIVATE void _sapp_wgl_load_extensions(void) {
    SOKOL_ASSERT(_sapp_win32_msg_dc);
    PIXELFORMATDESCRIPTOR pfd;
    memset(&pfd, 0, sizeof(pfd));
    pfd.nSize = sizeof(pfd);
    pfd.nVersion = 1;
    pfd.dwFlags = PFD_DRAW_TO_WINDOW | PFD_SUPPORT_OPENGL | PFD_DOUBLEBUFFER;
    pfd.iPixelType = PFD_TYPE_RGBA;
    pfd.cColorBits = 24;
    if (!SetPixelFormat(_sapp_win32_msg_dc, ChoosePixelFormat(_sapp_win32_msg_dc, &pfd), &pfd)) {
        _sapp_fail("WGL: failed to set pixel format for dummy context\n");
    }
    HGLRC rc = _sapp_wglCreateContext(_sapp_win32_msg_dc);
    if (!rc) {
        _sapp_fail("WGL: Failed to create dummy context\n");
    }
    if (!_sapp_wglMakeCurrent(_sapp_win32_msg_dc, rc)) {
        _sapp_fail("WGL: Failed to make context current\n");
    }
    _sapp_GetExtensionsStringEXT = (PFNWGLGETEXTENSIONSSTRINGEXTPROC) _sapp_wglGetProcAddress("wglGetExtensionsStringEXT");
    _sapp_GetExtensionsStringARB = (PFNWGLGETEXTENSIONSSTRINGARBPROC) _sapp_wglGetProcAddress("wglGetExtensionsStringARB");
    _sapp_CreateContextAttribsARB = (PFNWGLCREATECONTEXTATTRIBSARBPROC) _sapp_wglGetProcAddress("wglCreateContextAttribsARB");
    _sapp_SwapIntervalEXT = (PFNWGLSWAPINTERVALEXTPROC) _sapp_wglGetProcAddress("wglSwapIntervalEXT");
    _sapp_GetPixelFormatAttribivARB = (PFNWGLGETPIXELFORMATATTRIBIVARBPROC) _sapp_wglGetProcAddress("wglGetPixelFormatAttribivARB");
    _sapp_arb_multisample = _sapp_wgl_ext_supported("WGL_ARB_multisample");
    _sapp_arb_create_context = _sapp_wgl_ext_supported("WGL_ARB_create_context");
    _sapp_arb_create_context_profile = _sapp_wgl_ext_supported("WGL_ARB_create_context_profile");
    _sapp_ext_swap_control = _sapp_wgl_ext_supported("WGL_EXT_swap_control");
    _sapp_arb_pixel_format = _sapp_wgl_ext_supported("WGL_ARB_pixel_format");
    _sapp_wglMakeCurrent(_sapp_win32_msg_dc, 0);
    _sapp_wglDeleteContext(rc);
}

_SOKOL_PRIVATE int _sapp_wgl_attrib(int pixel_format, int attrib) {
    SOKOL_ASSERT(_sapp_arb_pixel_format);
    int value = 0;
    if (!_sapp_GetPixelFormatAttribivARB(_sapp_win32_dc, pixel_format, 0, 1, &attrib, &value)) {
        _sapp_fail("WGL: Failed to retrieve pixel format attribute\n");
    }
    return value;
}

_SOKOL_PRIVATE int _sapp_wgl_find_pixel_format(void) {
    SOKOL_ASSERT(_sapp_win32_dc);
    SOKOL_ASSERT(_sapp_arb_pixel_format);
    const _sapp_gl_fbconfig* closest;

    int native_count = _sapp_wgl_attrib(1, WGL_NUMBER_PIXEL_FORMATS_ARB);
    _sapp_gl_fbconfig* usable_configs = (_sapp_gl_fbconfig*) SOKOL_CALLOC(native_count, sizeof(_sapp_gl_fbconfig));
    int usable_count = 0;
    for (int i = 0; i < native_count; i++) {
        const int n = i + 1;
        _sapp_gl_fbconfig* u = usable_configs + usable_count;
        _sapp_gl_init_fbconfig(u);
        if (!_sapp_wgl_attrib(n, WGL_SUPPORT_OPENGL_ARB) || !_sapp_wgl_attrib(n, WGL_DRAW_TO_WINDOW_ARB)) {
            continue;
        }
        if (_sapp_wgl_attrib(n, WGL_PIXEL_TYPE_ARB) != WGL_TYPE_RGBA_ARB) {
            continue;
        }
        if (_sapp_wgl_attrib(n, WGL_ACCELERATION_ARB) == WGL_NO_ACCELERATION_ARB) {
            continue;
        }
        u->red_bits     = _sapp_wgl_attrib(n, WGL_RED_BITS_ARB);
        u->green_bits   = _sapp_wgl_attrib(n, WGL_GREEN_BITS_ARB);
        u->blue_bits    = _sapp_wgl_attrib(n, WGL_BLUE_BITS_ARB);
        u->alpha_bits   = _sapp_wgl_attrib(n, WGL_ALPHA_BITS_ARB);
        u->depth_bits   = _sapp_wgl_attrib(n, WGL_DEPTH_BITS_ARB);
        u->stencil_bits = _sapp_wgl_attrib(n, WGL_STENCIL_BITS_ARB);
        if (_sapp_wgl_attrib(n, WGL_DOUBLE_BUFFER_ARB)) {
            u->doublebuffer = true;
        }
        if (_sapp_arb_multisample) {
            u->samples = _sapp_wgl_attrib(n, WGL_SAMPLES_ARB);
        }
        u->handle = n;
        usable_count++;
    }
    SOKOL_ASSERT(usable_count > 0);
    _sapp_gl_fbconfig desired;
    _sapp_gl_init_fbconfig(&desired);
    desired.red_bits = 8;
    desired.green_bits = 8;
    desired.blue_bits = 8;
    desired.alpha_bits = 8;
    desired.depth_bits = 24;
    desired.stencil_bits = 8;
    desired.doublebuffer = true;
    desired.samples = _sapp.sample_count > 1 ? _sapp.sample_count : 0;
    closest = _sapp_gl_choose_fbconfig(&desired, usable_configs, usable_count);
    int pixel_format = 0;
    if (closest) {
        pixel_format = (int) closest->handle;
    }
    SOKOL_FREE(usable_configs);
    return pixel_format;
}

_SOKOL_PRIVATE void _sapp_wgl_create_context(void) {
    int pixel_format = _sapp_wgl_find_pixel_format();
    if (0 == pixel_format) {
        _sapp_fail("WGL: Didn't find matching pixel format.\n");
    }
    PIXELFORMATDESCRIPTOR pfd;
    if (!DescribePixelFormat(_sapp_win32_dc, pixel_format, sizeof(pfd), &pfd)) {
        _sapp_fail("WGL: Failed to retrieve PFD for selected pixel format!\n");
    }
    if (!SetPixelFormat(_sapp_win32_dc, pixel_format, &pfd)) {
        _sapp_fail("WGL: Failed to set selected pixel format!\n");
    }
    if (!_sapp_arb_create_context) {
        _sapp_fail("WGL: ARB_create_context required!\n");
    }
    if (!_sapp_arb_create_context_profile) {
        _sapp_fail("WGL: ARB_create_context_profile required!\n");
    }
    const int attrs[] = {
        WGL_CONTEXT_MAJOR_VERSION_ARB, 3,
        WGL_CONTEXT_MINOR_VERSION_ARB, 3,
        WGL_CONTEXT_FLAGS_ARB, WGL_CONTEXT_FORWARD_COMPATIBLE_BIT_ARB,
        WGL_CONTEXT_PROFILE_MASK_ARB, WGL_CONTEXT_CORE_PROFILE_BIT_ARB,
        0, 0
    };
    _sapp_gl_ctx = _sapp_CreateContextAttribsARB(_sapp_win32_dc, 0, attrs);
    if (!_sapp_gl_ctx) {
        const DWORD err = GetLastError();
        if (err == (0xc0070000 | ERROR_INVALID_VERSION_ARB)) {
            _sapp_fail("WGL: Driver does not support OpenGL version 3.3\n");
        }
        else if (err == (0xc0070000 | ERROR_INVALID_PROFILE_ARB)) {
            _sapp_fail("WGL: Driver does not support the requested OpenGL profile");
        }
        else if (err == (0xc0070000 | ERROR_INCOMPATIBLE_DEVICE_CONTEXTS_ARB)) {
            _sapp_fail("WGL: The share context is not compatible with the requested context");
        }
        else {
            _sapp_fail("WGL: Failed to create OpenGL context");
        }
    }
    _sapp_wglMakeCurrent(_sapp_win32_dc, _sapp_gl_ctx);
    if (_sapp_ext_swap_control) {
        /* FIXME: DwmIsCompositionEnabled() (see GLFW) */
        _sapp_SwapIntervalEXT(_sapp.swap_interval);
    }
}

_SOKOL_PRIVATE void _sapp_wgl_destroy_context(void) {
    SOKOL_ASSERT(_sapp_gl_ctx);
    _sapp_wglDeleteContext(_sapp_gl_ctx);
    _sapp_gl_ctx = 0;
}

_SOKOL_PRIVATE void _sapp_wgl_swap_buffers(void) {
    SOKOL_ASSERT(_sapp_win32_dc);
    /* FIXME: DwmIsCompositionEnabled? (see GLFW) */
    SwapBuffers(_sapp_win32_dc);
}
#endif

_SOKOL_PRIVATE bool _sapp_win32_utf8_to_wide(const char* src, wchar_t* dst, int dst_num_bytes) {
    SOKOL_ASSERT(src && dst && (dst_num_bytes > 1));
    memset(dst, 0, dst_num_bytes);
    const int dst_chars = dst_num_bytes / sizeof(wchar_t);
    const int dst_needed = MultiByteToWideChar(CP_UTF8, 0, src, -1, 0, 0);
    if ((dst_needed > 0) && (dst_needed < dst_chars)) {
        MultiByteToWideChar(CP_UTF8, 0, src, -1, dst, dst_chars);
        return true;
    }
    else {
        /* input string doesn't fit into destination buffer */
        return false;
    }
}

_SOKOL_PRIVATE bool _sapp_win32_wide_to_utf8(const wchar_t* src, char* dst, int dst_num_bytes) {
    SOKOL_ASSERT(src && dst && (dst_num_bytes > 1));
    memset(dst, 0, dst_num_bytes);
    return 0 != WideCharToMultiByte(CP_UTF8, 0, src, -1, dst, dst_num_bytes, NULL, NULL);
}

_SOKOL_PRIVATE void _sapp_win32_toggle_fullscreen() {
    HMONITOR monitor = MonitorFromWindow(_sapp_win32_hwnd, MONITOR_DEFAULTTONEAREST);
    MONITORINFO minfo = { .cbSize = sizeof(MONITORINFO) };
    GetMonitorInfo(monitor, &minfo);
    const RECT mr = minfo.rcMonitor;
    const int monitor_w = mr.right - mr.left;
    const int monitor_h = mr.bottom - mr.top;

    const DWORD win_ex_style = WS_EX_APPWINDOW | WS_EX_WINDOWEDGE;
    DWORD win_style;
    RECT rect = { 0, 0, 0, 0 };

    _sapp.fullscreen = !_sapp.fullscreen;
    if (!_sapp.fullscreen) {
        win_style = WS_CLIPSIBLINGS | WS_CLIPCHILDREN | WS_CAPTION | WS_SYSMENU | WS_MINIMIZEBOX | WS_MAXIMIZEBOX | WS_SIZEBOX;
        rect.right = (int) ((float)_sapp_def(_sapp.desc.width, 640) * _sapp_win32_window_scale);
        rect.bottom = (int) ((float)_sapp_def(_sapp.desc.height, 480) * _sapp_win32_window_scale);
    }
    else {
        win_style = WS_POPUP | WS_SYSMENU | WS_VISIBLE;
        rect.right = monitor_w;
        rect.bottom = monitor_h;
    }
    AdjustWindowRectEx(&rect, win_style, FALSE, win_ex_style);
    int win_width = rect.right - rect.left;
    int win_height = rect.bottom - rect.top;
    if (!_sapp.fullscreen) {
        rect.left = (monitor_w - win_width) / 2;
        rect.top = (monitor_h - win_height) / 2;
    }

    SetWindowLongPtr(_sapp_win32_hwnd, GWL_STYLE, win_style);
    SetWindowPos(_sapp_win32_hwnd, HWND_TOP, mr.left + rect.left, mr.top + rect.top, win_width, win_height, SWP_SHOWWINDOW | SWP_FRAMECHANGED);
}

_SOKOL_PRIVATE void _sapp_win32_show_mouse(bool shown) {
    ShowCursor((BOOL)shown);
}

_SOKOL_PRIVATE bool _sapp_win32_mouse_shown(void) {
    CURSORINFO cursor_info;
    memset(&cursor_info, 0, sizeof(CURSORINFO));
    cursor_info.cbSize = sizeof(CURSORINFO);
    GetCursorInfo(&cursor_info);
    return (cursor_info.flags & CURSOR_SHOWING) != 0;
}

_SOKOL_PRIVATE void _sapp_win32_init_keytable(void) {
    /* same as GLFW */
    _sapp.keycodes[0x00B] = SAPP_KEYCODE_0;
    _sapp.keycodes[0x002] = SAPP_KEYCODE_1;
    _sapp.keycodes[0x003] = SAPP_KEYCODE_2;
    _sapp.keycodes[0x004] = SAPP_KEYCODE_3;
    _sapp.keycodes[0x005] = SAPP_KEYCODE_4;
    _sapp.keycodes[0x006] = SAPP_KEYCODE_5;
    _sapp.keycodes[0x007] = SAPP_KEYCODE_6;
    _sapp.keycodes[0x008] = SAPP_KEYCODE_7;
    _sapp.keycodes[0x009] = SAPP_KEYCODE_8;
    _sapp.keycodes[0x00A] = SAPP_KEYCODE_9;
    _sapp.keycodes[0x01E] = SAPP_KEYCODE_A;
    _sapp.keycodes[0x030] = SAPP_KEYCODE_B;
    _sapp.keycodes[0x02E] = SAPP_KEYCODE_C;
    _sapp.keycodes[0x020] = SAPP_KEYCODE_D;
    _sapp.keycodes[0x012] = SAPP_KEYCODE_E;
    _sapp.keycodes[0x021] = SAPP_KEYCODE_F;
    _sapp.keycodes[0x022] = SAPP_KEYCODE_G;
    _sapp.keycodes[0x023] = SAPP_KEYCODE_H;
    _sapp.keycodes[0x017] = SAPP_KEYCODE_I;
    _sapp.keycodes[0x024] = SAPP_KEYCODE_J;
    _sapp.keycodes[0x025] = SAPP_KEYCODE_K;
    _sapp.keycodes[0x026] = SAPP_KEYCODE_L;
    _sapp.keycodes[0x032] = SAPP_KEYCODE_M;
    _sapp.keycodes[0x031] = SAPP_KEYCODE_N;
    _sapp.keycodes[0x018] = SAPP_KEYCODE_O;
    _sapp.keycodes[0x019] = SAPP_KEYCODE_P;
    _sapp.keycodes[0x010] = SAPP_KEYCODE_Q;
    _sapp.keycodes[0x013] = SAPP_KEYCODE_R;
    _sapp.keycodes[0x01F] = SAPP_KEYCODE_S;
    _sapp.keycodes[0x014] = SAPP_KEYCODE_T;
    _sapp.keycodes[0x016] = SAPP_KEYCODE_U;
    _sapp.keycodes[0x02F] = SAPP_KEYCODE_V;
    _sapp.keycodes[0x011] = SAPP_KEYCODE_W;
    _sapp.keycodes[0x02D] = SAPP_KEYCODE_X;
    _sapp.keycodes[0x015] = SAPP_KEYCODE_Y;
    _sapp.keycodes[0x02C] = SAPP_KEYCODE_Z;
    _sapp.keycodes[0x028] = SAPP_KEYCODE_APOSTROPHE;
    _sapp.keycodes[0x02B] = SAPP_KEYCODE_BACKSLASH;
    _sapp.keycodes[0x033] = SAPP_KEYCODE_COMMA;
    _sapp.keycodes[0x00D] = SAPP_KEYCODE_EQUAL;
    _sapp.keycodes[0x029] = SAPP_KEYCODE_GRAVE_ACCENT;
    _sapp.keycodes[0x01A] = SAPP_KEYCODE_LEFT_BRACKET;
    _sapp.keycodes[0x00C] = SAPP_KEYCODE_MINUS;
    _sapp.keycodes[0x034] = SAPP_KEYCODE_PERIOD;
    _sapp.keycodes[0x01B] = SAPP_KEYCODE_RIGHT_BRACKET;
    _sapp.keycodes[0x027] = SAPP_KEYCODE_SEMICOLON;
    _sapp.keycodes[0x035] = SAPP_KEYCODE_SLASH;
    _sapp.keycodes[0x056] = SAPP_KEYCODE_WORLD_2;
    _sapp.keycodes[0x00E] = SAPP_KEYCODE_BACKSPACE;
    _sapp.keycodes[0x153] = SAPP_KEYCODE_DELETE;
    _sapp.keycodes[0x14F] = SAPP_KEYCODE_END;
    _sapp.keycodes[0x01C] = SAPP_KEYCODE_ENTER;
    _sapp.keycodes[0x001] = SAPP_KEYCODE_ESCAPE;
    _sapp.keycodes[0x147] = SAPP_KEYCODE_HOME;
    _sapp.keycodes[0x152] = SAPP_KEYCODE_INSERT;
    _sapp.keycodes[0x15D] = SAPP_KEYCODE_MENU;
    _sapp.keycodes[0x151] = SAPP_KEYCODE_PAGE_DOWN;
    _sapp.keycodes[0x149] = SAPP_KEYCODE_PAGE_UP;
    _sapp.keycodes[0x045] = SAPP_KEYCODE_PAUSE;
    _sapp.keycodes[0x146] = SAPP_KEYCODE_PAUSE;
    _sapp.keycodes[0x039] = SAPP_KEYCODE_SPACE;
    _sapp.keycodes[0x00F] = SAPP_KEYCODE_TAB;
    _sapp.keycodes[0x03A] = SAPP_KEYCODE_CAPS_LOCK;
    _sapp.keycodes[0x145] = SAPP_KEYCODE_NUM_LOCK;
    _sapp.keycodes[0x046] = SAPP_KEYCODE_SCROLL_LOCK;
    _sapp.keycodes[0x03B] = SAPP_KEYCODE_F1;
    _sapp.keycodes[0x03C] = SAPP_KEYCODE_F2;
    _sapp.keycodes[0x03D] = SAPP_KEYCODE_F3;
    _sapp.keycodes[0x03E] = SAPP_KEYCODE_F4;
    _sapp.keycodes[0x03F] = SAPP_KEYCODE_F5;
    _sapp.keycodes[0x040] = SAPP_KEYCODE_F6;
    _sapp.keycodes[0x041] = SAPP_KEYCODE_F7;
    _sapp.keycodes[0x042] = SAPP_KEYCODE_F8;
    _sapp.keycodes[0x043] = SAPP_KEYCODE_F9;
    _sapp.keycodes[0x044] = SAPP_KEYCODE_F10;
    _sapp.keycodes[0x057] = SAPP_KEYCODE_F11;
    _sapp.keycodes[0x058] = SAPP_KEYCODE_F12;
    _sapp.keycodes[0x064] = SAPP_KEYCODE_F13;
    _sapp.keycodes[0x065] = SAPP_KEYCODE_F14;
    _sapp.keycodes[0x066] = SAPP_KEYCODE_F15;
    _sapp.keycodes[0x067] = SAPP_KEYCODE_F16;
    _sapp.keycodes[0x068] = SAPP_KEYCODE_F17;
    _sapp.keycodes[0x069] = SAPP_KEYCODE_F18;
    _sapp.keycodes[0x06A] = SAPP_KEYCODE_F19;
    _sapp.keycodes[0x06B] = SAPP_KEYCODE_F20;
    _sapp.keycodes[0x06C] = SAPP_KEYCODE_F21;
    _sapp.keycodes[0x06D] = SAPP_KEYCODE_F22;
    _sapp.keycodes[0x06E] = SAPP_KEYCODE_F23;
    _sapp.keycodes[0x076] = SAPP_KEYCODE_F24;
    _sapp.keycodes[0x038] = SAPP_KEYCODE_LEFT_ALT;
    _sapp.keycodes[0x01D] = SAPP_KEYCODE_LEFT_CONTROL;
    _sapp.keycodes[0x02A] = SAPP_KEYCODE_LEFT_SHIFT;
    _sapp.keycodes[0x15B] = SAPP_KEYCODE_LEFT_SUPER;
    _sapp.keycodes[0x137] = SAPP_KEYCODE_PRINT_SCREEN;
    _sapp.keycodes[0x138] = SAPP_KEYCODE_RIGHT_ALT;
    _sapp.keycodes[0x11D] = SAPP_KEYCODE_RIGHT_CONTROL;
    _sapp.keycodes[0x036] = SAPP_KEYCODE_RIGHT_SHIFT;
    _sapp.keycodes[0x15C] = SAPP_KEYCODE_RIGHT_SUPER;
    _sapp.keycodes[0x150] = SAPP_KEYCODE_DOWN;
    _sapp.keycodes[0x14B] = SAPP_KEYCODE_LEFT;
    _sapp.keycodes[0x14D] = SAPP_KEYCODE_RIGHT;
    _sapp.keycodes[0x148] = SAPP_KEYCODE_UP;
    _sapp.keycodes[0x052] = SAPP_KEYCODE_KP_0;
    _sapp.keycodes[0x04F] = SAPP_KEYCODE_KP_1;
    _sapp.keycodes[0x050] = SAPP_KEYCODE_KP_2;
    _sapp.keycodes[0x051] = SAPP_KEYCODE_KP_3;
    _sapp.keycodes[0x04B] = SAPP_KEYCODE_KP_4;
    _sapp.keycodes[0x04C] = SAPP_KEYCODE_KP_5;
    _sapp.keycodes[0x04D] = SAPP_KEYCODE_KP_6;
    _sapp.keycodes[0x047] = SAPP_KEYCODE_KP_7;
    _sapp.keycodes[0x048] = SAPP_KEYCODE_KP_8;
    _sapp.keycodes[0x049] = SAPP_KEYCODE_KP_9;
    _sapp.keycodes[0x04E] = SAPP_KEYCODE_KP_ADD;
    _sapp.keycodes[0x053] = SAPP_KEYCODE_KP_DECIMAL;
    _sapp.keycodes[0x135] = SAPP_KEYCODE_KP_DIVIDE;
    _sapp.keycodes[0x11C] = SAPP_KEYCODE_KP_ENTER;
    _sapp.keycodes[0x037] = SAPP_KEYCODE_KP_MULTIPLY;
    _sapp.keycodes[0x04A] = SAPP_KEYCODE_KP_SUBTRACT;
}

/* updates current window and framebuffer size from the window's client rect, returns true if size has changed */
_SOKOL_PRIVATE bool _sapp_win32_update_dimensions(void) {
    RECT rect;
    if (GetClientRect(_sapp_win32_hwnd, &rect)) {
        _sapp.window_width = (int)((float)(rect.right - rect.left) / _sapp_win32_window_scale);
        _sapp.window_height = (int)((float)(rect.bottom - rect.top) / _sapp_win32_window_scale);
        const int fb_width = (int)((float)_sapp.window_width * _sapp_win32_content_scale);
        const int fb_height = (int)((float)_sapp.window_height * _sapp_win32_content_scale);
        if ((fb_width != _sapp.framebuffer_width) || (fb_height != _sapp.framebuffer_height)) {
            _sapp.framebuffer_width = fb_width;
            _sapp.framebuffer_height = fb_height;
            /* prevent a framebuffer size of 0 when window is minimized */
            if (_sapp.framebuffer_width == 0) {
                _sapp.framebuffer_width = 1;
            }
            if (_sapp.framebuffer_height == 0) {
                _sapp.framebuffer_height = 1;
            }
            return true;
        }
    }
    else {
        _sapp.window_width = _sapp.window_height = 1;
        _sapp.framebuffer_width = _sapp.framebuffer_height = 1;
    }
    return false;
}

_SOKOL_PRIVATE uint32_t _sapp_win32_mods(void) {
    uint32_t mods = 0;
    if (GetKeyState(VK_SHIFT) & (1<<15)) {
        mods |= SAPP_MODIFIER_SHIFT;
    }
    if (GetKeyState(VK_CONTROL) & (1<<15)) {
        mods |= SAPP_MODIFIER_CTRL;
    }
    if (GetKeyState(VK_MENU) & (1<<15)) {
        mods |= SAPP_MODIFIER_ALT;
    }
    if ((GetKeyState(VK_LWIN) | GetKeyState(VK_RWIN)) & (1<<15)) {
        mods |= SAPP_MODIFIER_SUPER;
    }
    return mods;
}

_SOKOL_PRIVATE void _sapp_win32_mouse_event(sapp_event_type type, sapp_mousebutton btn) {
    if (_sapp_events_enabled()) {
        _sapp_init_event(type);
        _sapp.event.modifiers = _sapp_win32_mods();
        _sapp.event.mouse_button = btn;
        _sapp.event.mouse_x = _sapp.mouse_x;
        _sapp.event.mouse_y = _sapp.mouse_y;
        _sapp_call_event(&_sapp.event);
    }
}

_SOKOL_PRIVATE void _sapp_win32_scroll_event(float x, float y) {
    if (_sapp_events_enabled()) {
        _sapp_init_event(SAPP_EVENTTYPE_MOUSE_SCROLL);
        _sapp.event.modifiers = _sapp_win32_mods();
        _sapp.event.scroll_x = -x / 30.0f;
        _sapp.event.scroll_y = y / 30.0f;
        _sapp_call_event(&_sapp.event);
    }
}

_SOKOL_PRIVATE void _sapp_win32_key_event(sapp_event_type type, int vk, bool repeat) {
    if (_sapp_events_enabled() && (vk < SAPP_MAX_KEYCODES)) {
        _sapp_init_event(type);
        _sapp.event.modifiers = _sapp_win32_mods();
        _sapp.event.key_code = _sapp.keycodes[vk];
        _sapp.event.key_repeat = repeat;
        _sapp_call_event(&_sapp.event);
        /* check if a CLIPBOARD_PASTED event must be sent too */
        if (_sapp.clipboard_enabled &&
            (type == SAPP_EVENTTYPE_KEY_DOWN) &&
            (_sapp.event.modifiers == SAPP_MODIFIER_CTRL) &&
            (_sapp.event.key_code == SAPP_KEYCODE_V))
        {
            _sapp_init_event(SAPP_EVENTTYPE_CLIPBOARD_PASTED);
            _sapp_call_event(&_sapp.event);
        }
    }
}

_SOKOL_PRIVATE void _sapp_win32_char_event(uint32_t c, bool repeat) {
    if (_sapp_events_enabled() && (c >= 32)) {
        _sapp_init_event(SAPP_EVENTTYPE_CHAR);
        _sapp.event.modifiers = _sapp_win32_mods();
        _sapp.event.char_code = c;
        _sapp.event.key_repeat = repeat;
        _sapp_call_event(&_sapp.event);
    }
}

_SOKOL_PRIVATE void _sapp_win32_app_event(sapp_event_type type) {
    if (_sapp_events_enabled()) {
        _sapp_init_event(type);
        _sapp_call_event(&_sapp.event);
    }
}

_SOKOL_PRIVATE LRESULT CALLBACK _sapp_win32_wndproc(HWND hWnd, UINT uMsg, WPARAM wParam, LPARAM lParam) {
    /* FIXME: refresh rendering during resize with a WM_TIMER event */
    if (!_sapp_win32_in_create_window) {
        switch (uMsg) {
            case WM_CLOSE:
                /* only give user a chance to intervene when sapp_quit() wasn't already called */
                if (!_sapp.quit_ordered) {
                    /* if window should be closed and event handling is enabled, give user code
                        a change to intervene via sapp_cancel_quit()
                    */
                    _sapp.quit_requested = true;
                    _sapp_win32_app_event(SAPP_EVENTTYPE_QUIT_REQUESTED);
                    /* if user code hasn't intervened, quit the app */
                    if (_sapp.quit_requested) {
                        _sapp.quit_ordered = true;
                    }
                }
                if (_sapp.quit_ordered) {
                    PostQuitMessage(0);
                }
                return 0;
            case WM_SYSCOMMAND:
                switch (wParam & 0xFFF0) {
                    case SC_SCREENSAVE:
                    case SC_MONITORPOWER:
                        if (_sapp.fullscreen) {
                            /* disable screen saver and blanking in fullscreen mode */
                            return 0;
                        }
                        break;
                    case SC_KEYMENU:
                        /* user trying to access menu via ALT */
                        return 0;
                }
                break;
            case WM_ERASEBKGND:
                return 1;
            case WM_SIZE:
                {
                    const bool iconified = wParam == SIZE_MINIMIZED;
                    if (iconified != _sapp_win32_iconified) {
                        _sapp_win32_iconified = iconified;
                        if (iconified) {
                            _sapp_win32_app_event(SAPP_EVENTTYPE_ICONIFIED);
                        }
                        else {
                            _sapp_win32_app_event(SAPP_EVENTTYPE_RESTORED);
                        }
                    }
                }
                break;
            case WM_SETCURSOR:
                if (_sapp.desc.user_cursor) {
                    if (LOWORD(lParam) == HTCLIENT) {
                        _sapp_win32_app_event(SAPP_EVENTTYPE_UPDATE_CURSOR);
                        return 1;
                    }
                }
                break;
            case WM_LBUTTONDOWN:
                _sapp_win32_mouse_event(SAPP_EVENTTYPE_MOUSE_DOWN, SAPP_MOUSEBUTTON_LEFT);
                break;
            case WM_RBUTTONDOWN:
                _sapp_win32_mouse_event(SAPP_EVENTTYPE_MOUSE_DOWN, SAPP_MOUSEBUTTON_RIGHT);
                break;
            case WM_MBUTTONDOWN:
                _sapp_win32_mouse_event(SAPP_EVENTTYPE_MOUSE_DOWN, SAPP_MOUSEBUTTON_MIDDLE);
                break;
            case WM_LBUTTONUP:
                _sapp_win32_mouse_event(SAPP_EVENTTYPE_MOUSE_UP, SAPP_MOUSEBUTTON_LEFT);
                break;
            case WM_RBUTTONUP:
                _sapp_win32_mouse_event(SAPP_EVENTTYPE_MOUSE_UP, SAPP_MOUSEBUTTON_RIGHT);
                break;
            case WM_MBUTTONUP:
                _sapp_win32_mouse_event(SAPP_EVENTTYPE_MOUSE_UP, SAPP_MOUSEBUTTON_MIDDLE);
                break;
            case WM_MOUSEMOVE:
                _sapp.mouse_x = (float)GET_X_LPARAM(lParam) * _sapp_win32_mouse_scale;
                _sapp.mouse_y = (float)GET_Y_LPARAM(lParam) * _sapp_win32_mouse_scale;
                if (!_sapp.win32_mouse_tracked) {
                    _sapp.win32_mouse_tracked = true;
                    TRACKMOUSEEVENT tme;
                    memset(&tme, 0, sizeof(tme));
                    tme.cbSize = sizeof(tme);
                    tme.dwFlags = TME_LEAVE;
                    tme.hwndTrack = _sapp_win32_hwnd;
                    TrackMouseEvent(&tme);
                    _sapp_win32_mouse_event(SAPP_EVENTTYPE_MOUSE_ENTER, SAPP_MOUSEBUTTON_INVALID);
                }
                _sapp_win32_mouse_event(SAPP_EVENTTYPE_MOUSE_MOVE,  SAPP_MOUSEBUTTON_INVALID);
                break;
            case WM_MOUSELEAVE:
                _sapp.win32_mouse_tracked = false;
                _sapp_win32_mouse_event(SAPP_EVENTTYPE_MOUSE_LEAVE, SAPP_MOUSEBUTTON_INVALID);
                break;
            case WM_MOUSEWHEEL:
                _sapp_win32_scroll_event(0.0f, (float)((SHORT)HIWORD(wParam)));
                break;
            case WM_MOUSEHWHEEL:
                _sapp_win32_scroll_event((float)((SHORT)HIWORD(wParam)), 0.0f);
                break;
            case WM_CHAR:
                _sapp_win32_char_event((uint32_t)wParam, !!(lParam&0x40000000));
                break;
            case WM_KEYDOWN:
            case WM_SYSKEYDOWN:
                _sapp_win32_key_event(SAPP_EVENTTYPE_KEY_DOWN, (int)(HIWORD(lParam)&0x1FF), !!(lParam&0x40000000));
                break;
            case WM_KEYUP:
            case WM_SYSKEYUP:
                _sapp_win32_key_event(SAPP_EVENTTYPE_KEY_UP, (int)(HIWORD(lParam)&0x1FF), false);
                break;
            default:
                break;
        }
    }
    return DefWindowProcW(hWnd, uMsg, wParam, lParam);
}

_SOKOL_PRIVATE void _sapp_win32_create_window(void) {
    WNDCLASSW wndclassw;
    memset(&wndclassw, 0, sizeof(wndclassw));
    wndclassw.style = CS_HREDRAW | CS_VREDRAW | CS_OWNDC;
    wndclassw.lpfnWndProc = (WNDPROC) _sapp_win32_wndproc;
    wndclassw.hInstance = GetModuleHandleW(NULL);
    wndclassw.hCursor = LoadCursor(NULL, IDC_ARROW);
    wndclassw.hIcon = LoadIcon(NULL, IDI_WINLOGO);
    wndclassw.lpszClassName = L"SOKOLAPP";
    RegisterClassW(&wndclassw);

    DWORD win_style;
    const DWORD win_ex_style = WS_EX_APPWINDOW | WS_EX_WINDOWEDGE;
    RECT rect = { 0, 0, 0, 0 };
    if (_sapp.fullscreen) {
        win_style = WS_POPUP | WS_SYSMENU | WS_VISIBLE;
        rect.right = GetSystemMetrics(SM_CXSCREEN);
        rect.bottom = GetSystemMetrics(SM_CYSCREEN);
    }
    else {
        win_style = WS_CLIPSIBLINGS | WS_CLIPCHILDREN | WS_CAPTION | WS_SYSMENU | WS_MINIMIZEBOX | WS_MAXIMIZEBOX | WS_SIZEBOX;
        rect.right = (int) ((float)_sapp.window_width * _sapp_win32_window_scale);
        rect.bottom = (int) ((float)_sapp.window_height * _sapp_win32_window_scale);
    }
    AdjustWindowRectEx(&rect, win_style, FALSE, win_ex_style);
    const int win_width = rect.right - rect.left;
    const int win_height = rect.bottom - rect.top;
    _sapp_win32_in_create_window = true;
    _sapp_win32_hwnd = CreateWindowExW(
        win_ex_style,               /* dwExStyle */
        L"SOKOLAPP",                /* lpClassName */
        _sapp.window_title_wide,    /* lpWindowName */
        win_style,                  /* dwStyle */
        CW_USEDEFAULT,              /* X */
        CW_USEDEFAULT,              /* Y */
        win_width,                  /* nWidth */
        win_height,                 /* nHeight */
        NULL,                       /* hWndParent */
        NULL,                       /* hMenu */
        GetModuleHandle(NULL),      /* hInstance */
        NULL);                      /* lParam */
    ShowWindow(_sapp_win32_hwnd, SW_SHOW);
    _sapp_win32_in_create_window = false;
    _sapp_win32_dc = GetDC(_sapp_win32_hwnd);
    SOKOL_ASSERT(_sapp_win32_dc);
    _sapp_win32_update_dimensions();
}

_SOKOL_PRIVATE void _sapp_win32_destroy_window(void) {
    DestroyWindow(_sapp_win32_hwnd); _sapp_win32_hwnd = 0;
    UnregisterClassW(L"SOKOLAPP", GetModuleHandleW(NULL));
}

_SOKOL_PRIVATE void _sapp_win32_init_dpi(void) {
    SOKOL_ASSERT(0 == _sapp_win32_setprocessdpiaware);
    SOKOL_ASSERT(0 == _sapp_win32_setprocessdpiawareness);
    SOKOL_ASSERT(0 == _sapp_win32_getdpiformonitor);
    HINSTANCE user32 = LoadLibraryA("user32.dll");
    if (user32) {
        _sapp_win32_setprocessdpiaware = (SETPROCESSDPIAWARE_T) GetProcAddress(user32, "SetProcessDPIAware");
    }
    HINSTANCE shcore = LoadLibraryA("shcore.dll");
    if (shcore) {
        _sapp_win32_setprocessdpiawareness = (SETPROCESSDPIAWARENESS_T) GetProcAddress(shcore, "SetProcessDpiAwareness");
        _sapp_win32_getdpiformonitor = (GETDPIFORMONITOR_T) GetProcAddress(shcore, "GetDpiForMonitor");
    }
    if (_sapp_win32_setprocessdpiawareness) {
        /* if the app didn't request HighDPI rendering, let Windows do the upscaling */
        PROCESS_DPI_AWARENESS process_dpi_awareness = PROCESS_SYSTEM_DPI_AWARE;
        _sapp_win32_dpi_aware = true;
        if (!_sapp.desc.high_dpi) {
            process_dpi_awareness = PROCESS_DPI_UNAWARE;
            _sapp_win32_dpi_aware = false;
        }
        _sapp_win32_setprocessdpiawareness(process_dpi_awareness);
    }
    else if (_sapp_win32_setprocessdpiaware) {
        _sapp_win32_setprocessdpiaware();
        _sapp_win32_dpi_aware = true;
    }
    /* get dpi scale factor for main monitor */
    if (_sapp_win32_getdpiformonitor && _sapp_win32_dpi_aware) {
        POINT pt = { 1, 1 };
        HMONITOR hm = MonitorFromPoint(pt, MONITOR_DEFAULTTONEAREST);
        UINT dpix, dpiy;
        HRESULT hr = _sapp_win32_getdpiformonitor(hm, MDT_EFFECTIVE_DPI, &dpix, &dpiy);
        _SOKOL_UNUSED(hr);
        SOKOL_ASSERT(SUCCEEDED(hr));
        /* clamp window scale to an integer factor */
        _sapp_win32_window_scale = (float)dpix / 96.0f;
    }
    else {
        _sapp_win32_window_scale = 1.0f;
    }
    if (_sapp.desc.high_dpi) {
        _sapp_win32_content_scale = _sapp_win32_window_scale;
        _sapp_win32_mouse_scale = 1.0f;
    }
    else {
        _sapp_win32_content_scale = 1.0f;
        _sapp_win32_mouse_scale = 1.0f / _sapp_win32_window_scale;
    }
    _sapp.dpi_scale = _sapp_win32_content_scale;
    if (user32) {
        FreeLibrary(user32);
    }
    if (shcore) {
        FreeLibrary(shcore);
    }
}

_SOKOL_PRIVATE bool _sapp_win32_set_clipboard_string(const char* str) {
    SOKOL_ASSERT(str);
    SOKOL_ASSERT(_sapp_win32_hwnd);
    SOKOL_ASSERT(_sapp.clipboard_enabled && (_sapp.clipboard_size > 0));

    wchar_t* wchar_buf = 0;
    const int wchar_buf_size = _sapp.clipboard_size * sizeof(wchar_t);
    HANDLE object = GlobalAlloc(GMEM_MOVEABLE, wchar_buf_size);
    if (!object) {
        goto error;
    }
    wchar_buf = (wchar_t*) GlobalLock(object);
    if (!wchar_buf) {
        goto error;
    }
    if (!_sapp_win32_utf8_to_wide(str, wchar_buf, wchar_buf_size)) {
        goto error;
    }
    GlobalUnlock(wchar_buf);
    wchar_buf = 0;
    if (!OpenClipboard(_sapp_win32_hwnd)) {
        goto error;
    }
    EmptyClipboard();
    SetClipboardData(CF_UNICODETEXT, object);
    CloseClipboard();
    return true;

error:
    if (wchar_buf) {
        GlobalUnlock(object);
    }
    if (object) {
        GlobalFree(object);
    }
    return false;
}

_SOKOL_PRIVATE const char* _sapp_win32_get_clipboard_string(void) {
    SOKOL_ASSERT(_sapp.clipboard_enabled && _sapp.clipboard);
    SOKOL_ASSERT(_sapp_win32_hwnd);
    if (!OpenClipboard(_sapp_win32_hwnd)) {
        /* silently ignore any errors and just return the current
           content of the local clipboard buffer
        */
        return _sapp.clipboard;
    }
    HANDLE object = GetClipboardData(CF_UNICODETEXT);
    if (!object) {
        CloseClipboard();
        return _sapp.clipboard;
    }
    const wchar_t* wchar_buf = (const wchar_t*) GlobalLock(object);
    if (!wchar_buf) {
        CloseClipboard();
        return _sapp.clipboard;
    }
    _sapp_win32_wide_to_utf8(wchar_buf, _sapp.clipboard, _sapp.clipboard_size);
    GlobalUnlock(object);
    CloseClipboard();
    return _sapp.clipboard;
}

_SOKOL_PRIVATE void _sapp_run(const sapp_desc* desc) {
    _sapp_init_state(desc);
    _sapp_win32_init_keytable();
    _sapp_win32_utf8_to_wide(_sapp.window_title, _sapp.window_title_wide, sizeof(_sapp.window_title_wide));
    _sapp_win32_init_dpi();
    _sapp_win32_create_window();
    #if defined(SOKOL_D3D11)
        _sapp_d3d11_create_device_and_swapchain();
        _sapp_d3d11_create_default_render_target();
    #endif
    #if defined(SOKOL_GLCORE33)
        _sapp_wgl_init();
        _sapp_wgl_load_extensions();
        _sapp_wgl_create_context();
        #if !defined(SOKOL_WIN32_NO_GL_LOADER)
            _sapp_win32_gl_loadfuncs();
        #endif
    #endif
    _sapp.valid = true;

    bool done = false;
    while (!(done || _sapp.quit_ordered)) {
        MSG msg;
        while (PeekMessageW(&msg, NULL, 0, 0, PM_REMOVE)) {
            if (WM_QUIT == msg.message) {
                done = true;
                continue;
            }
            else {
                TranslateMessage(&msg);
                DispatchMessage(&msg);
            }
        }
        _sapp_frame();
        #if defined(SOKOL_D3D11)
            IDXGISwapChain_Present(_sapp_dxgi_swap_chain, _sapp.swap_interval, 0);
            if (IsIconic(_sapp_win32_hwnd)) {
                Sleep(16 * _sapp.swap_interval);
            }
        #endif
        #if defined(SOKOL_GLCORE33)
            _sapp_wgl_swap_buffers();
        #endif
        /* check for window resized, this cannot happen in WM_SIZE as it explodes memory usage */
        if (_sapp_win32_update_dimensions()) {
            #if defined(SOKOL_D3D11)
            _sapp_d3d11_resize_default_render_target();
            #endif
            _sapp_win32_app_event(SAPP_EVENTTYPE_RESIZED);
        }
        if (_sapp.quit_requested) {
            PostMessage(_sapp_win32_hwnd, WM_CLOSE, 0, 0);
        }
    }
    _sapp_call_cleanup();

    #if defined(SOKOL_D3D11)
        _sapp_d3d11_destroy_default_render_target();
        _sapp_d3d11_destroy_device_and_swapchain();
    #else
        _sapp_wgl_destroy_context();
        _sapp_wgl_shutdown();
    #endif
    _sapp_win32_destroy_window();
    _sapp_discard_state();
}

static char** _sapp_win32_command_line_to_utf8_argv(LPWSTR w_command_line, int* o_argc) {
    int argc = 0;
    char** argv = 0;
    char* args;

    LPWSTR* w_argv = CommandLineToArgvW(w_command_line, &argc);
    if (w_argv == NULL) {
        _sapp_fail("Win32: failed to parse command line");
    } else {
        size_t size = wcslen(w_command_line) * 4;
        argv = (char**) SOKOL_CALLOC(1, (argc + 1) * sizeof(char*) + size);
        args = (char*)&argv[argc + 1];
        int n;
        for (int i = 0; i < argc; ++i) {
            n = WideCharToMultiByte(CP_UTF8, 0, w_argv[i], -1, args, (int)size, NULL, NULL);
            if (n == 0) {
                _sapp_fail("Win32: failed to convert all arguments to utf8");
                break;
            }
            argv[i] = args;
            size -= n;
            args += n;
        }
        LocalFree(w_argv);
    }
    *o_argc = argc;
    return argv;
}

#if !defined(SOKOL_NO_ENTRY)
#if defined(SOKOL_WIN32_FORCE_MAIN)
int main(int argc, char* argv[]) {
    sapp_desc desc = sokol_main(argc, argv);
    _sapp_run(&desc);
    return 0;
}
#else
int WINAPI WinMain(_In_ HINSTANCE hInstance, _In_opt_ HINSTANCE hPrevInstance, _In_ LPSTR lpCmdLine, _In_ int nCmdShow) {
    _SOKOL_UNUSED(hInstance);
    _SOKOL_UNUSED(hPrevInstance);
    _SOKOL_UNUSED(lpCmdLine);
    _SOKOL_UNUSED(nCmdShow);
    int argc_utf8 = 0;
    char** argv_utf8 = _sapp_win32_command_line_to_utf8_argv(GetCommandLineW(), &argc_utf8);
    sapp_desc desc = sokol_main(argc_utf8, argv_utf8);
    _sapp_run(&desc);
    SOKOL_FREE(argv_utf8);
    return 0;
}
#endif /* SOKOL_WIN32_FORCE_MAIN */
#endif /* SOKOL_NO_ENTRY */
#undef _SAPP_SAFE_RELEASE
#endif /* WINDOWS */

/*== Android ================================================================*/
#if defined(__ANDROID__)
#include <pthread.h>
#include <unistd.h>
#include <android/native_activity.h>
#include <android/looper.h>

#include <EGL/egl.h>
#if defined(SOKOL_GLES3)
    #include <GLES3/gl3.h>
#else
    #ifndef GL_EXT_PROTOTYPES
        #define GL_GLEXT_PROTOTYPES
    #endif
    #include <GLES2/gl2.h>
    #include <GLES2/gl2ext.h>
#endif

typedef struct {
    pthread_t thread;
    pthread_mutex_t mutex;
    pthread_cond_t cond;
    int read_from_main_fd;
    int write_from_main_fd;
} _sapp_android_pt_t;

typedef struct {
    ANativeWindow* window;
    AInputQueue* input;
} _sapp_android_resources_t;

typedef enum {
    _SOKOL_ANDROID_MSG_CREATE,
    _SOKOL_ANDROID_MSG_RESUME,
    _SOKOL_ANDROID_MSG_PAUSE,
    _SOKOL_ANDROID_MSG_FOCUS,
    _SOKOL_ANDROID_MSG_NO_FOCUS,
    _SOKOL_ANDROID_MSG_SET_NATIVE_WINDOW,
    _SOKOL_ANDROID_MSG_SET_INPUT_QUEUE,
    _SOKOL_ANDROID_MSG_DESTROY,
} _sapp_android_msg_t;

typedef struct {
    ANativeActivity* activity;
    _sapp_android_pt_t pt;
    _sapp_android_resources_t pending;
    _sapp_android_resources_t current;
    ALooper* looper;
    bool is_thread_started;
    bool is_thread_stopping;
    bool is_thread_stopped;
    bool has_created;
    bool has_resumed;
    bool has_focus;
    EGLConfig config;
    EGLDisplay display;
    EGLContext context;
    EGLSurface surface;
} _sapp_android_state_t;

static _sapp_android_state_t _sapp_android_state;

/* android loop thread */
_SOKOL_PRIVATE bool _sapp_android_init_egl(void) {
    _sapp_android_state_t* state = &_sapp_android_state;
    SOKOL_ASSERT(state->display == EGL_NO_DISPLAY);
    SOKOL_ASSERT(state->context == EGL_NO_CONTEXT);

    EGLDisplay display = eglGetDisplay(EGL_DEFAULT_DISPLAY);
    if (display == EGL_NO_DISPLAY) {
        return false;
    }
    if (eglInitialize(display, NULL, NULL) == EGL_FALSE) {
        return false;
    }

    EGLint alpha_size = _sapp.desc.alpha ? 8 : 0;
    const EGLint cfg_attributes[] = {
        EGL_SURFACE_TYPE, EGL_WINDOW_BIT,
        EGL_RED_SIZE, 8,
        EGL_GREEN_SIZE, 8,
        EGL_BLUE_SIZE, 8,
        EGL_ALPHA_SIZE, alpha_size,
        EGL_DEPTH_SIZE, 16,
        EGL_STENCIL_SIZE, 0,
        EGL_NONE,
    };
    EGLConfig available_cfgs[32];
    EGLint cfg_count;
    eglChooseConfig(display, cfg_attributes, available_cfgs, 32, &cfg_count);
    SOKOL_ASSERT(cfg_count > 0);
    SOKOL_ASSERT(cfg_count <= 32);

    /* find config with 8-bit rgb buffer if available, ndk sample does not trust egl spec */
    EGLConfig config;
    bool exact_cfg_found = false;
    for (int i = 0; i < cfg_count; ++i) {
        EGLConfig c = available_cfgs[i];
        EGLint r, g, b, a, d;
        if (eglGetConfigAttrib(display, c, EGL_RED_SIZE, &r) == EGL_TRUE &&
            eglGetConfigAttrib(display, c, EGL_GREEN_SIZE, &g) == EGL_TRUE &&
            eglGetConfigAttrib(display, c, EGL_BLUE_SIZE, &b) == EGL_TRUE &&
            eglGetConfigAttrib(display, c, EGL_ALPHA_SIZE, &a) == EGL_TRUE &&
            eglGetConfigAttrib(display, c, EGL_DEPTH_SIZE, &d) == EGL_TRUE &&
            r == 8 && g == 8 && b == 8 && (alpha_size == 0 || a == alpha_size) && d == 16) {
            exact_cfg_found = true;
            config = c;
            break;
        }
    }
    if (!exact_cfg_found) {
        config = available_cfgs[0];
    }

    EGLint ctx_attributes[] = {
        #if defined(SOKOL_GLES3)
            EGL_CONTEXT_CLIENT_VERSION, _sapp.desc.gl_force_gles2 ? 2 : 3,
        #else
            EGL_CONTEXT_CLIENT_VERSION, 2,
        #endif
        EGL_NONE,
    };
    EGLContext context = eglCreateContext(display, config, EGL_NO_CONTEXT, ctx_attributes);
    if (context == EGL_NO_CONTEXT) {
        return false;
    }

    state->config = config;
    state->display = display;
    state->context = context;
    return true;
}

_SOKOL_PRIVATE void _sapp_android_cleanup_egl(void) {
    _sapp_android_state_t* state = &_sapp_android_state;
    if (state->display != EGL_NO_DISPLAY) {
        eglMakeCurrent(state->display, EGL_NO_SURFACE, EGL_NO_SURFACE, EGL_NO_CONTEXT);
        if (state->surface != EGL_NO_SURFACE) {
            SOKOL_LOG("Destroying egl surface");
            eglDestroySurface(state->display, state->surface);
            state->surface = EGL_NO_SURFACE;
        }
        if (state->context != EGL_NO_CONTEXT) {
            SOKOL_LOG("Destroying egl context");
            eglDestroyContext(state->display, state->context);
            state->context = EGL_NO_CONTEXT;
        }
        SOKOL_LOG("Terminating egl display");
        eglTerminate(state->display);
        state->display = EGL_NO_DISPLAY;
    }
}

_SOKOL_PRIVATE bool _sapp_android_init_egl_surface(ANativeWindow* window) {
    _sapp_android_state_t* state = &_sapp_android_state;
    SOKOL_ASSERT(state->display != EGL_NO_DISPLAY);
    SOKOL_ASSERT(state->context != EGL_NO_CONTEXT);
    SOKOL_ASSERT(state->surface == EGL_NO_SURFACE);
    SOKOL_ASSERT(window);

    /* TODO: set window flags */
    /* ANativeActivity_setWindowFlags(activity, AWINDOW_FLAG_KEEP_SCREEN_ON, 0); */

    /* create egl surface and make it current */
    EGLSurface surface = eglCreateWindowSurface(state->display, state->config, window, NULL);
    if (surface == EGL_NO_SURFACE) {
        return false;
    }
    if (eglMakeCurrent(state->display, surface, surface, state->context) == EGL_FALSE) {
        return false;
    }
    state->surface = surface;
    return true;
}

_SOKOL_PRIVATE void _sapp_android_cleanup_egl_surface(void) {
    _sapp_android_state_t* state = &_sapp_android_state;
    if (state->display == EGL_NO_DISPLAY) {
        return;
    }
    eglMakeCurrent(state->display, EGL_NO_SURFACE, EGL_NO_SURFACE, EGL_NO_CONTEXT);
    if (state->surface != EGL_NO_SURFACE) {
        eglDestroySurface(state->display, state->surface);
        state->surface = EGL_NO_SURFACE;
    }
}

_SOKOL_PRIVATE void _sapp_android_app_event(sapp_event_type type) {
    if (_sapp_events_enabled()) {
        _sapp_init_event(type);
        SOKOL_LOG("event_cb()");
        _sapp_call_event(&_sapp.event);
    }
}

_SOKOL_PRIVATE void _sapp_android_update_dimensions(ANativeWindow* window, bool force_update) {
    _sapp_android_state_t* state = &_sapp_android_state;
    SOKOL_ASSERT(state->display != EGL_NO_DISPLAY);
    SOKOL_ASSERT(state->context != EGL_NO_CONTEXT);
    SOKOL_ASSERT(state->surface != EGL_NO_SURFACE);
    SOKOL_ASSERT(window);

    const int32_t win_w = ANativeWindow_getWidth(window);
    const int32_t win_h = ANativeWindow_getHeight(window);
    SOKOL_ASSERT(win_w >= 0 && win_h >= 0);
    const bool win_changed = (win_w != _sapp.window_width) || (win_h != _sapp.window_height);
    _sapp.window_width = win_w;
    _sapp.window_height = win_h;
    if (win_changed || force_update) {
        if (!_sapp.desc.high_dpi) {
            const int32_t buf_w = win_w / 2;
            const int32_t buf_h = win_h / 2;
            EGLint format;
            EGLBoolean egl_result = eglGetConfigAttrib(state->display, state->config, EGL_NATIVE_VISUAL_ID, &format);
            SOKOL_ASSERT(egl_result == EGL_TRUE);
            /* NOTE: calling ANativeWindow_setBuffersGeometry() with the same dimensions
                as the ANativeWindow size results in weird display artefacts, that's
                why it's only called when the buffer geometry is different from
                the window size
            */
            int32_t result = ANativeWindow_setBuffersGeometry(window, buf_w, buf_h, format);
            SOKOL_ASSERT(result == 0);
        }
    }

    /* query surface size */
    EGLint fb_w, fb_h;
    EGLBoolean egl_result_w = eglQuerySurface(state->display, state->surface, EGL_WIDTH, &fb_w);
    EGLBoolean egl_result_h = eglQuerySurface(state->display, state->surface, EGL_HEIGHT, &fb_h);
    SOKOL_ASSERT(egl_result_w == EGL_TRUE);
    SOKOL_ASSERT(egl_result_h == EGL_TRUE);
    const bool fb_changed = (fb_w != _sapp.framebuffer_width) || (fb_h != _sapp.framebuffer_height);
    _sapp.framebuffer_width = fb_w;
    _sapp.framebuffer_height = fb_h;
    _sapp.dpi_scale = (float)_sapp.framebuffer_width / (float)_sapp.window_width;
    if (win_changed || fb_changed || force_update) {
        if (!_sapp.first_frame) {
            SOKOL_LOG("SAPP_EVENTTYPE_RESIZED");
            _sapp_android_app_event(SAPP_EVENTTYPE_RESIZED);
        }
    }
}

_SOKOL_PRIVATE void _sapp_android_cleanup(void) {
    _sapp_android_state_t* state = &_sapp_android_state;
    SOKOL_LOG("Cleaning up");
    if (state->surface != EGL_NO_SURFACE) {
        /* egl context is bound, cleanup gracefully */
        if (_sapp.init_called && !_sapp.cleanup_called) {
            SOKOL_LOG("cleanup_cb()");
            _sapp_call_cleanup();
        }
    }
    /* always try to cleanup by destroying egl context */
    _sapp_android_cleanup_egl();
}

_SOKOL_PRIVATE void _sapp_android_shutdown(void) {
    /* try to cleanup while we still have a surface and can call cleanup_cb() */
    _sapp_android_cleanup();
    /* request exit */
    ANativeActivity_finish(_sapp_android_state.activity);
}

_SOKOL_PRIVATE void _sapp_android_frame(void) {
    _sapp_android_state_t* state = &_sapp_android_state;
    SOKOL_ASSERT(state->display != EGL_NO_DISPLAY);
    SOKOL_ASSERT(state->context != EGL_NO_CONTEXT);
    SOKOL_ASSERT(state->surface != EGL_NO_SURFACE);
    _sapp_android_update_dimensions(state->current.window, false);
    _sapp_frame();
    eglSwapBuffers(state->display, _sapp_android_state.surface);
}

_SOKOL_PRIVATE bool _sapp_android_touch_event(const AInputEvent* e) {
    if (AInputEvent_getType(e) != AINPUT_EVENT_TYPE_MOTION) {
        return false;
    }
    if (!_sapp_events_enabled()) {
        return false;
    }
    int32_t action_idx = AMotionEvent_getAction(e);
    int32_t action = action_idx & AMOTION_EVENT_ACTION_MASK;
    sapp_event_type type = SAPP_EVENTTYPE_INVALID;
    switch (action) {
        case AMOTION_EVENT_ACTION_DOWN:
            SOKOL_LOG("Touch: down");
        case AMOTION_EVENT_ACTION_POINTER_DOWN:
            SOKOL_LOG("Touch: ptr down");
            type = SAPP_EVENTTYPE_TOUCHES_BEGAN;
            break;
        case AMOTION_EVENT_ACTION_MOVE:
            type = SAPP_EVENTTYPE_TOUCHES_MOVED;
            break;
        case AMOTION_EVENT_ACTION_UP:
            SOKOL_LOG("Touch: up");
        case AMOTION_EVENT_ACTION_POINTER_UP:
            SOKOL_LOG("Touch: ptr up");
            type = SAPP_EVENTTYPE_TOUCHES_ENDED;
            break;
        case AMOTION_EVENT_ACTION_CANCEL:
            SOKOL_LOG("Touch: cancel");
            type = SAPP_EVENTTYPE_TOUCHES_CANCELLED;
            break;
        default:
            break;
    }
    if (type == SAPP_EVENTTYPE_INVALID) {
        return false;
    }
    int32_t idx = action_idx >> AMOTION_EVENT_ACTION_POINTER_INDEX_SHIFT;
    _sapp_init_event(type);
    _sapp.event.num_touches = AMotionEvent_getPointerCount(e);
    if (_sapp.event.num_touches > SAPP_MAX_TOUCHPOINTS) {
        _sapp.event.num_touches = SAPP_MAX_TOUCHPOINTS;
    }
    for (int32_t i = 0; i < _sapp.event.num_touches; i++) {
        sapp_touchpoint* dst = &_sapp.event.touches[i];
        dst->identifier = AMotionEvent_getPointerId(e, i);
        dst->pos_x = (AMotionEvent_getRawX(e, i) / _sapp.window_width) * _sapp.framebuffer_width;
        dst->pos_y = (AMotionEvent_getRawY(e, i) / _sapp.window_height) * _sapp.framebuffer_height;

        if (action == AMOTION_EVENT_ACTION_POINTER_DOWN ||
            action == AMOTION_EVENT_ACTION_POINTER_UP) {
            dst->changed = i == idx;
        } else {
            dst->changed = true;
        }
    }
    _sapp_call_event(&_sapp.event);
    return true;
}

_SOKOL_PRIVATE bool _sapp_android_key_event(const AInputEvent* e) {
    if (AInputEvent_getType(e) != AINPUT_EVENT_TYPE_KEY) {
        return false;
    }
    if (AKeyEvent_getKeyCode(e) == AKEYCODE_BACK) {
        /* FIXME: this should be hooked into a "really quit?" mechanism
           so the app can ask the user for confirmation, this is currently
           generally missing in sokol_app.h
        */
        _sapp_android_shutdown();
        return true;
    }
    return false;
}

_SOKOL_PRIVATE int _sapp_android_input_cb(int fd, int events, void* data) {
    if ((events & ALOOPER_EVENT_INPUT) == 0) {
        SOKOL_LOG("_sapp_android_input_cb() encountered unsupported event");
        return 1;
    }
    _sapp_android_state_t* state = &_sapp_android_state;;
    SOKOL_ASSERT(state->current.input);
    AInputEvent* event = NULL;
    while (AInputQueue_getEvent(state->current.input, &event) >= 0) {
        if (AInputQueue_preDispatchEvent(state->current.input, event) != 0) {
            continue;
        }
        int32_t handled = 0;
        if (_sapp_android_touch_event(event) || _sapp_android_key_event(event)) {
            handled = 1;
        }
        AInputQueue_finishEvent(state->current.input, event, handled);
    }
    return 1;
}

_SOKOL_PRIVATE int _sapp_android_main_cb(int fd, int events, void* data) {
    if ((events & ALOOPER_EVENT_INPUT) == 0) {
        SOKOL_LOG("_sapp_android_main_cb() encountered unsupported event");
        return 1;
    }
    _sapp_android_state_t* state = &_sapp_android_state;

    _sapp_android_msg_t msg;
    if (read(fd, &msg, sizeof(msg)) != sizeof(msg)) {
        SOKOL_LOG("Could not write to read_from_main_fd");
        return 1;
    }

    pthread_mutex_lock(&state->pt.mutex);
    switch (msg) {
        case _SOKOL_ANDROID_MSG_CREATE:
            {
                SOKOL_LOG("MSG_CREATE");
                SOKOL_ASSERT(!_sapp.valid);
                bool result = _sapp_android_init_egl();
                SOKOL_ASSERT(result);
                _sapp.valid = true;
                state->has_created = true;
            }
            break;
        case _SOKOL_ANDROID_MSG_RESUME:
            SOKOL_LOG("MSG_RESUME");
            state->has_resumed = true;
            _sapp_android_app_event(SAPP_EVENTTYPE_RESUMED);
            break;
        case _SOKOL_ANDROID_MSG_PAUSE:
            SOKOL_LOG("MSG_PAUSE");
            state->has_resumed = false;
            _sapp_android_app_event(SAPP_EVENTTYPE_SUSPENDED);
            break;
        case _SOKOL_ANDROID_MSG_FOCUS:
            SOKOL_LOG("MSG_FOCUS");
            state->has_focus = true;
            break;
        case _SOKOL_ANDROID_MSG_NO_FOCUS:
            SOKOL_LOG("MSG_NO_FOCUS");
            state->has_focus = false;
            break;
        case _SOKOL_ANDROID_MSG_SET_NATIVE_WINDOW:
            SOKOL_LOG("MSG_SET_NATIVE_WINDOW");
            if (state->current.window != state->pending.window) {
                if (state->current.window != NULL) {
                    _sapp_android_cleanup_egl_surface();
                }
                if (state->pending.window != NULL) {
                    SOKOL_LOG("Creating egl surface ...");
                    if (_sapp_android_init_egl_surface(state->pending.window)) {
                        SOKOL_LOG("... ok!");
                        _sapp_android_update_dimensions(state->pending.window, true);
                    } else {
                        SOKOL_LOG("... failed!");
                        _sapp_android_shutdown();
                    }
                }
            }
            state->current.window = state->pending.window;
            break;
        case _SOKOL_ANDROID_MSG_SET_INPUT_QUEUE:
            SOKOL_LOG("MSG_SET_INPUT_QUEUE");
            if (state->current.input != state->pending.input) {
                if (state->current.input != NULL) {
                    AInputQueue_detachLooper(state->current.input);
                }
                if (state->pending.input != NULL) {
                    AInputQueue_attachLooper(
                        state->pending.input,
                        state->looper,
                        ALOOPER_POLL_CALLBACK,
                        _sapp_android_input_cb,
                        NULL); /* data */
                }
            }
            state->current.input = state->pending.input;
            break;
        case _SOKOL_ANDROID_MSG_DESTROY:
            SOKOL_LOG("MSG_DESTROY");
            _sapp_android_cleanup();
            _sapp.valid = false;
            state->is_thread_stopping = true;
            break;
        default:
            SOKOL_LOG("Unknown msg type received");
            break;
    }
    pthread_cond_broadcast(&state->pt.cond); /* signal "received" */
    pthread_mutex_unlock(&state->pt.mutex);
    return 1;
}

_SOKOL_PRIVATE bool _sapp_android_should_update(void) {
    bool is_in_front = _sapp_android_state.has_resumed && _sapp_android_state.has_focus;
    bool has_surface = _sapp_android_state.surface != EGL_NO_SURFACE;
    return is_in_front && has_surface;
}

_SOKOL_PRIVATE void _sapp_android_show_keyboard(bool shown) {
    SOKOL_ASSERT(_sapp.valid);
    /* This seems to be broken in the NDK, but there is (a very cumbersome) workaround... */
    if (shown) {
        SOKOL_LOG("Showing keyboard");
        ANativeActivity_showSoftInput(_sapp_android_state.activity, ANATIVEACTIVITY_SHOW_SOFT_INPUT_FORCED);
    } else {
        SOKOL_LOG("Hiding keyboard");
        ANativeActivity_hideSoftInput(_sapp_android_state.activity, ANATIVEACTIVITY_HIDE_SOFT_INPUT_NOT_ALWAYS);
    }
}

_SOKOL_PRIVATE void* _sapp_android_loop(void* obj) {
    SOKOL_LOG("Loop thread started");
    _sapp_android_state_t* state = (_sapp_android_state_t*)obj;

    state->looper = ALooper_prepare(0 /* or ALOOPER_PREPARE_ALLOW_NON_CALLBACKS*/);
    ALooper_addFd(state->looper,
        state->pt.read_from_main_fd,
        ALOOPER_POLL_CALLBACK,
        ALOOPER_EVENT_INPUT,
        _sapp_android_main_cb,
        NULL); /* data */

    /* signal start to main thread */
    pthread_mutex_lock(&state->pt.mutex);
    state->is_thread_started = true;
    pthread_cond_broadcast(&state->pt.cond);
    pthread_mutex_unlock(&state->pt.mutex);

    /* main loop */
    while (!state->is_thread_stopping) {
        /* sokol frame */
        if (_sapp_android_should_update()) {
            _sapp_android_frame();
        }

        /* process all events (or stop early if app is requested to quit) */
        bool process_events = true;
        while (process_events && !state->is_thread_stopping) {
            bool block_until_event = !state->is_thread_stopping && !_sapp_android_should_update();
            process_events = ALooper_pollOnce(block_until_event ? -1 : 0, NULL, NULL, NULL) == ALOOPER_POLL_CALLBACK;
        }
    }

    /* cleanup thread */
    if (state->current.input != NULL) {
        AInputQueue_detachLooper(state->current.input);
    }

    /* the following causes heap corruption on exit, why??
    ALooper_removeFd(state->looper, state->pt.read_from_main_fd);
    ALooper_release(state->looper);*/

    /* signal "destroyed" */
    pthread_mutex_lock(&state->pt.mutex);
    state->is_thread_stopped = true;
    pthread_cond_broadcast(&state->pt.cond);
    pthread_mutex_unlock(&state->pt.mutex);
    SOKOL_LOG("Loop thread done");
    return NULL;
}

/* android main/ui thread */
_SOKOL_PRIVATE void _sapp_android_msg(_sapp_android_state_t* state, _sapp_android_msg_t msg) {
    if (write(state->pt.write_from_main_fd, &msg, sizeof(msg)) != sizeof(msg)) {
        SOKOL_LOG("Could not write to write_from_main_fd");
    }
}

_SOKOL_PRIVATE void _sapp_android_on_start(ANativeActivity* activity) {
    SOKOL_LOG("NativeActivity onStart()");
}

_SOKOL_PRIVATE void _sapp_android_on_resume(ANativeActivity* activity) {
    SOKOL_LOG("NativeActivity onResume()");
    _sapp_android_msg(&_sapp_android_state, _SOKOL_ANDROID_MSG_RESUME);
}

_SOKOL_PRIVATE void* _sapp_android_on_save_instance_state(ANativeActivity* activity, size_t* out_size) {
    SOKOL_LOG("NativeActivity onSaveInstanceState()");
    *out_size = 0;
    return NULL;
}

_SOKOL_PRIVATE void _sapp_android_on_window_focus_changed(ANativeActivity* activity, int has_focus) {
    SOKOL_LOG("NativeActivity onWindowFocusChanged()");
    if (has_focus) {
        _sapp_android_msg(&_sapp_android_state, _SOKOL_ANDROID_MSG_FOCUS);
    } else {
        _sapp_android_msg(&_sapp_android_state, _SOKOL_ANDROID_MSG_NO_FOCUS);
    }
}

_SOKOL_PRIVATE void _sapp_android_on_pause(ANativeActivity* activity) {
    SOKOL_LOG("NativeActivity onPause()");
    _sapp_android_msg(&_sapp_android_state, _SOKOL_ANDROID_MSG_PAUSE);
}

_SOKOL_PRIVATE void _sapp_android_on_stop(ANativeActivity* activity) {
    SOKOL_LOG("NativeActivity onStop()");
}

_SOKOL_PRIVATE void _sapp_android_msg_set_native_window(_sapp_android_state_t* state, ANativeWindow* window) {
    pthread_mutex_lock(&state->pt.mutex);
    state->pending.window = window;
    _sapp_android_msg(state, _SOKOL_ANDROID_MSG_SET_NATIVE_WINDOW);
    while (state->current.window != window) {
        pthread_cond_wait(&state->pt.cond, &state->pt.mutex);
    }
    pthread_mutex_unlock(&state->pt.mutex);
}

_SOKOL_PRIVATE void _sapp_android_on_native_window_created(ANativeActivity* activity, ANativeWindow* window) {
    SOKOL_LOG("NativeActivity onNativeWindowCreated()");
    _sapp_android_msg_set_native_window(&_sapp_android_state, window);
}

_SOKOL_PRIVATE void _sapp_android_on_native_window_destroyed(ANativeActivity* activity, ANativeWindow* window) {
    SOKOL_LOG("NativeActivity onNativeWindowDestroyed()");
    _sapp_android_msg_set_native_window(&_sapp_android_state, NULL);
}

_SOKOL_PRIVATE void _sapp_android_msg_set_input_queue(_sapp_android_state_t* state, AInputQueue* input) {
    pthread_mutex_lock(&state->pt.mutex);
    state->pending.input = input;
    _sapp_android_msg(state, _SOKOL_ANDROID_MSG_SET_INPUT_QUEUE);
    while (state->current.input != input) {
        pthread_cond_wait(&state->pt.cond, &state->pt.mutex);
    }
    pthread_mutex_unlock(&state->pt.mutex);
}

_SOKOL_PRIVATE void _sapp_android_on_input_queue_created(ANativeActivity* activity, AInputQueue* queue) {
    SOKOL_LOG("NativeActivity onInputQueueCreated()");
    _sapp_android_msg_set_input_queue(&_sapp_android_state, queue);
}

_SOKOL_PRIVATE void _sapp_android_on_input_queue_destroyed(ANativeActivity* activity, AInputQueue* queue) {
    SOKOL_LOG("NativeActivity onInputQueueDestroyed()");
    _sapp_android_msg_set_input_queue(&_sapp_android_state, NULL);
}

_SOKOL_PRIVATE void _sapp_android_on_config_changed(ANativeActivity* activity) {
    SOKOL_LOG("NativeActivity onConfigurationChanged()");
    /* see android:configChanges in manifest */
}

_SOKOL_PRIVATE void _sapp_android_on_low_memory(ANativeActivity* activity) {
    SOKOL_LOG("NativeActivity onLowMemory()");
}

_SOKOL_PRIVATE void _sapp_android_on_destroy(ANativeActivity* activity) {
    /*
     * For some reason even an empty app using nativeactivity.h will crash (WIN DEATH)
     * on my device (Moto X 2nd gen) when the app is removed from the task view
     * (TaskStackView: onTaskViewDismissed).
     *
     * However, if ANativeActivity_finish() is explicitly called from for example
     * _sapp_android_on_stop(), the crash disappears. Is this a bug in NativeActivity?
     */
    SOKOL_LOG("NativeActivity onDestroy()");
    _sapp_android_state_t* state = &_sapp_android_state;

    /* send destroy msg */
    pthread_mutex_lock(&state->pt.mutex);
    _sapp_android_msg(state, _SOKOL_ANDROID_MSG_DESTROY);
    while (!_sapp_android_state.is_thread_stopped) {
        pthread_cond_wait(&state->pt.cond, &state->pt.mutex);
    }
    pthread_mutex_unlock(&state->pt.mutex);

    /* clean up main thread */
    pthread_cond_destroy(&state->pt.cond);
    pthread_mutex_destroy(&state->pt.mutex);

    close(state->pt.read_from_main_fd);
    close(state->pt.write_from_main_fd);

    SOKOL_LOG("NativeActivity done");

    /* this is a bit naughty, but causes a clean restart of the app (static globals are reset) */
    exit(0);
}

JNIEXPORT
void ANativeActivity_onCreate(ANativeActivity* activity, void* saved_state, size_t saved_state_size) {
    SOKOL_LOG("NativeActivity onCreate()");

    sapp_desc desc = sokol_main(0, NULL);
    _sapp_init_state(&desc);

    /* start loop thread */
    _sapp_android_state = (_sapp_android_state_t){0};
    _sapp_android_state_t* state = &_sapp_android_state;

    state->activity = activity;

    int pipe_fd[2];
    if (pipe(pipe_fd) != 0) {
        SOKOL_LOG("Could not create thread pipe");
        return;
    }
    state->pt.read_from_main_fd = pipe_fd[0];
    state->pt.write_from_main_fd = pipe_fd[1];

    pthread_mutex_init(&state->pt.mutex, NULL);
    pthread_cond_init(&state->pt.cond, NULL);

    pthread_attr_t attr;
    pthread_attr_init(&attr);
    pthread_attr_setdetachstate(&attr, PTHREAD_CREATE_DETACHED);
    pthread_create(&state->pt.thread, &attr, _sapp_android_loop, state);
    pthread_attr_destroy(&attr);

    /* wait until main loop has started */
    pthread_mutex_lock(&state->pt.mutex);
    while (!state->is_thread_started) {
        pthread_cond_wait(&state->pt.cond, &state->pt.mutex);
    }
    pthread_mutex_unlock(&state->pt.mutex);

    /* send create msg */
    pthread_mutex_lock(&state->pt.mutex);
    _sapp_android_msg(state, _SOKOL_ANDROID_MSG_CREATE);
    while (!state->has_created) {
        pthread_cond_wait(&state->pt.cond, &state->pt.mutex);
    }
    pthread_mutex_unlock(&state->pt.mutex);

    /* register for callbacks */
    activity->instance = state;
    activity->callbacks->onStart = _sapp_android_on_start;
    activity->callbacks->onResume = _sapp_android_on_resume;
    activity->callbacks->onSaveInstanceState = _sapp_android_on_save_instance_state;
    activity->callbacks->onWindowFocusChanged = _sapp_android_on_window_focus_changed;
    activity->callbacks->onPause = _sapp_android_on_pause;
    activity->callbacks->onStop = _sapp_android_on_stop;
    activity->callbacks->onDestroy = _sapp_android_on_destroy;
    activity->callbacks->onNativeWindowCreated = _sapp_android_on_native_window_created;
    /* activity->callbacks->onNativeWindowResized = _sapp_android_on_native_window_resized; */
    /* activity->callbacks->onNativeWindowRedrawNeeded = _sapp_android_on_native_window_redraw_needed; */
    activity->callbacks->onNativeWindowDestroyed = _sapp_android_on_native_window_destroyed;
    activity->callbacks->onInputQueueCreated = _sapp_android_on_input_queue_created;
    activity->callbacks->onInputQueueDestroyed = _sapp_android_on_input_queue_destroyed;
    /* activity->callbacks->onContentRectChanged = _sapp_android_on_content_rect_changed; */
    activity->callbacks->onConfigurationChanged = _sapp_android_on_config_changed;
    activity->callbacks->onLowMemory = _sapp_android_on_low_memory;

    SOKOL_LOG("NativeActivity successfully created");

    /* NOT A BUG: do NOT call sapp_discard_state() */
}

#endif /* Android */

/*== LINUX ==================================================================*/
#if (defined(__linux__) || defined(__unix__)) && !defined(__EMSCRIPTEN__) && !defined(__ANDROID__)
#define GL_GLEXT_PROTOTYPES
#include <X11/X.h>
#include <X11/Xlib.h>
#include <X11/XKBlib.h>
#include <X11/Xresource.h>
#include <X11/extensions/Xrandr.h>
#include <X11/Xmd.h> /* CARD32 */
#include <GL/gl.h>
#include <dlfcn.h> /* dlopen, dlsym, dlclose */
#include <limits.h> /* LONG_MAX */

#define GLX_VENDOR 1
#define GLX_RGBA_BIT 0x00000001
#define GLX_WINDOW_BIT 0x00000001
#define GLX_DRAWABLE_TYPE 0x8010
#define GLX_RENDER_TYPE	0x8011
#define GLX_RGBA_TYPE 0x8014
#define GLX_DOUBLEBUFFER 5
#define GLX_STEREO 6
#define GLX_AUX_BUFFERS	7
#define GLX_RED_SIZE 8
#define GLX_GREEN_SIZE 9
#define GLX_BLUE_SIZE 10
#define GLX_ALPHA_SIZE 11
#define GLX_DEPTH_SIZE 12
#define GLX_STENCIL_SIZE 13
#define GLX_ACCUM_RED_SIZE 14
#define GLX_ACCUM_GREEN_SIZE 15
#define GLX_ACCUM_BLUE_SIZE	16
#define GLX_ACCUM_ALPHA_SIZE 17
#define GLX_SAMPLES 0x186a1
#define GLX_VISUAL_ID 0x800b

#define GLX_FRAMEBUFFER_SRGB_CAPABLE_ARB 0x20b2
#define GLX_CONTEXT_DEBUG_BIT_ARB 0x00000001
#define GLX_CONTEXT_COMPATIBILITY_PROFILE_BIT_ARB 0x00000002
#define GLX_CONTEXT_CORE_PROFILE_BIT_ARB 0x00000001
#define GLX_CONTEXT_PROFILE_MASK_ARB 0x9126
#define GLX_CONTEXT_FORWARD_COMPATIBLE_BIT_ARB 0x00000002
#define GLX_CONTEXT_MAJOR_VERSION_ARB 0x2091
#define GLX_CONTEXT_MINOR_VERSION_ARB 0x2092
#define GLX_CONTEXT_FLAGS_ARB 0x2094
#define GLX_CONTEXT_ROBUST_ACCESS_BIT_ARB 0x00000004
#define GLX_LOSE_CONTEXT_ON_RESET_ARB 0x8252
#define GLX_CONTEXT_RESET_NOTIFICATION_STRATEGY_ARB 0x8256
#define GLX_NO_RESET_NOTIFICATION_ARB 0x8261
#define GLX_CONTEXT_RELEASE_BEHAVIOR_ARB 0x2097
#define GLX_CONTEXT_RELEASE_BEHAVIOR_NONE_ARB 0
#define GLX_CONTEXT_RELEASE_BEHAVIOR_FLUSH_ARB 0x2098

typedef XID GLXWindow;
typedef XID GLXDrawable;
typedef struct __GLXFBConfig* GLXFBConfig;
typedef struct __GLXcontext* GLXContext;
typedef void (*__GLXextproc)(void);

typedef int (*PFNGLXGETFBCONFIGATTRIBPROC)(Display*,GLXFBConfig,int,int*);
typedef const char* (*PFNGLXGETCLIENTSTRINGPROC)(Display*,int);
typedef Bool (*PFNGLXQUERYEXTENSIONPROC)(Display*,int*,int*);
typedef Bool (*PFNGLXQUERYVERSIONPROC)(Display*,int*,int*);
typedef void (*PFNGLXDESTROYCONTEXTPROC)(Display*,GLXContext);
typedef Bool (*PFNGLXMAKECURRENTPROC)(Display*,GLXDrawable,GLXContext);
typedef void (*PFNGLXSWAPBUFFERSPROC)(Display*,GLXDrawable);
typedef const char* (*PFNGLXQUERYEXTENSIONSSTRINGPROC)(Display*,int);
typedef GLXFBConfig* (*PFNGLXGETFBCONFIGSPROC)(Display*,int,int*);
typedef GLXContext (*PFNGLXCREATENEWCONTEXTPROC)(Display*,GLXFBConfig,int,GLXContext,Bool);
typedef __GLXextproc (* PFNGLXGETPROCADDRESSPROC)(const GLubyte *procName);
typedef void (*PFNGLXSWAPINTERVALEXTPROC)(Display*,GLXDrawable,int);
typedef XVisualInfo* (*PFNGLXGETVISUALFROMFBCONFIGPROC)(Display*,GLXFBConfig);
typedef GLXWindow (*PFNGLXCREATEWINDOWPROC)(Display*,GLXFBConfig,Window,const int*);
typedef void (*PFNGLXDESTROYWINDOWPROC)(Display*,GLXWindow);

typedef int (*PFNGLXSWAPINTERVALMESAPROC)(int);
typedef GLXContext (*PFNGLXCREATECONTEXTATTRIBSARBPROC)(Display*,GLXFBConfig,GLXContext,Bool,const int*);

static Display* _sapp_x11_display;
static int _sapp_x11_screen;
static Window _sapp_x11_root;
static Colormap _sapp_x11_colormap;
static Window _sapp_x11_window;
static float _sapp_x11_dpi;
static int _sapp_x11_window_state;
static unsigned char _sapp_x11_error_code;
static void* _sapp_glx_libgl;
static int _sapp_glx_major;
static int _sapp_glx_minor;
static int _sapp_glx_eventbase;
static int _sapp_glx_errorbase;
static GLXContext _sapp_glx_ctx;
static GLXWindow _sapp_glx_window;
static Atom _sapp_x11_UTF8_STRING;
static Atom _sapp_x11_WM_PROTOCOLS;
static Atom _sapp_x11_WM_DELETE_WINDOW;
static Atom _sapp_x11_WM_STATE;
static Atom _sapp_x11_NET_WM_NAME;
static Atom _sapp_x11_NET_WM_ICON_NAME;
// GLX 1.3 functions
static PFNGLXGETFBCONFIGSPROC              _sapp_glx_GetFBConfigs;
static PFNGLXGETFBCONFIGATTRIBPROC         _sapp_glx_GetFBConfigAttrib;
static PFNGLXGETCLIENTSTRINGPROC           _sapp_glx_GetClientString;
static PFNGLXQUERYEXTENSIONPROC            _sapp_glx_QueryExtension;
static PFNGLXQUERYVERSIONPROC              _sapp_glx_QueryVersion;
static PFNGLXDESTROYCONTEXTPROC            _sapp_glx_DestroyContext;
static PFNGLXMAKECURRENTPROC               _sapp_glx_MakeCurrent;
static PFNGLXSWAPBUFFERSPROC               _sapp_glx_SwapBuffers;
static PFNGLXQUERYEXTENSIONSSTRINGPROC     _sapp_glx_QueryExtensionsString;
static PFNGLXCREATENEWCONTEXTPROC          _sapp_glx_CreateNewContext;
static PFNGLXGETVISUALFROMFBCONFIGPROC     _sapp_glx_GetVisualFromFBConfig;
static PFNGLXCREATEWINDOWPROC              _sapp_glx_CreateWindow;
static PFNGLXDESTROYWINDOWPROC             _sapp_glx_DestroyWindow;

// GLX 1.4 and extension functions
static PFNGLXGETPROCADDRESSPROC            _sapp_glx_GetProcAddress;
static PFNGLXGETPROCADDRESSPROC            _sapp_glx_GetProcAddressARB;
static PFNGLXSWAPINTERVALEXTPROC           _sapp_glx_SwapIntervalEXT;
static PFNGLXSWAPINTERVALMESAPROC          _sapp_glx_SwapIntervalMESA;
static PFNGLXCREATECONTEXTATTRIBSARBPROC   _sapp_glx_CreateContextAttribsARB;
static bool _sapp_glx_EXT_swap_control;
static bool _sapp_glx_MESA_swap_control;
static bool _sapp_glx_ARB_multisample;
static bool _sapp_glx_ARB_framebuffer_sRGB;
static bool _sapp_glx_EXT_framebuffer_sRGB;
static bool _sapp_glx_ARB_create_context;
static bool _sapp_glx_ARB_create_context_profile;

/* see GLFW's xkb_unicode.c */
static const struct _sapp_x11_codepair {
  uint16_t keysym;
  uint16_t ucs;
} _sapp_x11_keysymtab[] = {
  { 0x01a1, 0x0104 },
  { 0x01a2, 0x02d8 },
  { 0x01a3, 0x0141 },
  { 0x01a5, 0x013d },
  { 0x01a6, 0x015a },
  { 0x01a9, 0x0160 },
  { 0x01aa, 0x015e },
  { 0x01ab, 0x0164 },
  { 0x01ac, 0x0179 },
  { 0x01ae, 0x017d },
  { 0x01af, 0x017b },
  { 0x01b1, 0x0105 },
  { 0x01b2, 0x02db },
  { 0x01b3, 0x0142 },
  { 0x01b5, 0x013e },
  { 0x01b6, 0x015b },
  { 0x01b7, 0x02c7 },
  { 0x01b9, 0x0161 },
  { 0x01ba, 0x015f },
  { 0x01bb, 0x0165 },
  { 0x01bc, 0x017a },
  { 0x01bd, 0x02dd },
  { 0x01be, 0x017e },
  { 0x01bf, 0x017c },
  { 0x01c0, 0x0154 },
  { 0x01c3, 0x0102 },
  { 0x01c5, 0x0139 },
  { 0x01c6, 0x0106 },
  { 0x01c8, 0x010c },
  { 0x01ca, 0x0118 },
  { 0x01cc, 0x011a },
  { 0x01cf, 0x010e },
  { 0x01d0, 0x0110 },
  { 0x01d1, 0x0143 },
  { 0x01d2, 0x0147 },
  { 0x01d5, 0x0150 },
  { 0x01d8, 0x0158 },
  { 0x01d9, 0x016e },
  { 0x01db, 0x0170 },
  { 0x01de, 0x0162 },
  { 0x01e0, 0x0155 },
  { 0x01e3, 0x0103 },
  { 0x01e5, 0x013a },
  { 0x01e6, 0x0107 },
  { 0x01e8, 0x010d },
  { 0x01ea, 0x0119 },
  { 0x01ec, 0x011b },
  { 0x01ef, 0x010f },
  { 0x01f0, 0x0111 },
  { 0x01f1, 0x0144 },
  { 0x01f2, 0x0148 },
  { 0x01f5, 0x0151 },
  { 0x01f8, 0x0159 },
  { 0x01f9, 0x016f },
  { 0x01fb, 0x0171 },
  { 0x01fe, 0x0163 },
  { 0x01ff, 0x02d9 },
  { 0x02a1, 0x0126 },
  { 0x02a6, 0x0124 },
  { 0x02a9, 0x0130 },
  { 0x02ab, 0x011e },
  { 0x02ac, 0x0134 },
  { 0x02b1, 0x0127 },
  { 0x02b6, 0x0125 },
  { 0x02b9, 0x0131 },
  { 0x02bb, 0x011f },
  { 0x02bc, 0x0135 },
  { 0x02c5, 0x010a },
  { 0x02c6, 0x0108 },
  { 0x02d5, 0x0120 },
  { 0x02d8, 0x011c },
  { 0x02dd, 0x016c },
  { 0x02de, 0x015c },
  { 0x02e5, 0x010b },
  { 0x02e6, 0x0109 },
  { 0x02f5, 0x0121 },
  { 0x02f8, 0x011d },
  { 0x02fd, 0x016d },
  { 0x02fe, 0x015d },
  { 0x03a2, 0x0138 },
  { 0x03a3, 0x0156 },
  { 0x03a5, 0x0128 },
  { 0x03a6, 0x013b },
  { 0x03aa, 0x0112 },
  { 0x03ab, 0x0122 },
  { 0x03ac, 0x0166 },
  { 0x03b3, 0x0157 },
  { 0x03b5, 0x0129 },
  { 0x03b6, 0x013c },
  { 0x03ba, 0x0113 },
  { 0x03bb, 0x0123 },
  { 0x03bc, 0x0167 },
  { 0x03bd, 0x014a },
  { 0x03bf, 0x014b },
  { 0x03c0, 0x0100 },
  { 0x03c7, 0x012e },
  { 0x03cc, 0x0116 },
  { 0x03cf, 0x012a },
  { 0x03d1, 0x0145 },
  { 0x03d2, 0x014c },
  { 0x03d3, 0x0136 },
  { 0x03d9, 0x0172 },
  { 0x03dd, 0x0168 },
  { 0x03de, 0x016a },
  { 0x03e0, 0x0101 },
  { 0x03e7, 0x012f },
  { 0x03ec, 0x0117 },
  { 0x03ef, 0x012b },
  { 0x03f1, 0x0146 },
  { 0x03f2, 0x014d },
  { 0x03f3, 0x0137 },
  { 0x03f9, 0x0173 },
  { 0x03fd, 0x0169 },
  { 0x03fe, 0x016b },
  { 0x047e, 0x203e },
  { 0x04a1, 0x3002 },
  { 0x04a2, 0x300c },
  { 0x04a3, 0x300d },
  { 0x04a4, 0x3001 },
  { 0x04a5, 0x30fb },
  { 0x04a6, 0x30f2 },
  { 0x04a7, 0x30a1 },
  { 0x04a8, 0x30a3 },
  { 0x04a9, 0x30a5 },
  { 0x04aa, 0x30a7 },
  { 0x04ab, 0x30a9 },
  { 0x04ac, 0x30e3 },
  { 0x04ad, 0x30e5 },
  { 0x04ae, 0x30e7 },
  { 0x04af, 0x30c3 },
  { 0x04b0, 0x30fc },
  { 0x04b1, 0x30a2 },
  { 0x04b2, 0x30a4 },
  { 0x04b3, 0x30a6 },
  { 0x04b4, 0x30a8 },
  { 0x04b5, 0x30aa },
  { 0x04b6, 0x30ab },
  { 0x04b7, 0x30ad },
  { 0x04b8, 0x30af },
  { 0x04b9, 0x30b1 },
  { 0x04ba, 0x30b3 },
  { 0x04bb, 0x30b5 },
  { 0x04bc, 0x30b7 },
  { 0x04bd, 0x30b9 },
  { 0x04be, 0x30bb },
  { 0x04bf, 0x30bd },
  { 0x04c0, 0x30bf },
  { 0x04c1, 0x30c1 },
  { 0x04c2, 0x30c4 },
  { 0x04c3, 0x30c6 },
  { 0x04c4, 0x30c8 },
  { 0x04c5, 0x30ca },
  { 0x04c6, 0x30cb },
  { 0x04c7, 0x30cc },
  { 0x04c8, 0x30cd },
  { 0x04c9, 0x30ce },
  { 0x04ca, 0x30cf },
  { 0x04cb, 0x30d2 },
  { 0x04cc, 0x30d5 },
  { 0x04cd, 0x30d8 },
  { 0x04ce, 0x30db },
  { 0x04cf, 0x30de },
  { 0x04d0, 0x30df },
  { 0x04d1, 0x30e0 },
  { 0x04d2, 0x30e1 },
  { 0x04d3, 0x30e2 },
  { 0x04d4, 0x30e4 },
  { 0x04d5, 0x30e6 },
  { 0x04d6, 0x30e8 },
  { 0x04d7, 0x30e9 },
  { 0x04d8, 0x30ea },
  { 0x04d9, 0x30eb },
  { 0x04da, 0x30ec },
  { 0x04db, 0x30ed },
  { 0x04dc, 0x30ef },
  { 0x04dd, 0x30f3 },
  { 0x04de, 0x309b },
  { 0x04df, 0x309c },
  { 0x05ac, 0x060c },
  { 0x05bb, 0x061b },
  { 0x05bf, 0x061f },
  { 0x05c1, 0x0621 },
  { 0x05c2, 0x0622 },
  { 0x05c3, 0x0623 },
  { 0x05c4, 0x0624 },
  { 0x05c5, 0x0625 },
  { 0x05c6, 0x0626 },
  { 0x05c7, 0x0627 },
  { 0x05c8, 0x0628 },
  { 0x05c9, 0x0629 },
  { 0x05ca, 0x062a },
  { 0x05cb, 0x062b },
  { 0x05cc, 0x062c },
  { 0x05cd, 0x062d },
  { 0x05ce, 0x062e },
  { 0x05cf, 0x062f },
  { 0x05d0, 0x0630 },
  { 0x05d1, 0x0631 },
  { 0x05d2, 0x0632 },
  { 0x05d3, 0x0633 },
  { 0x05d4, 0x0634 },
  { 0x05d5, 0x0635 },
  { 0x05d6, 0x0636 },
  { 0x05d7, 0x0637 },
  { 0x05d8, 0x0638 },
  { 0x05d9, 0x0639 },
  { 0x05da, 0x063a },
  { 0x05e0, 0x0640 },
  { 0x05e1, 0x0641 },
  { 0x05e2, 0x0642 },
  { 0x05e3, 0x0643 },
  { 0x05e4, 0x0644 },
  { 0x05e5, 0x0645 },
  { 0x05e6, 0x0646 },
  { 0x05e7, 0x0647 },
  { 0x05e8, 0x0648 },
  { 0x05e9, 0x0649 },
  { 0x05ea, 0x064a },
  { 0x05eb, 0x064b },
  { 0x05ec, 0x064c },
  { 0x05ed, 0x064d },
  { 0x05ee, 0x064e },
  { 0x05ef, 0x064f },
  { 0x05f0, 0x0650 },
  { 0x05f1, 0x0651 },
  { 0x05f2, 0x0652 },
  { 0x06a1, 0x0452 },
  { 0x06a2, 0x0453 },
  { 0x06a3, 0x0451 },
  { 0x06a4, 0x0454 },
  { 0x06a5, 0x0455 },
  { 0x06a6, 0x0456 },
  { 0x06a7, 0x0457 },
  { 0x06a8, 0x0458 },
  { 0x06a9, 0x0459 },
  { 0x06aa, 0x045a },
  { 0x06ab, 0x045b },
  { 0x06ac, 0x045c },
  { 0x06ae, 0x045e },
  { 0x06af, 0x045f },
  { 0x06b0, 0x2116 },
  { 0x06b1, 0x0402 },
  { 0x06b2, 0x0403 },
  { 0x06b3, 0x0401 },
  { 0x06b4, 0x0404 },
  { 0x06b5, 0x0405 },
  { 0x06b6, 0x0406 },
  { 0x06b7, 0x0407 },
  { 0x06b8, 0x0408 },
  { 0x06b9, 0x0409 },
  { 0x06ba, 0x040a },
  { 0x06bb, 0x040b },
  { 0x06bc, 0x040c },
  { 0x06be, 0x040e },
  { 0x06bf, 0x040f },
  { 0x06c0, 0x044e },
  { 0x06c1, 0x0430 },
  { 0x06c2, 0x0431 },
  { 0x06c3, 0x0446 },
  { 0x06c4, 0x0434 },
  { 0x06c5, 0x0435 },
  { 0x06c6, 0x0444 },
  { 0x06c7, 0x0433 },
  { 0x06c8, 0x0445 },
  { 0x06c9, 0x0438 },
  { 0x06ca, 0x0439 },
  { 0x06cb, 0x043a },
  { 0x06cc, 0x043b },
  { 0x06cd, 0x043c },
  { 0x06ce, 0x043d },
  { 0x06cf, 0x043e },
  { 0x06d0, 0x043f },
  { 0x06d1, 0x044f },
  { 0x06d2, 0x0440 },
  { 0x06d3, 0x0441 },
  { 0x06d4, 0x0442 },
  { 0x06d5, 0x0443 },
  { 0x06d6, 0x0436 },
  { 0x06d7, 0x0432 },
  { 0x06d8, 0x044c },
  { 0x06d9, 0x044b },
  { 0x06da, 0x0437 },
  { 0x06db, 0x0448 },
  { 0x06dc, 0x044d },
  { 0x06dd, 0x0449 },
  { 0x06de, 0x0447 },
  { 0x06df, 0x044a },
  { 0x06e0, 0x042e },
  { 0x06e1, 0x0410 },
  { 0x06e2, 0x0411 },
  { 0x06e3, 0x0426 },
  { 0x06e4, 0x0414 },
  { 0x06e5, 0x0415 },
  { 0x06e6, 0x0424 },
  { 0x06e7, 0x0413 },
  { 0x06e8, 0x0425 },
  { 0x06e9, 0x0418 },
  { 0x06ea, 0x0419 },
  { 0x06eb, 0x041a },
  { 0x06ec, 0x041b },
  { 0x06ed, 0x041c },
  { 0x06ee, 0x041d },
  { 0x06ef, 0x041e },
  { 0x06f0, 0x041f },
  { 0x06f1, 0x042f },
  { 0x06f2, 0x0420 },
  { 0x06f3, 0x0421 },
  { 0x06f4, 0x0422 },
  { 0x06f5, 0x0423 },
  { 0x06f6, 0x0416 },
  { 0x06f7, 0x0412 },
  { 0x06f8, 0x042c },
  { 0x06f9, 0x042b },
  { 0x06fa, 0x0417 },
  { 0x06fb, 0x0428 },
  { 0x06fc, 0x042d },
  { 0x06fd, 0x0429 },
  { 0x06fe, 0x0427 },
  { 0x06ff, 0x042a },
  { 0x07a1, 0x0386 },
  { 0x07a2, 0x0388 },
  { 0x07a3, 0x0389 },
  { 0x07a4, 0x038a },
  { 0x07a5, 0x03aa },
  { 0x07a7, 0x038c },
  { 0x07a8, 0x038e },
  { 0x07a9, 0x03ab },
  { 0x07ab, 0x038f },
  { 0x07ae, 0x0385 },
  { 0x07af, 0x2015 },
  { 0x07b1, 0x03ac },
  { 0x07b2, 0x03ad },
  { 0x07b3, 0x03ae },
  { 0x07b4, 0x03af },
  { 0x07b5, 0x03ca },
  { 0x07b6, 0x0390 },
  { 0x07b7, 0x03cc },
  { 0x07b8, 0x03cd },
  { 0x07b9, 0x03cb },
  { 0x07ba, 0x03b0 },
  { 0x07bb, 0x03ce },
  { 0x07c1, 0x0391 },
  { 0x07c2, 0x0392 },
  { 0x07c3, 0x0393 },
  { 0x07c4, 0x0394 },
  { 0x07c5, 0x0395 },
  { 0x07c6, 0x0396 },
  { 0x07c7, 0x0397 },
  { 0x07c8, 0x0398 },
  { 0x07c9, 0x0399 },
  { 0x07ca, 0x039a },
  { 0x07cb, 0x039b },
  { 0x07cc, 0x039c },
  { 0x07cd, 0x039d },
  { 0x07ce, 0x039e },
  { 0x07cf, 0x039f },
  { 0x07d0, 0x03a0 },
  { 0x07d1, 0x03a1 },
  { 0x07d2, 0x03a3 },
  { 0x07d4, 0x03a4 },
  { 0x07d5, 0x03a5 },
  { 0x07d6, 0x03a6 },
  { 0x07d7, 0x03a7 },
  { 0x07d8, 0x03a8 },
  { 0x07d9, 0x03a9 },
  { 0x07e1, 0x03b1 },
  { 0x07e2, 0x03b2 },
  { 0x07e3, 0x03b3 },
  { 0x07e4, 0x03b4 },
  { 0x07e5, 0x03b5 },
  { 0x07e6, 0x03b6 },
  { 0x07e7, 0x03b7 },
  { 0x07e8, 0x03b8 },
  { 0x07e9, 0x03b9 },
  { 0x07ea, 0x03ba },
  { 0x07eb, 0x03bb },
  { 0x07ec, 0x03bc },
  { 0x07ed, 0x03bd },
  { 0x07ee, 0x03be },
  { 0x07ef, 0x03bf },
  { 0x07f0, 0x03c0 },
  { 0x07f1, 0x03c1 },
  { 0x07f2, 0x03c3 },
  { 0x07f3, 0x03c2 },
  { 0x07f4, 0x03c4 },
  { 0x07f5, 0x03c5 },
  { 0x07f6, 0x03c6 },
  { 0x07f7, 0x03c7 },
  { 0x07f8, 0x03c8 },
  { 0x07f9, 0x03c9 },
  { 0x08a1, 0x23b7 },
  { 0x08a2, 0x250c },
  { 0x08a3, 0x2500 },
  { 0x08a4, 0x2320 },
  { 0x08a5, 0x2321 },
  { 0x08a6, 0x2502 },
  { 0x08a7, 0x23a1 },
  { 0x08a8, 0x23a3 },
  { 0x08a9, 0x23a4 },
  { 0x08aa, 0x23a6 },
  { 0x08ab, 0x239b },
  { 0x08ac, 0x239d },
  { 0x08ad, 0x239e },
  { 0x08ae, 0x23a0 },
  { 0x08af, 0x23a8 },
  { 0x08b0, 0x23ac },
  { 0x08bc, 0x2264 },
  { 0x08bd, 0x2260 },
  { 0x08be, 0x2265 },
  { 0x08bf, 0x222b },
  { 0x08c0, 0x2234 },
  { 0x08c1, 0x221d },
  { 0x08c2, 0x221e },
  { 0x08c5, 0x2207 },
  { 0x08c8, 0x223c },
  { 0x08c9, 0x2243 },
  { 0x08cd, 0x21d4 },
  { 0x08ce, 0x21d2 },
  { 0x08cf, 0x2261 },
  { 0x08d6, 0x221a },
  { 0x08da, 0x2282 },
  { 0x08db, 0x2283 },
  { 0x08dc, 0x2229 },
  { 0x08dd, 0x222a },
  { 0x08de, 0x2227 },
  { 0x08df, 0x2228 },
  { 0x08ef, 0x2202 },
  { 0x08f6, 0x0192 },
  { 0x08fb, 0x2190 },
  { 0x08fc, 0x2191 },
  { 0x08fd, 0x2192 },
  { 0x08fe, 0x2193 },
  { 0x09e0, 0x25c6 },
  { 0x09e1, 0x2592 },
  { 0x09e2, 0x2409 },
  { 0x09e3, 0x240c },
  { 0x09e4, 0x240d },
  { 0x09e5, 0x240a },
  { 0x09e8, 0x2424 },
  { 0x09e9, 0x240b },
  { 0x09ea, 0x2518 },
  { 0x09eb, 0x2510 },
  { 0x09ec, 0x250c },
  { 0x09ed, 0x2514 },
  { 0x09ee, 0x253c },
  { 0x09ef, 0x23ba },
  { 0x09f0, 0x23bb },
  { 0x09f1, 0x2500 },
  { 0x09f2, 0x23bc },
  { 0x09f3, 0x23bd },
  { 0x09f4, 0x251c },
  { 0x09f5, 0x2524 },
  { 0x09f6, 0x2534 },
  { 0x09f7, 0x252c },
  { 0x09f8, 0x2502 },
  { 0x0aa1, 0x2003 },
  { 0x0aa2, 0x2002 },
  { 0x0aa3, 0x2004 },
  { 0x0aa4, 0x2005 },
  { 0x0aa5, 0x2007 },
  { 0x0aa6, 0x2008 },
  { 0x0aa7, 0x2009 },
  { 0x0aa8, 0x200a },
  { 0x0aa9, 0x2014 },
  { 0x0aaa, 0x2013 },
  { 0x0aae, 0x2026 },
  { 0x0aaf, 0x2025 },
  { 0x0ab0, 0x2153 },
  { 0x0ab1, 0x2154 },
  { 0x0ab2, 0x2155 },
  { 0x0ab3, 0x2156 },
  { 0x0ab4, 0x2157 },
  { 0x0ab5, 0x2158 },
  { 0x0ab6, 0x2159 },
  { 0x0ab7, 0x215a },
  { 0x0ab8, 0x2105 },
  { 0x0abb, 0x2012 },
  { 0x0abc, 0x2329 },
  { 0x0abe, 0x232a },
  { 0x0ac3, 0x215b },
  { 0x0ac4, 0x215c },
  { 0x0ac5, 0x215d },
  { 0x0ac6, 0x215e },
  { 0x0ac9, 0x2122 },
  { 0x0aca, 0x2613 },
  { 0x0acc, 0x25c1 },
  { 0x0acd, 0x25b7 },
  { 0x0ace, 0x25cb },
  { 0x0acf, 0x25af },
  { 0x0ad0, 0x2018 },
  { 0x0ad1, 0x2019 },
  { 0x0ad2, 0x201c },
  { 0x0ad3, 0x201d },
  { 0x0ad4, 0x211e },
  { 0x0ad6, 0x2032 },
  { 0x0ad7, 0x2033 },
  { 0x0ad9, 0x271d },
  { 0x0adb, 0x25ac },
  { 0x0adc, 0x25c0 },
  { 0x0add, 0x25b6 },
  { 0x0ade, 0x25cf },
  { 0x0adf, 0x25ae },
  { 0x0ae0, 0x25e6 },
  { 0x0ae1, 0x25ab },
  { 0x0ae2, 0x25ad },
  { 0x0ae3, 0x25b3 },
  { 0x0ae4, 0x25bd },
  { 0x0ae5, 0x2606 },
  { 0x0ae6, 0x2022 },
  { 0x0ae7, 0x25aa },
  { 0x0ae8, 0x25b2 },
  { 0x0ae9, 0x25bc },
  { 0x0aea, 0x261c },
  { 0x0aeb, 0x261e },
  { 0x0aec, 0x2663 },
  { 0x0aed, 0x2666 },
  { 0x0aee, 0x2665 },
  { 0x0af0, 0x2720 },
  { 0x0af1, 0x2020 },
  { 0x0af2, 0x2021 },
  { 0x0af3, 0x2713 },
  { 0x0af4, 0x2717 },
  { 0x0af5, 0x266f },
  { 0x0af6, 0x266d },
  { 0x0af7, 0x2642 },
  { 0x0af8, 0x2640 },
  { 0x0af9, 0x260e },
  { 0x0afa, 0x2315 },
  { 0x0afb, 0x2117 },
  { 0x0afc, 0x2038 },
  { 0x0afd, 0x201a },
  { 0x0afe, 0x201e },
  { 0x0ba3, 0x003c },
  { 0x0ba6, 0x003e },
  { 0x0ba8, 0x2228 },
  { 0x0ba9, 0x2227 },
  { 0x0bc0, 0x00af },
  { 0x0bc2, 0x22a5 },
  { 0x0bc3, 0x2229 },
  { 0x0bc4, 0x230a },
  { 0x0bc6, 0x005f },
  { 0x0bca, 0x2218 },
  { 0x0bcc, 0x2395 },
  { 0x0bce, 0x22a4 },
  { 0x0bcf, 0x25cb },
  { 0x0bd3, 0x2308 },
  { 0x0bd6, 0x222a },
  { 0x0bd8, 0x2283 },
  { 0x0bda, 0x2282 },
  { 0x0bdc, 0x22a2 },
  { 0x0bfc, 0x22a3 },
  { 0x0cdf, 0x2017 },
  { 0x0ce0, 0x05d0 },
  { 0x0ce1, 0x05d1 },
  { 0x0ce2, 0x05d2 },
  { 0x0ce3, 0x05d3 },
  { 0x0ce4, 0x05d4 },
  { 0x0ce5, 0x05d5 },
  { 0x0ce6, 0x05d6 },
  { 0x0ce7, 0x05d7 },
  { 0x0ce8, 0x05d8 },
  { 0x0ce9, 0x05d9 },
  { 0x0cea, 0x05da },
  { 0x0ceb, 0x05db },
  { 0x0cec, 0x05dc },
  { 0x0ced, 0x05dd },
  { 0x0cee, 0x05de },
  { 0x0cef, 0x05df },
  { 0x0cf0, 0x05e0 },
  { 0x0cf1, 0x05e1 },
  { 0x0cf2, 0x05e2 },
  { 0x0cf3, 0x05e3 },
  { 0x0cf4, 0x05e4 },
  { 0x0cf5, 0x05e5 },
  { 0x0cf6, 0x05e6 },
  { 0x0cf7, 0x05e7 },
  { 0x0cf8, 0x05e8 },
  { 0x0cf9, 0x05e9 },
  { 0x0cfa, 0x05ea },
  { 0x0da1, 0x0e01 },
  { 0x0da2, 0x0e02 },
  { 0x0da3, 0x0e03 },
  { 0x0da4, 0x0e04 },
  { 0x0da5, 0x0e05 },
  { 0x0da6, 0x0e06 },
  { 0x0da7, 0x0e07 },
  { 0x0da8, 0x0e08 },
  { 0x0da9, 0x0e09 },
  { 0x0daa, 0x0e0a },
  { 0x0dab, 0x0e0b },
  { 0x0dac, 0x0e0c },
  { 0x0dad, 0x0e0d },
  { 0x0dae, 0x0e0e },
  { 0x0daf, 0x0e0f },
  { 0x0db0, 0x0e10 },
  { 0x0db1, 0x0e11 },
  { 0x0db2, 0x0e12 },
  { 0x0db3, 0x0e13 },
  { 0x0db4, 0x0e14 },
  { 0x0db5, 0x0e15 },
  { 0x0db6, 0x0e16 },
  { 0x0db7, 0x0e17 },
  { 0x0db8, 0x0e18 },
  { 0x0db9, 0x0e19 },
  { 0x0dba, 0x0e1a },
  { 0x0dbb, 0x0e1b },
  { 0x0dbc, 0x0e1c },
  { 0x0dbd, 0x0e1d },
  { 0x0dbe, 0x0e1e },
  { 0x0dbf, 0x0e1f },
  { 0x0dc0, 0x0e20 },
  { 0x0dc1, 0x0e21 },
  { 0x0dc2, 0x0e22 },
  { 0x0dc3, 0x0e23 },
  { 0x0dc4, 0x0e24 },
  { 0x0dc5, 0x0e25 },
  { 0x0dc6, 0x0e26 },
  { 0x0dc7, 0x0e27 },
  { 0x0dc8, 0x0e28 },
  { 0x0dc9, 0x0e29 },
  { 0x0dca, 0x0e2a },
  { 0x0dcb, 0x0e2b },
  { 0x0dcc, 0x0e2c },
  { 0x0dcd, 0x0e2d },
  { 0x0dce, 0x0e2e },
  { 0x0dcf, 0x0e2f },
  { 0x0dd0, 0x0e30 },
  { 0x0dd1, 0x0e31 },
  { 0x0dd2, 0x0e32 },
  { 0x0dd3, 0x0e33 },
  { 0x0dd4, 0x0e34 },
  { 0x0dd5, 0x0e35 },
  { 0x0dd6, 0x0e36 },
  { 0x0dd7, 0x0e37 },
  { 0x0dd8, 0x0e38 },
  { 0x0dd9, 0x0e39 },
  { 0x0dda, 0x0e3a },
  { 0x0ddf, 0x0e3f },
  { 0x0de0, 0x0e40 },
  { 0x0de1, 0x0e41 },
  { 0x0de2, 0x0e42 },
  { 0x0de3, 0x0e43 },
  { 0x0de4, 0x0e44 },
  { 0x0de5, 0x0e45 },
  { 0x0de6, 0x0e46 },
  { 0x0de7, 0x0e47 },
  { 0x0de8, 0x0e48 },
  { 0x0de9, 0x0e49 },
  { 0x0dea, 0x0e4a },
  { 0x0deb, 0x0e4b },
  { 0x0dec, 0x0e4c },
  { 0x0ded, 0x0e4d },
  { 0x0df0, 0x0e50 },
  { 0x0df1, 0x0e51 },
  { 0x0df2, 0x0e52 },
  { 0x0df3, 0x0e53 },
  { 0x0df4, 0x0e54 },
  { 0x0df5, 0x0e55 },
  { 0x0df6, 0x0e56 },
  { 0x0df7, 0x0e57 },
  { 0x0df8, 0x0e58 },
  { 0x0df9, 0x0e59 },
  { 0x0ea1, 0x3131 },
  { 0x0ea2, 0x3132 },
  { 0x0ea3, 0x3133 },
  { 0x0ea4, 0x3134 },
  { 0x0ea5, 0x3135 },
  { 0x0ea6, 0x3136 },
  { 0x0ea7, 0x3137 },
  { 0x0ea8, 0x3138 },
  { 0x0ea9, 0x3139 },
  { 0x0eaa, 0x313a },
  { 0x0eab, 0x313b },
  { 0x0eac, 0x313c },
  { 0x0ead, 0x313d },
  { 0x0eae, 0x313e },
  { 0x0eaf, 0x313f },
  { 0x0eb0, 0x3140 },
  { 0x0eb1, 0x3141 },
  { 0x0eb2, 0x3142 },
  { 0x0eb3, 0x3143 },
  { 0x0eb4, 0x3144 },
  { 0x0eb5, 0x3145 },
  { 0x0eb6, 0x3146 },
  { 0x0eb7, 0x3147 },
  { 0x0eb8, 0x3148 },
  { 0x0eb9, 0x3149 },
  { 0x0eba, 0x314a },
  { 0x0ebb, 0x314b },
  { 0x0ebc, 0x314c },
  { 0x0ebd, 0x314d },
  { 0x0ebe, 0x314e },
  { 0x0ebf, 0x314f },
  { 0x0ec0, 0x3150 },
  { 0x0ec1, 0x3151 },
  { 0x0ec2, 0x3152 },
  { 0x0ec3, 0x3153 },
  { 0x0ec4, 0x3154 },
  { 0x0ec5, 0x3155 },
  { 0x0ec6, 0x3156 },
  { 0x0ec7, 0x3157 },
  { 0x0ec8, 0x3158 },
  { 0x0ec9, 0x3159 },
  { 0x0eca, 0x315a },
  { 0x0ecb, 0x315b },
  { 0x0ecc, 0x315c },
  { 0x0ecd, 0x315d },
  { 0x0ece, 0x315e },
  { 0x0ecf, 0x315f },
  { 0x0ed0, 0x3160 },
  { 0x0ed1, 0x3161 },
  { 0x0ed2, 0x3162 },
  { 0x0ed3, 0x3163 },
  { 0x0ed4, 0x11a8 },
  { 0x0ed5, 0x11a9 },
  { 0x0ed6, 0x11aa },
  { 0x0ed7, 0x11ab },
  { 0x0ed8, 0x11ac },
  { 0x0ed9, 0x11ad },
  { 0x0eda, 0x11ae },
  { 0x0edb, 0x11af },
  { 0x0edc, 0x11b0 },
  { 0x0edd, 0x11b1 },
  { 0x0ede, 0x11b2 },
  { 0x0edf, 0x11b3 },
  { 0x0ee0, 0x11b4 },
  { 0x0ee1, 0x11b5 },
  { 0x0ee2, 0x11b6 },
  { 0x0ee3, 0x11b7 },
  { 0x0ee4, 0x11b8 },
  { 0x0ee5, 0x11b9 },
  { 0x0ee6, 0x11ba },
  { 0x0ee7, 0x11bb },
  { 0x0ee8, 0x11bc },
  { 0x0ee9, 0x11bd },
  { 0x0eea, 0x11be },
  { 0x0eeb, 0x11bf },
  { 0x0eec, 0x11c0 },
  { 0x0eed, 0x11c1 },
  { 0x0eee, 0x11c2 },
  { 0x0eef, 0x316d },
  { 0x0ef0, 0x3171 },
  { 0x0ef1, 0x3178 },
  { 0x0ef2, 0x317f },
  { 0x0ef3, 0x3181 },
  { 0x0ef4, 0x3184 },
  { 0x0ef5, 0x3186 },
  { 0x0ef6, 0x318d },
  { 0x0ef7, 0x318e },
  { 0x0ef8, 0x11eb },
  { 0x0ef9, 0x11f0 },
  { 0x0efa, 0x11f9 },
  { 0x0eff, 0x20a9 },
  { 0x13a4, 0x20ac },
  { 0x13bc, 0x0152 },
  { 0x13bd, 0x0153 },
  { 0x13be, 0x0178 },
  { 0x20ac, 0x20ac },
  { 0xfe50,    '`' },
  { 0xfe51, 0x00b4 },
  { 0xfe52,    '^' },
  { 0xfe53,    '~' },
  { 0xfe54, 0x00af },
  { 0xfe55, 0x02d8 },
  { 0xfe56, 0x02d9 },
  { 0xfe57, 0x00a8 },
  { 0xfe58, 0x02da },
  { 0xfe59, 0x02dd },
  { 0xfe5a, 0x02c7 },
  { 0xfe5b, 0x00b8 },
  { 0xfe5c, 0x02db },
  { 0xfe5d, 0x037a },
  { 0xfe5e, 0x309b },
  { 0xfe5f, 0x309c },
  { 0xfe63,    '/' },
  { 0xfe64, 0x02bc },
  { 0xfe65, 0x02bd },
  { 0xfe66, 0x02f5 },
  { 0xfe67, 0x02f3 },
  { 0xfe68, 0x02cd },
  { 0xfe69, 0xa788 },
  { 0xfe6a, 0x02f7 },
  { 0xfe6e,    ',' },
  { 0xfe6f, 0x00a4 },
  { 0xfe80,    'a' }, /* XK_dead_a */
  { 0xfe81,    'A' }, /* XK_dead_A */
  { 0xfe82,    'e' }, /* XK_dead_e */
  { 0xfe83,    'E' }, /* XK_dead_E */
  { 0xfe84,    'i' }, /* XK_dead_i */
  { 0xfe85,    'I' }, /* XK_dead_I */
  { 0xfe86,    'o' }, /* XK_dead_o */
  { 0xfe87,    'O' }, /* XK_dead_O */
  { 0xfe88,    'u' }, /* XK_dead_u */
  { 0xfe89,    'U' }, /* XK_dead_U */
  { 0xfe8a, 0x0259 },
  { 0xfe8b, 0x018f },
  { 0xfe8c, 0x00b5 },
  { 0xfe90,    '_' },
  { 0xfe91, 0x02c8 },
  { 0xfe92, 0x02cc },
  { 0xff80 /*XKB_KEY_KP_Space*/,     ' ' },
  { 0xff95 /*XKB_KEY_KP_7*/, 0x0037 },
  { 0xff96 /*XKB_KEY_KP_4*/, 0x0034 },
  { 0xff97 /*XKB_KEY_KP_8*/, 0x0038 },
  { 0xff98 /*XKB_KEY_KP_6*/, 0x0036 },
  { 0xff99 /*XKB_KEY_KP_2*/, 0x0032 },
  { 0xff9a /*XKB_KEY_KP_9*/, 0x0039 },
  { 0xff9b /*XKB_KEY_KP_3*/, 0x0033 },
  { 0xff9c /*XKB_KEY_KP_1*/, 0x0031 },
  { 0xff9d /*XKB_KEY_KP_5*/, 0x0035 },
  { 0xff9e /*XKB_KEY_KP_0*/, 0x0030 },
  { 0xffaa /*XKB_KEY_KP_Multiply*/,  '*' },
  { 0xffab /*XKB_KEY_KP_Add*/,       '+' },
  { 0xffac /*XKB_KEY_KP_Separator*/, ',' },
  { 0xffad /*XKB_KEY_KP_Subtract*/,  '-' },
  { 0xffae /*XKB_KEY_KP_Decimal*/,   '.' },
  { 0xffaf /*XKB_KEY_KP_Divide*/,    '/' },
  { 0xffb0 /*XKB_KEY_KP_0*/, 0x0030 },
  { 0xffb1 /*XKB_KEY_KP_1*/, 0x0031 },
  { 0xffb2 /*XKB_KEY_KP_2*/, 0x0032 },
  { 0xffb3 /*XKB_KEY_KP_3*/, 0x0033 },
  { 0xffb4 /*XKB_KEY_KP_4*/, 0x0034 },
  { 0xffb5 /*XKB_KEY_KP_5*/, 0x0035 },
  { 0xffb6 /*XKB_KEY_KP_6*/, 0x0036 },
  { 0xffb7 /*XKB_KEY_KP_7*/, 0x0037 },
  { 0xffb8 /*XKB_KEY_KP_8*/, 0x0038 },
  { 0xffb9 /*XKB_KEY_KP_9*/, 0x0039 },
  { 0xffbd /*XKB_KEY_KP_Equal*/,     '=' }
};

_SOKOL_PRIVATE int _sapp_x11_error_handler(Display* display, XErrorEvent* event) {
    _SOKOL_UNUSED(display);
    _sapp_x11_error_code = event->error_code;
    return 0;
}

_SOKOL_PRIVATE void _sapp_x11_grab_error_handler(void) {
    _sapp_x11_error_code = Success;
    XSetErrorHandler(_sapp_x11_error_handler);
}

_SOKOL_PRIVATE void _sapp_x11_release_error_handler(void) {
    XSync(_sapp_x11_display, False);
    XSetErrorHandler(NULL);
}

_SOKOL_PRIVATE void _sapp_x11_init_extensions(void) {
    _sapp_x11_UTF8_STRING       = XInternAtom(_sapp_x11_display, "UTF8_STRING", False);
    _sapp_x11_WM_PROTOCOLS      = XInternAtom(_sapp_x11_display, "WM_PROTOCOLS", False);
    _sapp_x11_WM_DELETE_WINDOW  = XInternAtom(_sapp_x11_display, "WM_DELETE_WINDOW", False);
    _sapp_x11_WM_STATE          = XInternAtom(_sapp_x11_display, "WM_STATE", False);
    _sapp_x11_NET_WM_NAME    = XInternAtom(_sapp_x11_display, "_NET_WM_NAME", False);
    _sapp_x11_NET_WM_ICON_NAME = XInternAtom(_sapp_x11_display, "_NET_WM_ICON_NAME", False);
}

_SOKOL_PRIVATE void _sapp_x11_query_system_dpi(void) {
    /* from GLFW:

       NOTE: Default to the display-wide DPI as we don't currently have a policy
             for which monitor a window is considered to be on
    _sapp_x11_dpi = DisplayWidth(_sapp_x11_display, _sapp_x11_screen) *
        25.4f / DisplayWidthMM(_sapp_x11_display, _sapp_x11_screen);

       NOTE: Basing the scale on Xft.dpi where available should provide the most
             consistent user experience (matches Qt, Gtk, etc), although not
             always the most accurate one
    */
    char* rms = XResourceManagerString(_sapp_x11_display);
    if (rms) {
        XrmDatabase db = XrmGetStringDatabase(rms);
        if (db) {
            XrmValue value;
            char* type = NULL;
            if (XrmGetResource(db, "Xft.dpi", "Xft.Dpi", &type, &value)) {
                if (type && strcmp(type, "String") == 0) {
                    _sapp_x11_dpi = atof(value.addr);
                }
            }
            XrmDestroyDatabase(db);
        }
    }
}

_SOKOL_PRIVATE bool _sapp_glx_has_ext(const char* ext, const char* extensions) {
    SOKOL_ASSERT(ext);
    const char* start = extensions;
    while (true) {
        const char* where = strstr(start, ext);
        if (!where) {
            return false;
        }
        const char* terminator = where + strlen(ext);
        if ((where == start) || (*(where - 1) == ' ')) {
            if (*terminator == ' ' || *terminator == '\0') {
                break;
            }
        }
        start = terminator;
    }
    return true;
}

_SOKOL_PRIVATE bool _sapp_glx_extsupported(const char* ext, const char* extensions) {
    if (extensions) {
        return _sapp_glx_has_ext(ext, extensions);
    }
    else {
        return false;
    }
}

_SOKOL_PRIVATE void* _sapp_glx_getprocaddr(const char* procname)
{
    if (_sapp_glx_GetProcAddress) {
        return (void*) _sapp_glx_GetProcAddress((const GLubyte*) procname);
    }
    else if (_sapp_glx_GetProcAddressARB) {
        return (void*) _sapp_glx_GetProcAddressARB((const GLubyte*) procname);
    }
    else {
        return dlsym(_sapp_glx_libgl, procname);
    }
}

_SOKOL_PRIVATE void _sapp_glx_init() {
    const char* sonames[] = { "libGL.so.1", "libGL.so", 0 };
    for (int i = 0; sonames[i]; i++) {
        _sapp_glx_libgl = dlopen(sonames[i], RTLD_LAZY|RTLD_GLOBAL);
        if (_sapp_glx_libgl) {
            break;
        }
    }
    if (!_sapp_glx_libgl) {
        _sapp_fail("GLX: failed to load libGL");
    }
    _sapp_glx_GetFBConfigs          = (PFNGLXGETFBCONFIGSPROC)          dlsym(_sapp_glx_libgl, "glXGetFBConfigs");
    _sapp_glx_GetFBConfigAttrib     = (PFNGLXGETFBCONFIGATTRIBPROC)     dlsym(_sapp_glx_libgl, "glXGetFBConfigAttrib");
    _sapp_glx_GetClientString       = (PFNGLXGETCLIENTSTRINGPROC)       dlsym(_sapp_glx_libgl, "glXGetClientString");
    _sapp_glx_QueryExtension        = (PFNGLXQUERYEXTENSIONPROC)        dlsym(_sapp_glx_libgl, "glXQueryExtension");
    _sapp_glx_QueryVersion          = (PFNGLXQUERYVERSIONPROC)          dlsym(_sapp_glx_libgl, "glXQueryVersion");
    _sapp_glx_DestroyContext        = (PFNGLXDESTROYCONTEXTPROC)        dlsym(_sapp_glx_libgl, "glXDestroyContext");
    _sapp_glx_MakeCurrent           = (PFNGLXMAKECURRENTPROC)           dlsym(_sapp_glx_libgl, "glXMakeCurrent");
    _sapp_glx_SwapBuffers           = (PFNGLXSWAPBUFFERSPROC)           dlsym(_sapp_glx_libgl, "glXSwapBuffers");
    _sapp_glx_QueryExtensionsString = (PFNGLXQUERYEXTENSIONSSTRINGPROC) dlsym(_sapp_glx_libgl, "glXQueryExtensionsString");
    _sapp_glx_CreateNewContext      = (PFNGLXCREATENEWCONTEXTPROC)      dlsym(_sapp_glx_libgl, "glXCreateNewContext");
    _sapp_glx_CreateWindow          = (PFNGLXCREATEWINDOWPROC)          dlsym(_sapp_glx_libgl, "glXCreateWindow");
    _sapp_glx_DestroyWindow         = (PFNGLXDESTROYWINDOWPROC)         dlsym(_sapp_glx_libgl, "glXDestroyWindow");
    _sapp_glx_GetProcAddress        = (PFNGLXGETPROCADDRESSPROC)        dlsym(_sapp_glx_libgl, "glXGetProcAddress");
    _sapp_glx_GetProcAddressARB     = (PFNGLXGETPROCADDRESSPROC)        dlsym(_sapp_glx_libgl, "glXGetProcAddressARB");
    _sapp_glx_GetVisualFromFBConfig = (PFNGLXGETVISUALFROMFBCONFIGPROC) dlsym(_sapp_glx_libgl, "glXGetVisualFromFBConfig");
    if (!_sapp_glx_GetFBConfigs ||
        !_sapp_glx_GetFBConfigAttrib ||
        !_sapp_glx_GetClientString ||
        !_sapp_glx_QueryExtension ||
        !_sapp_glx_QueryVersion ||
        !_sapp_glx_DestroyContext ||
        !_sapp_glx_MakeCurrent ||
        !_sapp_glx_SwapBuffers ||
        !_sapp_glx_QueryExtensionsString ||
        !_sapp_glx_CreateNewContext ||
        !_sapp_glx_CreateWindow ||
        !_sapp_glx_DestroyWindow ||
        !_sapp_glx_GetProcAddress ||
        !_sapp_glx_GetProcAddressARB ||
        !_sapp_glx_GetVisualFromFBConfig)
    {
        _sapp_fail("GLX: failed to load required entry points");
    }

    if (!_sapp_glx_QueryExtension(_sapp_x11_display,
                           &_sapp_glx_errorbase,
                           &_sapp_glx_eventbase))
    {
        _sapp_fail("GLX: GLX extension not found");
    }
    if (!_sapp_glx_QueryVersion(_sapp_x11_display, &_sapp_glx_major, &_sapp_glx_minor)) {
        _sapp_fail("GLX: Failed to query GLX version");
    }
    if (_sapp_glx_major == 1 && _sapp_glx_minor < 3) {
        _sapp_fail("GLX: GLX version 1.3 is required");
    }
    const char* exts = _sapp_glx_QueryExtensionsString(_sapp_x11_display, _sapp_x11_screen);
    if (_sapp_glx_extsupported("GLX_EXT_swap_control", exts)) {
        _sapp_glx_SwapIntervalEXT = (PFNGLXSWAPINTERVALEXTPROC) _sapp_glx_getprocaddr("glXSwapIntervalEXT");
        _sapp_glx_EXT_swap_control = 0 != _sapp_glx_SwapIntervalEXT;
    }
    if (_sapp_glx_extsupported("GLX_MESA_swap_control", exts)) {
        _sapp_glx_SwapIntervalMESA = (PFNGLXSWAPINTERVALMESAPROC) _sapp_glx_getprocaddr("glXSwapIntervalMESA");
        _sapp_glx_MESA_swap_control = 0 != _sapp_glx_SwapIntervalMESA;
    }
    _sapp_glx_ARB_multisample = _sapp_glx_extsupported("GLX_ARB_multisample", exts);
    _sapp_glx_ARB_framebuffer_sRGB = _sapp_glx_extsupported("GLX_ARB_framebuffer_sRGB", exts);
    _sapp_glx_EXT_framebuffer_sRGB = _sapp_glx_extsupported("GLX_EXT_framebuffer_sRGB", exts);
    if (_sapp_glx_extsupported("GLX_ARB_create_context", exts)) {
        _sapp_glx_CreateContextAttribsARB = (PFNGLXCREATECONTEXTATTRIBSARBPROC) _sapp_glx_getprocaddr("glXCreateContextAttribsARB");
        _sapp_glx_ARB_create_context = 0 != _sapp_glx_CreateContextAttribsARB;
    }
    _sapp_glx_ARB_create_context_profile = _sapp_glx_extsupported("GLX_ARB_create_context_profile", exts);
}

_SOKOL_PRIVATE int _sapp_glx_attrib(GLXFBConfig fbconfig, int attrib) {
    int value;
    _sapp_glx_GetFBConfigAttrib(_sapp_x11_display, fbconfig, attrib, &value);
    return value;
}

_SOKOL_PRIVATE GLXFBConfig _sapp_glx_choosefbconfig() {
    GLXFBConfig* native_configs;
    _sapp_gl_fbconfig* usable_configs;
    const _sapp_gl_fbconfig* closest;
    int i, native_count, usable_count;
    const char* vendor;
    bool trust_window_bit = true;

    /* HACK: This is a (hopefully temporary) workaround for Chromium
           (VirtualBox GL) not setting the window bit on any GLXFBConfigs
    */
    vendor = _sapp_glx_GetClientString(_sapp_x11_display, GLX_VENDOR);
    if (vendor && strcmp(vendor, "Chromium") == 0) {
        trust_window_bit = false;
    }

    native_configs = _sapp_glx_GetFBConfigs(_sapp_x11_display, _sapp_x11_screen, &native_count);
    if (!native_configs || !native_count) {
        _sapp_fail("GLX: No GLXFBConfigs returned");
    }

    usable_configs = (_sapp_gl_fbconfig*) SOKOL_CALLOC(native_count, sizeof(_sapp_gl_fbconfig));
    usable_count = 0;
    for (i = 0;  i < native_count;  i++) {
        const GLXFBConfig n = native_configs[i];
        _sapp_gl_fbconfig* u = usable_configs + usable_count;
        _sapp_gl_init_fbconfig(u);

        /* Only consider RGBA GLXFBConfigs */
        if (0 == (_sapp_glx_attrib(n, GLX_RENDER_TYPE) & GLX_RGBA_BIT)) {
            continue;
        }
        /* Only consider window GLXFBConfigs */
        if (0 == (_sapp_glx_attrib(n, GLX_DRAWABLE_TYPE) & GLX_WINDOW_BIT)) {
            if (trust_window_bit) {
                continue;
            }
        }
        u->red_bits = _sapp_glx_attrib(n, GLX_RED_SIZE);
        u->green_bits = _sapp_glx_attrib(n, GLX_GREEN_SIZE);
        u->blue_bits = _sapp_glx_attrib(n, GLX_BLUE_SIZE);
        u->alpha_bits = _sapp_glx_attrib(n, GLX_ALPHA_SIZE);
        u->depth_bits = _sapp_glx_attrib(n, GLX_DEPTH_SIZE);
        u->stencil_bits = _sapp_glx_attrib(n, GLX_STENCIL_SIZE);
        if (_sapp_glx_attrib(n, GLX_DOUBLEBUFFER)) {
            u->doublebuffer = true;
        }
        if (_sapp_glx_ARB_multisample) {
            u->samples = _sapp_glx_attrib(n, GLX_SAMPLES);
        }
        u->handle = (uintptr_t) n;
        usable_count++;
    }
    _sapp_gl_fbconfig desired;
    _sapp_gl_init_fbconfig(&desired);
    desired.red_bits = 8;
    desired.green_bits = 8;
    desired.blue_bits = 8;
    desired.alpha_bits = 8;
    desired.depth_bits = 24;
    desired.stencil_bits = 8;
    desired.doublebuffer = true;
    desired.samples = _sapp.sample_count > 1 ? _sapp.sample_count : 0;
    closest = _sapp_gl_choose_fbconfig(&desired, usable_configs, usable_count);
    GLXFBConfig result = 0;
    if (closest) {
        result = (GLXFBConfig) closest->handle;
    }
    XFree(native_configs);
    SOKOL_FREE(usable_configs);
    return result;
}

_SOKOL_PRIVATE void _sapp_glx_choose_visual(Visual** visual, int* depth) {
    GLXFBConfig native = _sapp_glx_choosefbconfig();
    if (0 == native) {
        _sapp_fail("GLX: Failed to find a suitable GLXFBConfig");
    }
    XVisualInfo* result = _sapp_glx_GetVisualFromFBConfig(_sapp_x11_display, native);
    if (!result) {
        _sapp_fail("GLX: Failed to retrieve Visual for GLXFBConfig");
    }
    *visual = result->visual;
    *depth = result->depth;
    XFree(result);
}

_SOKOL_PRIVATE void _sapp_glx_create_context(void) {
    GLXFBConfig native = _sapp_glx_choosefbconfig();
    if (0 == native){
        _sapp_fail("GLX: Failed to find a suitable GLXFBConfig (2)");
    }
    if (!(_sapp_glx_ARB_create_context && _sapp_glx_ARB_create_context_profile)) {
        _sapp_fail("GLX: ARB_create_context and ARB_create_context_profile required");
    }
    _sapp_x11_grab_error_handler();
    const int attribs[] = {
        GLX_CONTEXT_MAJOR_VERSION_ARB, 3,
        GLX_CONTEXT_MINOR_VERSION_ARB, 3,
        GLX_CONTEXT_PROFILE_MASK_ARB, GLX_CONTEXT_CORE_PROFILE_BIT_ARB,
        GLX_CONTEXT_FLAGS_ARB, GLX_CONTEXT_FORWARD_COMPATIBLE_BIT_ARB,
        0, 0
    };
    _sapp_glx_ctx = _sapp_glx_CreateContextAttribsARB(_sapp_x11_display, native, NULL, True, attribs);
    if (!_sapp_glx_ctx) {
        _sapp_fail("GLX: failed to create GL context");
    }
    _sapp_x11_release_error_handler();
    _sapp_glx_window = _sapp_glx_CreateWindow(_sapp_x11_display, native, _sapp_x11_window, NULL);
    if (!_sapp_glx_window) {
        _sapp_fail("GLX: failed to create window");
    }
}

_SOKOL_PRIVATE void _sapp_glx_destroy_context(void) {
    if (_sapp_glx_window) {
        _sapp_glx_DestroyWindow(_sapp_x11_display, _sapp_glx_window);
        _sapp_glx_window = 0;
    }
    if (_sapp_glx_ctx) {
        _sapp_glx_DestroyContext(_sapp_x11_display, _sapp_glx_ctx);
        _sapp_glx_ctx = 0;
    }
}

_SOKOL_PRIVATE void _sapp_glx_make_current(void) {
    _sapp_glx_MakeCurrent(_sapp_x11_display, _sapp_glx_window, _sapp_glx_ctx);
}

_SOKOL_PRIVATE void _sapp_glx_swap_buffers(void) {
    _sapp_glx_SwapBuffers(_sapp_x11_display, _sapp_glx_window);
}

_SOKOL_PRIVATE void _sapp_glx_swapinterval(int interval) {
    _sapp_glx_make_current();
    if (_sapp_glx_EXT_swap_control) {
        _sapp_glx_SwapIntervalEXT(_sapp_x11_display, _sapp_glx_window, interval);
    }
    else if (_sapp_glx_MESA_swap_control) {
        _sapp_glx_SwapIntervalMESA(interval);
    }
}

_SOKOL_PRIVATE void _sapp_x11_update_window_title(void) {
    Xutf8SetWMProperties(_sapp_x11_display,
        _sapp_x11_window,
        _sapp.window_title, _sapp.window_title,
        NULL, 0, NULL, NULL, NULL);
    XChangeProperty(_sapp_x11_display, _sapp_x11_window,
        _sapp_x11_NET_WM_NAME, _sapp_x11_UTF8_STRING, 8,
        PropModeReplace,
        (unsigned char*)_sapp.window_title,
        strlen(_sapp.window_title));
    XChangeProperty(_sapp_x11_display, _sapp_x11_window,
        _sapp_x11_NET_WM_ICON_NAME, _sapp_x11_UTF8_STRING, 8,
        PropModeReplace,
        (unsigned char*)_sapp.window_title,
        strlen(_sapp.window_title));
    XFlush(_sapp_x11_display);
}

_SOKOL_PRIVATE void _sapp_x11_query_window_size(void) {
    XWindowAttributes attribs;
    XGetWindowAttributes(_sapp_x11_display, _sapp_x11_window, &attribs);
    _sapp.window_width = attribs.width;
    _sapp.window_height = attribs.height;
    _sapp.framebuffer_width = _sapp.window_width;
    _sapp.framebuffer_height = _sapp.framebuffer_height;
}

_SOKOL_PRIVATE void _sapp_x11_create_window(Visual* visual, int depth) {
    _sapp_x11_colormap = XCreateColormap(_sapp_x11_display, _sapp_x11_root, visual, AllocNone);
    XSetWindowAttributes wa;
    memset(&wa, 0, sizeof(wa));
    const uint32_t wamask = CWBorderPixel | CWColormap | CWEventMask;
    wa.colormap = _sapp_x11_colormap;
    wa.border_pixel = 0;
    wa.event_mask = StructureNotifyMask | KeyPressMask | KeyReleaseMask |
                    PointerMotionMask | ButtonPressMask | ButtonReleaseMask |
                    ExposureMask | FocusChangeMask | VisibilityChangeMask |
                    EnterWindowMask | LeaveWindowMask | PropertyChangeMask;
    _sapp_x11_grab_error_handler();
    _sapp_x11_window = XCreateWindow(_sapp_x11_display,
                                     _sapp_x11_root,
                                     0, 0,
                                     _sapp.window_width,
                                     _sapp.window_height,
                                     0,     /* border width */
                                     depth, /* color depth */
                                     InputOutput,
                                     visual,
                                     wamask,
                                     &wa);
    _sapp_x11_release_error_handler();
    if (!_sapp_x11_window) {
        _sapp_fail("X11: Failed to create window");
    }

    Atom protocols[] = {
        _sapp_x11_WM_DELETE_WINDOW
    };
    XSetWMProtocols(_sapp_x11_display, _sapp_x11_window, protocols, 1);

    XSizeHints* hints = XAllocSizeHints();
    hints->flags |= PWinGravity;
    hints->win_gravity = StaticGravity;
    XSetWMNormalHints(_sapp_x11_display, _sapp_x11_window, hints);
    XFree(hints);

    _sapp_x11_update_window_title();
    _sapp_x11_query_window_size();
}

_SOKOL_PRIVATE void _sapp_x11_destroy_window(void) {
    if (_sapp_x11_window) {
        XUnmapWindow(_sapp_x11_display, _sapp_x11_window);
        XDestroyWindow(_sapp_x11_display, _sapp_x11_window);
        _sapp_x11_window = 0;
    }
    if (_sapp_x11_colormap) {
        XFreeColormap(_sapp_x11_display, _sapp_x11_colormap);
        _sapp_x11_colormap = 0;
    }
    XFlush(_sapp_x11_display);
}

_SOKOL_PRIVATE bool _sapp_x11_window_visible(void) {
    XWindowAttributes wa;
    XGetWindowAttributes(_sapp_x11_display, _sapp_x11_window, &wa);
    return wa.map_state == IsViewable;
}

_SOKOL_PRIVATE void _sapp_x11_show_window(void) {
    if (!_sapp_x11_window_visible()) {
        XMapWindow(_sapp_x11_display, _sapp_x11_window);
        XRaiseWindow(_sapp_x11_display, _sapp_x11_window);
        XFlush(_sapp_x11_display);
    }
}

_SOKOL_PRIVATE void _sapp_x11_hide_window(void) {
    XUnmapWindow(_sapp_x11_display, _sapp_x11_window);
    XFlush(_sapp_x11_display);
}

_SOKOL_PRIVATE unsigned long _sapp_x11_get_window_property(Atom property, Atom type, unsigned char** value) {
    Atom actualType;
    int actualFormat;
    unsigned long itemCount, bytesAfter;
    XGetWindowProperty(_sapp_x11_display,
                       _sapp_x11_window,
                       property,
                       0,
                       LONG_MAX,
                       False,
                       type,
                       &actualType,
                       &actualFormat,
                       &itemCount,
                       &bytesAfter,
                       value);
    return itemCount;
}

_SOKOL_PRIVATE int _sapp_x11_get_window_state(void) {
    int result = WithdrawnState;
    struct {
        CARD32 state;
        Window icon;
    } *state = NULL;

    if (_sapp_x11_get_window_property(_sapp_x11_WM_STATE, _sapp_x11_WM_STATE, (unsigned char**)&state) >= 2) {
        result = state->state;
    }
    if (state) {
        XFree(state);
    }
    return result;
}

_SOKOL_PRIVATE uint32_t _sapp_x11_mod(int x11_mods) {
    uint32_t mods = 0;
    if (x11_mods & ShiftMask) {
        mods |= SAPP_MODIFIER_SHIFT;
    }
    if (x11_mods & ControlMask) {
        mods |= SAPP_MODIFIER_CTRL;
    }
    if (x11_mods & Mod1Mask) {
        mods |= SAPP_MODIFIER_ALT;
    }
    if (x11_mods & Mod4Mask) {
        mods |= SAPP_MODIFIER_SUPER;
    }
    return mods;
}

_SOKOL_PRIVATE void _sapp_x11_app_event(sapp_event_type type) {
    if (_sapp_events_enabled()) {
        _sapp_init_event(type);
        _sapp_call_event(&_sapp.event);
    }
}

_SOKOL_PRIVATE sapp_mousebutton _sapp_x11_translate_button(const XEvent* event) {
    switch (event->xbutton.button) {
        case Button1: return SAPP_MOUSEBUTTON_LEFT;
        case Button2: return SAPP_MOUSEBUTTON_MIDDLE;
        case Button3: return SAPP_MOUSEBUTTON_RIGHT;
        default:      return SAPP_MOUSEBUTTON_INVALID;
    }
}

_SOKOL_PRIVATE void _sapp_x11_mouse_event(sapp_event_type type, sapp_mousebutton btn, uint32_t mods) {
    if (_sapp_events_enabled()) {
        _sapp_init_event(type);
        _sapp.event.mouse_button = btn;
        _sapp.event.modifiers = mods;
        _sapp.event.mouse_x = _sapp.mouse_x;
        _sapp.event.mouse_y = _sapp.mouse_y;
        _sapp_call_event(&_sapp.event);
    }
}

_SOKOL_PRIVATE void _sapp_x11_scroll_event(float x, float y, uint32_t mods) {
    if (_sapp_events_enabled()) {
        _sapp_init_event(SAPP_EVENTTYPE_MOUSE_SCROLL);
        _sapp.event.modifiers = mods;
        _sapp.event.scroll_x = x;
        _sapp.event.scroll_y = y;
        _sapp_call_event(&_sapp.event);
    }
}

_SOKOL_PRIVATE void _sapp_x11_key_event(sapp_event_type type, sapp_keycode key, bool repeat, uint32_t mods) {
    if (_sapp_events_enabled()) {
        _sapp_init_event(type);
        _sapp.event.key_code = key;
        _sapp.event.key_repeat = repeat;
        _sapp.event.modifiers = mods;
        _sapp_call_event(&_sapp.event);
        /* check if a CLIPBOARD_PASTED event must be sent too */
        if (_sapp.clipboard_enabled &&
            (type == SAPP_EVENTTYPE_KEY_DOWN) &&
            (_sapp.event.modifiers == SAPP_MODIFIER_CTRL) &&
            (_sapp.event.key_code == SAPP_KEYCODE_V))
        {
            _sapp_init_event(SAPP_EVENTTYPE_CLIPBOARD_PASTED);
            _sapp_call_event(&_sapp.event);
        }
    }
}

_SOKOL_PRIVATE void _sapp_x11_char_event(uint32_t chr, bool repeat, uint32_t mods) {
    if (_sapp_events_enabled()) {
        _sapp_init_event(SAPP_EVENTTYPE_CHAR);
        _sapp.event.char_code = chr;
        _sapp.event.key_repeat = repeat;
        _sapp.event.modifiers = mods;
        _sapp_call_event(&_sapp.event);
    }
}

_SOKOL_PRIVATE sapp_keycode _sapp_x11_translate_key(int scancode) {
    int dummy;
    KeySym* keysyms = XGetKeyboardMapping(_sapp_x11_display, scancode, 1, &dummy);
    SOKOL_ASSERT(keysyms);
    KeySym keysym = keysyms[0];
    XFree(keysyms);
    switch (keysym) {
        case XK_Escape:         return SAPP_KEYCODE_ESCAPE;
        case XK_Tab:            return SAPP_KEYCODE_TAB;
        case XK_Shift_L:        return SAPP_KEYCODE_LEFT_SHIFT;
        case XK_Shift_R:        return SAPP_KEYCODE_RIGHT_SHIFT;
        case XK_Control_L:      return SAPP_KEYCODE_LEFT_CONTROL;
        case XK_Control_R:      return SAPP_KEYCODE_RIGHT_CONTROL;
        case XK_Meta_L:
        case XK_Alt_L:          return SAPP_KEYCODE_LEFT_ALT;
        case XK_Mode_switch:    /* Mapped to Alt_R on many keyboards */
        case XK_ISO_Level3_Shift: /* AltGr on at least some machines */
        case XK_Meta_R:
        case XK_Alt_R:          return SAPP_KEYCODE_RIGHT_ALT;
        case XK_Super_L:        return SAPP_KEYCODE_LEFT_SUPER;
        case XK_Super_R:        return SAPP_KEYCODE_RIGHT_SUPER;
        case XK_Menu:           return SAPP_KEYCODE_MENU;
        case XK_Num_Lock:       return SAPP_KEYCODE_NUM_LOCK;
        case XK_Caps_Lock:      return SAPP_KEYCODE_CAPS_LOCK;
        case XK_Print:          return SAPP_KEYCODE_PRINT_SCREEN;
        case XK_Scroll_Lock:    return SAPP_KEYCODE_SCROLL_LOCK;
        case XK_Pause:          return SAPP_KEYCODE_PAUSE;
        case XK_Delete:         return SAPP_KEYCODE_DELETE;
        case XK_BackSpace:      return SAPP_KEYCODE_BACKSPACE;
        case XK_Return:         return SAPP_KEYCODE_ENTER;
        case XK_Home:           return SAPP_KEYCODE_HOME;
        case XK_End:            return SAPP_KEYCODE_END;
        case XK_Page_Up:        return SAPP_KEYCODE_PAGE_UP;
        case XK_Page_Down:      return SAPP_KEYCODE_PAGE_DOWN;
        case XK_Insert:         return SAPP_KEYCODE_INSERT;
        case XK_Left:           return SAPP_KEYCODE_LEFT;
        case XK_Right:          return SAPP_KEYCODE_RIGHT;
        case XK_Down:           return SAPP_KEYCODE_DOWN;
        case XK_Up:             return SAPP_KEYCODE_UP;
        case XK_F1:             return SAPP_KEYCODE_F1;
        case XK_F2:             return SAPP_KEYCODE_F2;
        case XK_F3:             return SAPP_KEYCODE_F3;
        case XK_F4:             return SAPP_KEYCODE_F4;
        case XK_F5:             return SAPP_KEYCODE_F5;
        case XK_F6:             return SAPP_KEYCODE_F6;
        case XK_F7:             return SAPP_KEYCODE_F7;
        case XK_F8:             return SAPP_KEYCODE_F8;
        case XK_F9:             return SAPP_KEYCODE_F9;
        case XK_F10:            return SAPP_KEYCODE_F10;
        case XK_F11:            return SAPP_KEYCODE_F11;
        case XK_F12:            return SAPP_KEYCODE_F12;
        case XK_F13:            return SAPP_KEYCODE_F13;
        case XK_F14:            return SAPP_KEYCODE_F14;
        case XK_F15:            return SAPP_KEYCODE_F15;
        case XK_F16:            return SAPP_KEYCODE_F16;
        case XK_F17:            return SAPP_KEYCODE_F17;
        case XK_F18:            return SAPP_KEYCODE_F18;
        case XK_F19:            return SAPP_KEYCODE_F19;
        case XK_F20:            return SAPP_KEYCODE_F20;
        case XK_F21:            return SAPP_KEYCODE_F21;
        case XK_F22:            return SAPP_KEYCODE_F22;
        case XK_F23:            return SAPP_KEYCODE_F23;
        case XK_F24:            return SAPP_KEYCODE_F24;
        case XK_F25:            return SAPP_KEYCODE_F25;

        case XK_KP_Divide:      return SAPP_KEYCODE_KP_DIVIDE;
        case XK_KP_Multiply:    return SAPP_KEYCODE_KP_MULTIPLY;
        case XK_KP_Subtract:    return SAPP_KEYCODE_KP_SUBTRACT;
        case XK_KP_Add:         return SAPP_KEYCODE_KP_ADD;

        case XK_KP_Insert:      return SAPP_KEYCODE_KP_0;
        case XK_KP_End:         return SAPP_KEYCODE_KP_1;
        case XK_KP_Down:        return SAPP_KEYCODE_KP_2;
        case XK_KP_Page_Down:   return SAPP_KEYCODE_KP_3;
        case XK_KP_Left:        return SAPP_KEYCODE_KP_4;
        case XK_KP_Begin:       return SAPP_KEYCODE_KP_5;
        case XK_KP_Right:       return SAPP_KEYCODE_KP_6;
        case XK_KP_Home:        return SAPP_KEYCODE_KP_7;
        case XK_KP_Up:          return SAPP_KEYCODE_KP_8;
        case XK_KP_Page_Up:     return SAPP_KEYCODE_KP_9;
        case XK_KP_Delete:      return SAPP_KEYCODE_KP_DECIMAL;
        case XK_KP_Equal:       return SAPP_KEYCODE_KP_EQUAL;
        case XK_KP_Enter:       return SAPP_KEYCODE_KP_ENTER;

        case XK_a:              return SAPP_KEYCODE_A;
        case XK_b:              return SAPP_KEYCODE_B;
        case XK_c:              return SAPP_KEYCODE_C;
        case XK_d:              return SAPP_KEYCODE_D;
        case XK_e:              return SAPP_KEYCODE_E;
        case XK_f:              return SAPP_KEYCODE_F;
        case XK_g:              return SAPP_KEYCODE_G;
        case XK_h:              return SAPP_KEYCODE_H;
        case XK_i:              return SAPP_KEYCODE_I;
        case XK_j:              return SAPP_KEYCODE_J;
        case XK_k:              return SAPP_KEYCODE_K;
        case XK_l:              return SAPP_KEYCODE_L;
        case XK_m:              return SAPP_KEYCODE_M;
        case XK_n:              return SAPP_KEYCODE_N;
        case XK_o:              return SAPP_KEYCODE_O;
        case XK_p:              return SAPP_KEYCODE_P;
        case XK_q:              return SAPP_KEYCODE_Q;
        case XK_r:              return SAPP_KEYCODE_R;
        case XK_s:              return SAPP_KEYCODE_S;
        case XK_t:              return SAPP_KEYCODE_T;
        case XK_u:              return SAPP_KEYCODE_U;
        case XK_v:              return SAPP_KEYCODE_V;
        case XK_w:              return SAPP_KEYCODE_W;
        case XK_x:              return SAPP_KEYCODE_X;
        case XK_y:              return SAPP_KEYCODE_Y;
        case XK_z:              return SAPP_KEYCODE_Z;
        case XK_1:              return SAPP_KEYCODE_1;
        case XK_2:              return SAPP_KEYCODE_2;
        case XK_3:              return SAPP_KEYCODE_3;
        case XK_4:              return SAPP_KEYCODE_4;
        case XK_5:              return SAPP_KEYCODE_5;
        case XK_6:              return SAPP_KEYCODE_6;
        case XK_7:              return SAPP_KEYCODE_7;
        case XK_8:              return SAPP_KEYCODE_8;
        case XK_9:              return SAPP_KEYCODE_9;
        case XK_0:              return SAPP_KEYCODE_0;
        case XK_space:          return SAPP_KEYCODE_SPACE;
        case XK_minus:          return SAPP_KEYCODE_MINUS;
        case XK_equal:          return SAPP_KEYCODE_EQUAL;
        case XK_bracketleft:    return SAPP_KEYCODE_LEFT_BRACKET;
        case XK_bracketright:   return SAPP_KEYCODE_RIGHT_BRACKET;
        case XK_backslash:      return SAPP_KEYCODE_BACKSLASH;
        case XK_semicolon:      return SAPP_KEYCODE_SEMICOLON;
        case XK_apostrophe:     return SAPP_KEYCODE_APOSTROPHE;
        case XK_grave:          return SAPP_KEYCODE_GRAVE_ACCENT;
        case XK_comma:          return SAPP_KEYCODE_COMMA;
        case XK_period:         return SAPP_KEYCODE_PERIOD;
        case XK_slash:          return SAPP_KEYCODE_SLASH;
        case XK_less:           return SAPP_KEYCODE_WORLD_1; /* At least in some layouts... */
        default:                return SAPP_KEYCODE_INVALID;
    }
}

_SOKOL_PRIVATE int32_t _sapp_x11_keysym_to_unicode(KeySym keysym) {
    int min = 0;
    int max = sizeof(_sapp_x11_keysymtab) / sizeof(struct _sapp_x11_codepair) - 1;
    int mid;

    /* First check for Latin-1 characters (1:1 mapping) */
    if ((keysym >= 0x0020 && keysym <= 0x007e) ||
        (keysym >= 0x00a0 && keysym <= 0x00ff))
    {
        return keysym;
    }

    /* Also check for directly encoded 24-bit UCS characters */
    if ((keysym & 0xff000000) == 0x01000000) {
        return keysym & 0x00ffffff;
    }

    /* Binary search in table */
    while (max >= min) {
        mid = (min + max) / 2;
        if (_sapp_x11_keysymtab[mid].keysym < keysym) {
            min = mid + 1;
        }
        else if (_sapp_x11_keysymtab[mid].keysym > keysym) {
            max = mid - 1;
        }
        else {
            return _sapp_x11_keysymtab[mid].ucs;
        }
    }

    /* No matching Unicode value found */
    return -1;
}

// XLib manual says keycodes are in the range [8, 255] inclusive.
// https://tronche.com/gui/x/xlib/input/keyboard-encoding.html
static bool _sapp_x11_keycodes[256];

_SOKOL_PRIVATE void _sapp_x11_process_event(XEvent* event) {
    switch (event->type) {
        case KeyPress:
            {
                int keycode = event->xkey.keycode;
                const sapp_keycode key = _sapp_x11_translate_key(keycode);
                bool repeat = _sapp_x11_keycodes[keycode & 0xFF];
                _sapp_x11_keycodes[keycode & 0xFF] = true;
                const uint32_t mods = _sapp_x11_mod(event->xkey.state);
                if (key != SAPP_KEYCODE_INVALID) {
                    _sapp_x11_key_event(SAPP_EVENTTYPE_KEY_DOWN, key, repeat, mods);
                }
                KeySym keysym;
                XLookupString(&event->xkey, NULL, 0, &keysym, NULL);
                int32_t chr = _sapp_x11_keysym_to_unicode(keysym);
                if (chr > 0) {
                    _sapp_x11_char_event((uint32_t)chr, repeat, mods);
                }
            }
            break;
        case KeyRelease:
            {
                int keycode = event->xkey.keycode;
                const sapp_keycode key = _sapp_x11_translate_key(keycode);
                _sapp_x11_keycodes[keycode & 0xFF] = false;
                if (key != SAPP_KEYCODE_INVALID) {
                    const uint32_t mods = _sapp_x11_mod(event->xkey.state);
                    _sapp_x11_key_event(SAPP_EVENTTYPE_KEY_UP, key, false, mods);
                }
            }
            break;
        case ButtonPress:
            {
                const sapp_mousebutton btn = _sapp_x11_translate_button(event);
                const uint32_t mods = _sapp_x11_mod(event->xbutton.state);
                if (btn != SAPP_MOUSEBUTTON_INVALID) {
                    _sapp_x11_mouse_event(SAPP_EVENTTYPE_MOUSE_DOWN, btn, mods);
                }
                else {
                    /* might be a scroll event */
                    switch (event->xbutton.button) {
                        case 4: _sapp_x11_scroll_event(0.0f, 1.0f, mods); break;
                        case 5: _sapp_x11_scroll_event(0.0f, -1.0f, mods); break;
                        case 6: _sapp_x11_scroll_event(1.0f, 0.0f, mods); break;
                        case 7: _sapp_x11_scroll_event(-1.0f, 0.0f, mods); break;
                    }
                }
            }
            break;
        case ButtonRelease:
            {
                const sapp_mousebutton btn = _sapp_x11_translate_button(event);
                if (btn != SAPP_MOUSEBUTTON_INVALID) {
                    _sapp_x11_mouse_event(SAPP_EVENTTYPE_MOUSE_UP, btn, _sapp_x11_mod(event->xbutton.state));
                }
            }
            break;
        case EnterNotify:
            _sapp_x11_mouse_event(SAPP_EVENTTYPE_MOUSE_ENTER, SAPP_MOUSEBUTTON_INVALID, _sapp_x11_mod(event->xcrossing.state));
            break;
        case LeaveNotify:
            _sapp_x11_mouse_event(SAPP_EVENTTYPE_MOUSE_LEAVE, SAPP_MOUSEBUTTON_INVALID, _sapp_x11_mod(event->xcrossing.state));
            break;
        case MotionNotify:
            _sapp.mouse_x = event->xmotion.x;
            _sapp.mouse_y = event->xmotion.y;
            _sapp_x11_mouse_event(SAPP_EVENTTYPE_MOUSE_MOVE, SAPP_MOUSEBUTTON_INVALID, _sapp_x11_mod(event->xmotion.state));
            break;
        case ConfigureNotify:
            if ((event->xconfigure.width != _sapp.window_width) || (event->xconfigure.height != _sapp.window_height)) {
                _sapp.window_width = event->xconfigure.width;
                _sapp.window_height = event->xconfigure.height;
                _sapp.framebuffer_width = _sapp.window_width;
                _sapp.framebuffer_height = _sapp.window_height;
                _sapp_x11_app_event(SAPP_EVENTTYPE_RESIZED);
            }
            break;
        case PropertyNotify:
            if (event->xproperty.state == PropertyNewValue) {
                if (event->xproperty.atom == _sapp_x11_WM_STATE) {
                    const int state = _sapp_x11_get_window_state();
                    if (state != _sapp_x11_window_state) {
                        _sapp_x11_window_state = state;
                        if (state == IconicState) {
                            _sapp_x11_app_event(SAPP_EVENTTYPE_ICONIFIED);
                        }
                        else if (state == NormalState) {
                            _sapp_x11_app_event(SAPP_EVENTTYPE_RESTORED);
                        }
                    }
                }
            }
            break;
        case ClientMessage:
            if (event->xclient.message_type == _sapp_x11_WM_PROTOCOLS) {
                const Atom protocol = event->xclient.data.l[0];
                if (protocol == _sapp_x11_WM_DELETE_WINDOW) {
                    _sapp.quit_requested = true;
                }
            }
            break;
        case DestroyNotify:
            break;
    }
}

_SOKOL_PRIVATE void _sapp_run(const sapp_desc* desc) {
    _sapp_init_state(desc);
    _sapp_x11_window_state = NormalState;

    XInitThreads();
    XrmInitialize();
    _sapp_x11_display = XOpenDisplay(NULL);
    if (!_sapp_x11_display) {
        _sapp_fail("XOpenDisplay() failed!\n");
    }
    _sapp_x11_screen = DefaultScreen(_sapp_x11_display);
    _sapp_x11_root = DefaultRootWindow(_sapp_x11_display);
    XkbSetDetectableAutoRepeat(_sapp_x11_display, true, NULL);
    _sapp_x11_query_system_dpi();
    _sapp.dpi_scale = _sapp_x11_dpi / 96.0f;
    _sapp_x11_init_extensions();
    _sapp_glx_init();
    Visual* visual = 0;
    int depth = 0;
    _sapp_glx_choose_visual(&visual, &depth);
    _sapp_x11_create_window(visual, depth);
    _sapp_glx_create_context();
    _sapp.valid = true;
    _sapp_x11_show_window();
    _sapp_glx_swapinterval(_sapp.swap_interval);
    XFlush(_sapp_x11_display);
    while (!_sapp.quit_ordered) {
        _sapp_glx_make_current();
        int count = XPending(_sapp_x11_display);
        while (count--) {
            XEvent event;
            XNextEvent(_sapp_x11_display, &event);
            _sapp_x11_process_event(&event);
        }
        _sapp_frame();
        _sapp_glx_swap_buffers();
        XFlush(_sapp_x11_display);
        /* handle quit-requested, either from window or from sapp_request_quit() */
        if (_sapp.quit_requested && !_sapp.quit_ordered) {
            /* give user code a chance to intervene */
            _sapp_x11_app_event(SAPP_EVENTTYPE_QUIT_REQUESTED);
            /* if user code hasn't intervened, quit the app */
            if (_sapp.quit_requested) {
                _sapp.quit_ordered = true;
            }
        }
    }
    _sapp_call_cleanup();
    _sapp_glx_destroy_context();
    _sapp_x11_destroy_window();
    XCloseDisplay(_sapp_x11_display);
    _sapp_discard_state();
}

#if !defined(SOKOL_NO_ENTRY)
int main(int argc, char* argv[]) {
    sapp_desc desc = sokol_main(argc, argv);
    _sapp_run(&desc);
    return 0;
}
#endif /* SOKOL_NO_ENTRY */
#endif /* LINUX */

/*== PUBLIC API FUNCTIONS ====================================================*/
#if defined(SOKOL_NO_ENTRY)
SOKOL_API_IMPL int sapp_run(const sapp_desc* desc) {
    SOKOL_ASSERT(desc);
    _sapp_run(desc);
    return 0;
}

/* this is just a stub so the linker doesn't complain */
sapp_desc sokol_main(int argc, char* argv[]) {
    _SOKOL_UNUSED(argc);
    _SOKOL_UNUSED(argv);
    sapp_desc desc;
    memset(&desc, 0, sizeof(desc));
    return desc;
}
#else
/* likewise, in normal mode, sapp_run() is just an empty stub */
SOKOL_API_IMPL int sapp_run(const sapp_desc* desc) {
    _SOKOL_UNUSED(desc);
    return 0;
}
#endif

SOKOL_API_IMPL bool sapp_isvalid(void) {
    return _sapp.valid;
}

SOKOL_API_IMPL void* sapp_userdata(void) {
    return _sapp.desc.user_data;
}

SOKOL_API_IMPL sapp_desc sapp_query_desc(void) {
    return _sapp.desc;
}

SOKOL_API_IMPL uint64_t sapp_frame_count(void) {
    return _sapp.frame_count;
}

SOKOL_API_IMPL int sapp_width(void) {
    return (_sapp.framebuffer_width > 0) ? _sapp.framebuffer_width : 1;
}

SOKOL_API_IMPL int sapp_color_format(void) {
    #if defined(SOKOL_WGPU)
        switch (_sapp_emsc.wgpu.render_format) {
            case WGPUTextureFormat_RGBA8Unorm:
                return _SAPP_PIXELFORMAT_RGBA8;
            case WGPUTextureFormat_BGRA8Unorm:
                return _SAPP_PIXELFORMAT_BGRA8;
            default:
                SOKOL_UNREACHABLE;
                return 0;
        }
    #elif defined(SOKOL_METAL) || defined(SOKOL_D3D11)
        return _SAPP_PIXELFORMAT_BGRA8;
    #else
        return _SAPP_PIXELFORMAT_RGBA8;
    #endif
}

SOKOL_API_IMPL int sapp_depth_format(void) {
    return _SAPP_PIXELFORMAT_DEPTH_STENCIL;
}

SOKOL_API_IMPL int sapp_sample_count(void) {
    return _sapp.sample_count;
}

SOKOL_API_IMPL int sapp_height(void) {
    return (_sapp.framebuffer_height > 0) ? _sapp.framebuffer_height : 1;
}

SOKOL_API_IMPL bool sapp_high_dpi(void) {
    return _sapp.desc.high_dpi && (_sapp.dpi_scale > 1.5f);
}

SOKOL_API_IMPL float sapp_dpi_scale(void) {
    return _sapp.dpi_scale;
}

SOKOL_API_IMPL bool sapp_gles2(void) {
    return _sapp.gles2_fallback;
}

SOKOL_API_IMPL void sapp_show_keyboard(bool shown) {
    #if defined(TARGET_OS_IPHONE) && TARGET_OS_IPHONE
    _sapp_ios_show_keyboard(shown);
    #elif defined(__EMSCRIPTEN__)
    _sapp_emsc_show_keyboard(shown);
    #elif defined(__ANDROID__)
    _sapp_android_show_keyboard(shown);
    #else
    _SOKOL_UNUSED(shown);
    #endif
}

SOKOL_API_IMPL bool sapp_keyboard_shown(void) {
    return _sapp.onscreen_keyboard_shown;
}

SOKOL_API_DECL bool sapp_is_fullscreen(void) {
    return _sapp.fullscreen;
}

SOKOL_API_DECL void sapp_toggle_fullscreen(void) {
    #if defined(_WIN32)
    _sapp_win32_toggle_fullscreen();
    #else
    _SOKOL_UNUSED(shown);
    #endif
}

SOKOL_API_IMPL void sapp_show_mouse(bool shown) {
    #if defined(__APPLE__) && !TARGET_OS_IPHONE
    _sapp_macos_show_mouse(shown);
    #elif defined(_WIN32)
    _sapp_win32_show_mouse(shown);
    #else
    _SOKOL_UNUSED(shown);
    #endif
}

SOKOL_API_IMPL bool sapp_mouse_shown(void) {
    #if defined(_WIN32)
    return _sapp_win32_mouse_shown();
    #else
    return false;
    #endif
}

SOKOL_API_IMPL void sapp_request_quit(void) {
    _sapp.quit_requested = true;
}

SOKOL_API_IMPL void sapp_cancel_quit(void) {
    _sapp.quit_requested = false;
}

SOKOL_API_IMPL void sapp_quit(void) {
    _sapp.quit_ordered = true;
}

SOKOL_API_IMPL void sapp_consume_event(void) {
    _sapp.event_consumed = true;
}

/* NOTE: on HTML5, sapp_set_clipboard_string() must be called from within event handler! */
SOKOL_API_IMPL void sapp_set_clipboard_string(const char* str) {
    if (!_sapp.clipboard_enabled) {
        return;
    }
    SOKOL_ASSERT(str);
    #if defined(__APPLE__) && defined(TARGET_OS_IPHONE) && !TARGET_OS_IPHONE
        _sapp_macos_set_clipboard_string(str);
    #elif defined(__EMSCRIPTEN__)
        _sapp_emsc_set_clipboard_string(str);
    #elif defined(_WIN32)
        _sapp_win32_set_clipboard_string(str);
    #else
        /* not implemented */
    #endif
    _sapp_strcpy(str, _sapp.clipboard, _sapp.clipboard_size);
}

SOKOL_API_IMPL const char* sapp_get_clipboard_string(void) {
    if (!_sapp.clipboard_enabled) {
        return "";
    }
    #if defined(__APPLE__) && defined(TARGET_OS_IPHONE) && !TARGET_OS_IPHONE
        return _sapp_macos_get_clipboard_string();
    #elif defined(__EMSCRIPTEN__)
        return _sapp.clipboard;
    #elif defined(_WIN32)
        return _sapp_win32_get_clipboard_string();
    #else
        /* not implemented */
        return _sapp.clipboard;
    #endif
}

SOKOL_API_IMPL const void* sapp_metal_get_device(void) {
    SOKOL_ASSERT(_sapp.valid);
    #if defined(SOKOL_METAL)
        const void* obj = (__bridge const void*) _sapp_mtl_device_obj;
        SOKOL_ASSERT(obj);
        return obj;
    #else
        return 0;
    #endif
}

SOKOL_API_IMPL const void* sapp_metal_get_renderpass_descriptor(void) {
    SOKOL_ASSERT(_sapp.valid);
    #if defined(SOKOL_METAL)
        const void* obj =  (__bridge const void*) [_sapp_view_obj currentRenderPassDescriptor];
        SOKOL_ASSERT(obj);
        return obj;
    #else
        return 0;
    #endif
}

SOKOL_API_IMPL const void* sapp_metal_get_drawable(void) {
    SOKOL_ASSERT(_sapp.valid);
    #if defined(SOKOL_METAL)
        const void* obj = (__bridge const void*) [_sapp_view_obj currentDrawable];
        SOKOL_ASSERT(obj);
        return obj;
    #else
        return 0;
    #endif
}

SOKOL_API_IMPL const void* sapp_macos_get_window(void) {
    #if defined(__APPLE__) && !TARGET_OS_IPHONE
        const void* obj = (__bridge const void*) _sapp_macos_window_obj;
        SOKOL_ASSERT(obj);
        return obj;
    #else
        return 0;
    #endif
}

SOKOL_API_IMPL const void* sapp_ios_get_window(void) {
    #if defined(__APPLE__) && TARGET_OS_IPHONE
        const void* obj = (__bridge const void*) _sapp_ios_window_obj;
        SOKOL_ASSERT(obj);
        return obj;
    #else
        return 0;
    #endif

}

SOKOL_API_IMPL const void* sapp_d3d11_get_device(void) {
    SOKOL_ASSERT(_sapp.valid);
    #if defined(SOKOL_D3D11)
        return _sapp_d3d11_device;
    #else
        return 0;
    #endif
}

SOKOL_API_IMPL const void* sapp_d3d11_get_device_context(void) {
    SOKOL_ASSERT(_sapp.valid);
    #if defined(SOKOL_D3D11)
        return _sapp_d3d11_device_context;
    #else
        return 0;
    #endif
}

SOKOL_API_IMPL const void* sapp_d3d11_get_render_target_view(void) {
    SOKOL_ASSERT(_sapp.valid);
    #if defined(SOKOL_D3D11)
        return _sapp_d3d11_rtv;
    #else
        return 0;
    #endif
}

SOKOL_API_IMPL const void* sapp_d3d11_get_depth_stencil_view(void) {
    SOKOL_ASSERT(_sapp.valid);
    #if defined(SOKOL_D3D11)
        return _sapp_d3d11_dsv;
    #else
        return 0;
    #endif
}

SOKOL_API_IMPL const void* sapp_win32_get_hwnd(void) {
    SOKOL_ASSERT(_sapp.valid);
    #if defined(_WIN32)
        return _sapp_win32_hwnd;
    #else
        return 0;
    #endif
}

SOKOL_API_IMPL const void* sapp_wgpu_get_device(void) {
    SOKOL_ASSERT(_sapp.valid);
    #if defined(SOKOL_WGPU)
        return (const void*) _sapp_emsc.wgpu.device;
    #else
        return 0;
    #endif
}

SOKOL_API_IMPL const void* sapp_wgpu_get_render_view(void) {
    SOKOL_ASSERT(_sapp.valid);
    #if defined(SOKOL_WGPU)
        if (_sapp.sample_count > 1) {
            return (const void*) _sapp_emsc.wgpu.msaa_view;
        }
        else {
            return (const void*) _sapp_emsc.wgpu.swapchain_view;
        }
    #else
        return 0;
    #endif
}

SOKOL_API_IMPL const void* sapp_wgpu_get_resolve_view(void) {
    SOKOL_ASSERT(_sapp.valid);
    #if defined(SOKOL_WGPU)
        if (_sapp.sample_count > 1) {
            return (const void*) _sapp_emsc.wgpu.swapchain_view;
        }
        else {
            return 0;
        }
    #else
        return 0;
    #endif
}

SOKOL_API_IMPL const void* sapp_wgpu_get_depth_stencil_view(void) {
    SOKOL_ASSERT(_sapp.valid);
    #if defined(SOKOL_WGPU)
        return (const void*) _sapp_emsc.wgpu.depth_stencil_view;
    #else
        return 0;
    #endif
}

SOKOL_API_IMPL const void* sapp_android_get_native_activity(void) {
    SOKOL_ASSERT(_sapp.valid);
    #if defined(__ANDROID__)
        return (void*)_sapp_android_state.activity;
    #else
        return 0;
    #endif
}

SOKOL_API_IMPL void sapp_html5_ask_leave_site(bool ask) {
    _sapp.html5_ask_leave_site = ask;
}

#undef _sapp_def

#ifdef _MSC_VER
#pragma warning(pop)
#endif

#endif /* SOKOL_IMPL */<|MERGE_RESOLUTION|>--- conflicted
+++ resolved
@@ -1478,12 +1478,8 @@
 
 @implementation _sapp_macos_app_delegate
 - (void)applicationDidFinishLaunching:(NSNotification*)aNotification {
-<<<<<<< HEAD
     _SOKOL_UNUSED(aNotification);
-    if (_sapp.desc.fullscreen) {
-=======
     if (_sapp.fullscreen) {
->>>>>>> 6dcdf500
         NSRect screen_rect = NSScreen.mainScreen.frame;
         _sapp.window_width = screen_rect.size.width;
         _sapp.window_height = screen_rect.size.height;
