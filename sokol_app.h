--- conflicted
+++ resolved
@@ -19,12 +19,9 @@
     SOKOL_NO_ENTRY      - define this if sokol_app.h shouldn't "hijack" the main() function
     SOKOL_API_DECL      - public function declaration prefix (default: extern)
     SOKOL_API_IMPL      - public function implementation prefix (default: -)
-<<<<<<< HEAD
-    SOKOL_WAYLAND       - enable wayland compositor support (default: undefined)
-=======
     SOKOL_CALLOC        - your own calloc function (default: calloc(n, s))
     SOKOL_FREE          - your own free function (default: free(p))
->>>>>>> e579eeae
+    SOKOL_WAYLAND       - enable wayland compositor support (default: undefined)
 
     Optionally define the following to force debug checks and validations
     even in release mode:
