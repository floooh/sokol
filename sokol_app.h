--- conflicted
+++ resolved
@@ -734,14 +734,14 @@
 SOKOL_API_DECL void* sapp_userdata(void);
 /* return a copy of the sapp_desc structure */
 SOKOL_API_DECL sapp_desc sapp_query_desc(void);
-<<<<<<< HEAD
+/* initiaite a "soft quit" (sends SAPP_EVENTTYPE_QUIT_REQUESTED) */
 SOKOL_API_DECL void sapp_request_quit(void);
+/* cancel a pending quit (when SAPP_EVENTTYPE_QUIT_REQUESTED has been received) */
 SOKOL_API_DECL void sapp_cancel_quit(void);
+/* intiate a "hard quit" */
 SOKOL_API_DECL void sapp_quit(void);
-=======
 /* get the current frame counter (for comparison with sapp_event.frame_count) */
 SOKOL_API_DECL uint64_t sapp_frame_count(void);
->>>>>>> 9ec244ba
 
 /* special run-function for SOKOL_NO_ENTRY (in standard mode this is an empty stub) */
 SOKOL_API_DECL int sapp_run(const sapp_desc* desc);
@@ -749,14 +749,10 @@
 /* GL: return true when GLES2 fallback is active (to detect fallback from GLES3) */
 SOKOL_API_DECL bool sapp_gles2(void);
 
-<<<<<<< HEAD
 /* HTML5 specific functions */
 SOKOL_API_DECL void sapp_html5_ask_leave_site(bool ask);
 
-/* OSX/Metal specific functions */
-=======
 /* Metal: get ARC-bridged pointer to Metal device object */
->>>>>>> 9ec244ba
 SOKOL_API_DECL const void* sapp_metal_get_device(void);
 /* Metal: get ARC-bridged pointer to this frame's renderpass descriptor */
 SOKOL_API_DECL const void* sapp_metal_get_renderpass_descriptor(void);
