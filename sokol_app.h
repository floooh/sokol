#if defined(SOKOL_IMPL) && !defined(SOKOL_APP_IMPL)
#define SOKOL_APP_IMPL
#endif
#ifndef SOKOL_APP_INCLUDED
/*
    sokol_app.h -- cross-platform application wrapper

    Project URL: https://github.com/floooh/sokol

    Do this:
        #define SOKOL_IMPL or
        #define SOKOL_APP_IMPL
    before you include this file in *one* C or C++ file to create the
    implementation.

    In the same place define one of the following to select the 3D-API
    which should be initialized by sokol_app.h (this must also match
    the backend selected for sokol_gfx.h if both are used in the same
    project):

        #define SOKOL_GLCORE33
        #define SOKOL_GLES2
        #define SOKOL_GLES3
        #define SOKOL_D3D11
        #define SOKOL_METAL
        #define SOKOL_WGPU

    Optionally provide the following defines with your own implementations:

        SOKOL_ASSERT(c)     - your own assert macro (default: assert(c))
        SOKOL_LOG(msg)      - your own logging function (default: puts(msg))
        SOKOL_UNREACHABLE() - a guard macro for unreachable code (default: assert(false))
        SOKOL_ABORT()       - called after an unrecoverable error (default: abort())
        SOKOL_WIN32_FORCE_MAIN  - define this on Win32 to use a main() entry point instead of WinMain
        SOKOL_NO_ENTRY      - define this if sokol_app.h shouldn't "hijack" the main() function
        SOKOL_APP_API_DECL  - public function declaration prefix (default: extern)
        SOKOL_API_DECL      - same as SOKOL_APP_API_DECL
        SOKOL_API_IMPL      - public function implementation prefix (default: -)
        SOKOL_CALLOC        - your own calloc function (default: calloc(n, s))
        SOKOL_FREE          - your own free function (default: free(p))

    Optionally define the following to force debug checks and validations
    even in release mode:

        SOKOL_DEBUG         - by default this is defined if _DEBUG is defined

    If sokol_app.h is compiled as a DLL, define the following before
    including the declaration or implementation:

        SOKOL_DLL

    On Windows, SOKOL_DLL will define SOKOL_APP_API_DECL as __declspec(dllexport)
    or __declspec(dllimport) as needed.

    If you use sokol_app.h together with sokol_gfx.h, include both headers
    in the implementation source file, and include sokol_app.h before
    sokol_gfx.h since sokol_app.h will also include the required 3D-API
    headers.

    On Windows, a minimal 'GL header' and function loader is integrated which
    contains just enough of GL for sokol_gfx.h. If you want to use your own
    GL header-generator/loader instead, define SOKOL_WIN32_NO_GL_LOADER
    before including the implementation part of sokol_app.h.

    To make use of the integrated GL loader, simply include the sokol_app.h
    implementation before the sokol_gfx.h implementation.

    For example code, see https://github.com/floooh/sokol-samples/tree/master/sapp

    Portions of the Windows and Linux GL initialization and event code have been
    taken from GLFW (http://www.glfw.org/)

    iOS onscreen keyboard support 'inspired' by libgdx.

    Link with the following system libraries:

    - on macOS with Metal: Cocoa, QuartzCore, Metal, MetalKit
    - on macOS with GL: Cocoa, QuartzCore, OpenGL
    - on iOS with Metal: UIKit, Metal, MetalKit
    - on iOS with GL: UIKit, OpenGLES, GLKit
    - on Linux: X11, Xi, Xcursor, GL, dl, pthread, m(?)
    - on Android: GLESv3, EGL, log, android
    - on Windows: no action needed, libs are defined in-source via pragma-comment-lib

    On Linux, you also need to use the -pthread compiler and linker option, otherwise weird
    things will happen, see here for details: https://github.com/floooh/sokol/issues/376

    Building for UWP requires a recent Visual Studio toolchain and Windows SDK
    (at least VS2019 and Windows SDK 10.0.19041.0). When the UWP backend is
    selected, the sokol_app.h implementation must be compiled as C++17.

    On macOS and iOS, the implementation must be compiled as Objective-C.

    FEATURE OVERVIEW
    ================
    sokol_app.h provides a minimalistic cross-platform API which
    implements the 'application-wrapper' parts of a 3D application:

    - a common application entry function
    - creates a window and 3D-API context/device with a 'default framebuffer'
    - makes the rendered frame visible
    - provides keyboard-, mouse- and low-level touch-events
    - platforms: MacOS, iOS, HTML5, Win32, Linux, Android (TODO: RaspberryPi)
    - 3D-APIs: Metal, D3D11, GL3.2, GLES2, GLES3, WebGL, WebGL2

    FEATURE/PLATFORM MATRIX
    =======================
                        | Windows | macOS | Linux |  iOS  | Android | UWP  | Raspi | HTML5
    --------------------+---------+-------+-------+-------+---------+------+-------+-------
    gl 3.x              | YES     | YES   | YES   | ---   | ---     | ---  | ---   | ---
    gles2/webgl         | ---     | ---   | ---   | YES   | YES     | ---  | TODO  | YES
    gles3/webgl2        | ---     | ---   | ---   | YES   | YES     | ---  | ---   | YES
    metal               | ---     | YES   | ---   | YES   | ---     | ---  | ---   | ---
    d3d11               | YES     | ---   | ---   | ---   | ---     | YES  | ---   | ---
    KEY_DOWN            | YES     | YES   | YES   | SOME  | TODO    | YES  | TODO  | YES
    KEY_UP              | YES     | YES   | YES   | SOME  | TODO    | YES  | TODO  | YES
    CHAR                | YES     | YES   | YES   | YES   | TODO    | YES  | TODO  | YES
    MOUSE_DOWN          | YES     | YES   | YES   | ---   | ---     | YES  | TODO  | YES
    MOUSE_UP            | YES     | YES   | YES   | ---   | ---     | YES  | TODO  | YES
    MOUSE_SCROLL        | YES     | YES   | YES   | ---   | ---     | YES  | TODO  | YES
    MOUSE_MOVE          | YES     | YES   | YES   | ---   | ---     | YES  | TODO  | YES
    MOUSE_ENTER         | YES     | YES   | YES   | ---   | ---     | YES  | TODO  | YES
    MOUSE_LEAVE         | YES     | YES   | YES   | ---   | ---     | YES  | TODO  | YES
    TOUCHES_BEGAN       | ---     | ---   | ---   | YES   | YES     | TODO | ---   | YES
    TOUCHES_MOVED       | ---     | ---   | ---   | YES   | YES     | TODO | ---   | YES
    TOUCHES_ENDED       | ---     | ---   | ---   | YES   | YES     | TODO | ---   | YES
    TOUCHES_CANCELLED   | ---     | ---   | ---   | YES   | YES     | TODO | ---   | YES
    RESIZED             | YES     | YES   | YES   | YES   | YES     | YES  | ---   | YES
    ICONIFIED           | YES     | YES   | YES   | ---   | ---     | YES  | ---   | ---
    RESTORED            | YES     | YES   | YES   | ---   | ---     | YES  | ---   | ---
    SUSPENDED           | ---     | ---   | ---   | YES   | YES     | YES  | ---   | TODO
    RESUMED             | ---     | ---   | ---   | YES   | YES     | YES  | ---   | TODO
    QUIT_REQUESTED      | YES     | YES   | YES   | ---   | ---     | ---  | TODO  | YES
    UPDATE_CURSOR       | YES     | YES   | TODO  | ---   | ---     | TODO | ---   | TODO
    IME                 | TODO    | TODO? | TODO  | ???   | TODO    | ---  | ???   | ???
    key repeat flag     | YES     | YES   | YES   | ---   | ---     | YES  | TODO  | YES
    windowed            | YES     | YES   | YES   | ---   | ---     | YES  | TODO  | YES
    fullscreen          | YES     | YES   | YES   | YES   | YES     | YES  | TODO  | ---
    mouse hide          | YES     | YES   | YES   | ---   | ---     | YES  | TODO  | TODO
    mouse lock          | YES     | YES   | YES   | ---   | ---     | TODO | TODO  | YES
    screen keyboard     | ---     | ---   | ---   | YES   | TODO    | TODO | ---   | YES
    swap interval       | YES     | YES   | YES   | YES   | TODO    | ---  | TODO  | YES
    high-dpi            | YES     | YES   | TODO  | YES   | YES     | YES  | TODO  | YES
    clipboard           | YES     | YES   | TODO  | ---   | ---     | TODO | ---   | YES
    MSAA                | YES     | YES   | YES   | YES   | YES     | TODO | TODO  | YES
    drag'n'drop         | YES     | YES   | YES   | ---   | ---     | TODO | TODO  | YES

    TODO
    ====
    - Linux:
        - clipboard support
    - UWP:
        - clipboard, mouselock
    - sapp_consume_event() on non-web platforms?

    STEP BY STEP
    ============
    --- Add a sokol_main() function to your code which returns a sapp_desc structure
        with initialization parameters and callback function pointers. This
        function is called very early, usually at the start of the
        platform's entry function (e.g. main or WinMain). You should do as
        little as possible here, since the rest of your code might be called
        from another thread (this depends on the platform):

            sapp_desc sokol_main(int argc, char* argv[]) {
                return (sapp_desc) {
                    .width = 640,
                    .height = 480,
                    .init_cb = my_init_func,
                    .frame_cb = my_frame_func,
                    .cleanup_cb = my_cleanup_func,
                    .event_cb = my_event_func,
                    ...
                };
            }

        There are many more setup parameters, but these are the most important.
        For a complete list search for the sapp_desc structure declaration
        below.

        DO NOT call any sokol-app function from inside sokol_main(), since
        sokol-app will not be initialized at this point.

        The .width and .height parameters are the preferred size of the 3D
        rendering canvas. The actual size may differ from this depending on
        platform and other circumstances. Also the canvas size may change at
        any time (for instance when the user resizes the application window,
        or rotates the mobile device).

        All provided function callbacks will be called from the same thread,
        but this may be different from the thread where sokol_main() was called.

        .init_cb (void (*)(void))
            This function is called once after the application window,
            3D rendering context and swap chain have been created. The
            function takes no arguments and has no return value.
        .frame_cb (void (*)(void))
            This is the per-frame callback, which is usually called 60
            times per second. This is where your application would update
            most of its state and perform all rendering.
        .cleanup_cb (void (*)(void))
            The cleanup callback is called once right before the application
            quits.
        .event_cb (void (*)(const sapp_event* event))
            The event callback is mainly for input handling, but is also
            used to communicate other types of events to the application. Keep the
            event_cb struct member zero-initialized if your application doesn't require
            event handling.
        .fail_cb (void (*)(const char* msg))
            The fail callback is called when a fatal error is encountered
            during start which doesn't allow the program to continue.
            Providing a callback here gives you a chance to show an error message
            to the user. The default behaviour is SOKOL_LOG(msg)

        As you can see, those 'standard callbacks' don't have a user_data
        argument, so any data that needs to be preserved between callbacks
        must live in global variables. If keeping state in global variables
        is not an option, there's an alternative set of callbacks with
        an additional user_data pointer argument:

        .user_data (void*)
            The user-data argument for the callbacks below
        .init_userdata_cb (void (*)(void* user_data))
        .frame_userdata_cb (void (*)(void* user_data))
        .cleanup_userdata_cb (void (*)(void* user_data))
        .event_cb (void(*)(const sapp_event* event, void* user_data))
        .fail_cb (void(*)(const char* msg, void* user_data))
            These are the user-data versions of the callback functions. You
            can mix those with the standard callbacks that don't have the
            user_data argument.

        The function sapp_userdata() can be used to query the user_data
        pointer provided in the sapp_desc struct.

        You can also call sapp_query_desc() to get a copy of the
        original sapp_desc structure.

        NOTE that there's also an alternative compile mode where sokol_app.h
        doesn't "hijack" the main() function. Search below for SOKOL_NO_ENTRY.

    --- Implement the initialization callback function (init_cb), this is called
        once after the rendering surface, 3D API and swap chain have been
        initialized by sokol_app. All sokol-app functions can be called
        from inside the initialization callback, the most useful functions
        at this point are:

        int sapp_width(void)
        int sapp_height(void)
            Returns the current width and height of the default framebuffer in pixels,
            this may change from one frame to the next, and it may be different
            from the initial size provided in the sapp_desc struct.

        int sapp_color_format(void)
        int sapp_depth_format(void)
            The color and depth-stencil pixelformats of the default framebuffer,
            as integer values which are compatible with sokol-gfx's
            sg_pixel_format enum (so that they can be plugged directly in places
            where sg_pixel_format is expected). Possible values are:

                23 == SG_PIXELFORMAT_RGBA8
                27 == SG_PIXELFORMAT_BGRA8
                41 == SG_PIXELFORMAT_DEPTH
                42 == SG_PIXELFORMAT_DEPTH_STENCIL

        int sapp_sample_count(void)
            Return the MSAA sample count of the default framebuffer.

        bool sapp_gles2(void)
            Returns true if a GLES2 or WebGL context has been created. This
            is useful when a GLES3/WebGL2 context was requested but is not
            available so that sokol_app.h had to fallback to GLES2/WebGL.

        const void* sapp_metal_get_device(void)
        const void* sapp_metal_get_renderpass_descriptor(void)
        const void* sapp_metal_get_drawable(void)
            If the Metal backend has been selected, these functions return pointers
            to various Metal API objects required for rendering, otherwise
            they return a null pointer. These void pointers are actually
            Objective-C ids converted with a (ARC) __bridge cast so that
            the ids can be tunnel through C code. Also note that the returned
            pointers to the renderpass-descriptor and drawable may change from one
            frame to the next, only the Metal device object is guaranteed to
            stay the same.

        const void* sapp_macos_get_window(void)
            On macOS, get the NSWindow object pointer, otherwise a null pointer.
            Before being used as Objective-C object, the void* must be converted
            back with a (ARC) __bridge cast.

        const void* sapp_ios_get_window(void)
            On iOS, get the UIWindow object pointer, otherwise a null pointer.
            Before being used as Objective-C object, the void* must be converted
            back with a (ARC) __bridge cast.

        const void* sapp_win32_get_hwnd(void)
            On Windows, get the window's HWND, otherwise a null pointer. The
            HWND has been cast to a void pointer in order to be tunneled
            through code which doesn't include Windows.h.

        const void* sapp_d3d11_get_device(void)
        const void* sapp_d3d11_get_device_context(void)
        const void* sapp_d3d11_get_render_target_view(void)
        const void* sapp_d3d11_get_depth_stencil_view(void)
            Similar to the sapp_metal_* functions, the sapp_d3d11_* functions
            return pointers to D3D11 API objects required for rendering,
            only if the D3D11 backend has been selected. Otherwise they
            return a null pointer. Note that the returned pointers to the
            render-target-view and depth-stencil-view may change from one
            frame to the next!

        const void* sapp_wgpu_get_device(void)
        const void* sapp_wgpu_get_render_view(void)
        const void* sapp_wgpu_get_resolve_view(void)
        const void* sapp_wgpu_get_depth_stencil_view(void)
            These are the WebGPU-specific functions to get the WebGPU
            objects and values required for rendering. If sokol_app.h
            is not compiled with SOKOL_WGPU, these functions return null.

        const void* sapp_android_get_native_activity(void);
            On Android, get the native activity ANativeActivity pointer, otherwise
            a null pointer.

    --- Implement the frame-callback function, this function will be called
        on the same thread as the init callback, but might be on a different
        thread than the sokol_main() function. Note that the size of
        the rendering framebuffer might have changed since the frame callback
        was called last. Call the functions sapp_width() and sapp_height()
        each frame to get the current size.

    --- Optionally implement the event-callback to handle input events.
        sokol-app provides the following type of input events:
            - a 'virtual key' was pressed down or released
            - a single text character was entered (provided as UTF-32 code point)
            - a mouse button was pressed down or released (left, right, middle)
            - mouse-wheel or 2D scrolling events
            - the mouse was moved
            - the mouse has entered or left the application window boundaries
            - low-level, portable multi-touch events (began, moved, ended, cancelled)
            - the application window was resized, iconified or restored
            - the application was suspended or restored (on mobile platforms)
            - the user or application code has asked to quit the application
            - a string was pasted to the system clipboard

        To explicitly 'consume' an event and prevent that the event is
        forwarded for further handling to the operating system, call
        sapp_consume_event() from inside the event handler (NOTE that
        this behaviour is currently only implemented for some HTML5
        events, support for other platforms and event types will
        be added as needed, please open a github ticket and/or provide
        a PR if needed).

        NOTE: Do *not* call any 3D API rendering functions in the event
        callback function, since the 3D API context may not be active when the
        event callback is called (it may work on some platforms and 3D APIs,
        but not others, and the exact behaviour may change between
        sokol-app versions).

    --- Implement the cleanup-callback function, this is called once
        after the user quits the application (see the section
        "APPLICATION QUIT" for detailed information on quitting
        behaviour, and how to intercept a pending quit - for instance to show a
        "Really Quit?" dialog box). Note that the cleanup-callback isn't
        guaranteed to be called on the web and mobile platforms.

    MOUSE LOCK (AKA POINTER LOCK, AKA MOUSE CAPTURE)
    ================================================
    In normal mouse mode, no mouse movement events are reported when the
    mouse leaves the windows client area or hits the screen border (whether
    it's one or the other depends on the platform), and the mouse move events
    (SAPP_EVENTTYPE_MOUSE_MOVE) contain absolute mouse positions in
    framebuffer pixels in the sapp_event items mouse_x and mouse_y, and
    relative movement in framebuffer pixels in the sapp_event items mouse_dx
    and mouse_dy.

    To get continuous mouse movement (also when the mouse leaves the window
    client area or hits the screen border), activate mouse-lock mode
    by calling:

        sapp_lock_mouse(true)

    When mouse lock is activated, the mouse pointer is hidden, the
    reported absolute mouse position (sapp_event.mouse_x/y) appears
    frozen, and the relative mouse movement in sapp_event.mouse_dx/dy
    no longer has a direct relation to framebuffer pixels but instead
    uses "raw mouse input" (what "raw mouse input" exactly means also
    differs by platform).

    To deactivate mouse lock and return to normal mouse mode, call

        sapp_lock_mouse(false)

    And finally, to check if mouse lock is currently active, call

        if (sapp_mouse_locked()) { ... }

    On native platforms, the sapp_lock_mouse() and sapp_mouse_locked()
    functions work as expected (mouse lock is activated or deactivated
    immediately when sapp_lock_mouse() is called, and sapp_mouse_locked()
    also immediately returns the new state after sapp_lock_mouse()
    is called.

    On the web platform, sapp_lock_mouse() and sapp_mouse_locked() behave
    differently, as dictated by the limitations of the HTML5 Pointer Lock API:

        - sapp_lock_mouse(true) can be called at any time, but it will
          only take effect in a 'short-lived input event handler of a specific
          type', meaning when one of the following events happens:
            - SAPP_EVENTTYPE_MOUSE_DOWN
            - SAPP_EVENTTYPE_MOUSE_UP
            - SAPP_EVENTTYPE_MOUSE_SCROLL
            - SAPP_EVENTYTPE_KEY_UP
            - SAPP_EVENTTYPE_KEY_DOWN
        - The mouse lock/unlock action on the web platform is asynchronous,
          this means that sapp_mouse_locked() won't immediately return
          the new status after calling sapp_lock_mouse(), instead the
          reported status will only change when the pointer lock has actually
          been activated or deactivated in the browser.
        - On the web, mouse lock can be deactivated by the user at any time
          by pressing the Esc key. When this happens, sokol_app.h behaves
          the same as if sapp_lock_mouse(false) is called.

    For things like camera manipulation it's most straightforward to lock
    and unlock the mouse right from the sokol_app.h event handler, for
    instance the following code enters and leaves mouse lock when the
    left mouse button is pressed and released, and then uses the relative
    movement information to manipulate a camera (taken from the
    cgltf-sapp.c sample in the sokol-samples repository
    at https://github.com/floooh/sokol-samples):

        static void input(const sapp_event* ev) {
            switch (ev->type) {
                case SAPP_EVENTTYPE_MOUSE_DOWN:
                    if (ev->mouse_button == SAPP_MOUSEBUTTON_LEFT) {
                        sapp_lock_mouse(true);
                    }
                    break;

                case SAPP_EVENTTYPE_MOUSE_UP:
                    if (ev->mouse_button == SAPP_MOUSEBUTTON_LEFT) {
                        sapp_lock_mouse(false);
                    }
                    break;

                case SAPP_EVENTTYPE_MOUSE_MOVE:
                    if (sapp_mouse_locked()) {
                        cam_orbit(&state.camera, ev->mouse_dx * 0.25f, ev->mouse_dy * 0.25f);
                    }
                    break;

                default:
                    break;
            }
        }

    CLIPBOARD SUPPORT
    =================
    Applications can send and receive UTF-8 encoded text data from and to the
    system clipboard. By default, clipboard support is disabled and
    must be enabled at startup via the following sapp_desc struct
    members:

        sapp_desc.enable_clipboard  - set to true to enable clipboard support
        sapp_desc.clipboard_size    - size of the internal clipboard buffer in bytes

    Enabling the clipboard will dynamically allocate a clipboard buffer
    for UTF-8 encoded text data of the requested size in bytes, the default
    size is 8 KBytes. Strings that don't fit into the clipboard buffer
    (including the terminating zero) will be silently clipped, so it's
    important that you provide a big enough clipboard size for your
    use case.

    To send data to the clipboard, call sapp_set_clipboard_string() with
    a pointer to an UTF-8 encoded, null-terminated C-string.

    NOTE that on the HTML5 platform, sapp_set_clipboard_string() must be
    called from inside a 'short-lived event handler', and there are a few
    other HTML5-specific caveats to workaround. You'll basically have to
    tinker until it works in all browsers :/ (maybe the situation will
    improve when all browsers agree on and implement the new
    HTML5 navigator.clipboard API).

    To get data from the clipboard, check for the SAPP_EVENTTYPE_CLIPBOARD_PASTED
    event in your event handler function, and then call sapp_get_clipboard_string()
    to obtain the pasted UTF-8 encoded text.

    NOTE that behaviour of sapp_get_clipboard_string() is slightly different
    depending on platform:

        - on the HTML5 platform, the internal clipboard buffer will only be updated
          right before the SAPP_EVENTTYPE_CLIPBOARD_PASTED event is sent,
          and sapp_get_clipboard_string() will simply return the current content
          of the clipboard buffer
        - on 'native' platforms, the call to sapp_get_clipboard_string() will
          update the internal clipboard buffer with the most recent data
          from the system clipboard

    Portable code should check for the SAPP_EVENTTYPE_CLIPBOARD_PASTED event,
    and then call sapp_get_clipboard_string() right in the event handler.

    The SAPP_EVENTTYPE_CLIPBOARD_PASTED event will be generated by sokol-app
    as follows:

        - on macOS: when the Cmd+V key is pressed down
        - on HTML5: when the browser sends a 'paste' event to the global 'window' object
        - on all other platforms: when the Ctrl+V key is pressed down

    DRAG AND DROP SUPPORT
    =====================
    PLEASE NOTE: the drag'n'drop feature works differently on WASM/HTML5
    and on the native desktop platforms (Win32, Linux and macOS) because
    of security-related restrictions in the HTML5 drag'n'drop API. The
    WASM/HTML5 specifics are described at the end of this documentation
    section:

    Like clipboard support, drag'n'drop support must be explicitly enabled
    at startup in the sapp_desc struct.

        sapp_desc sokol_main() {
            return (sapp_desc) {
                .enable_dragndrop = true,   // default is false
                ...
            };
        }

    You can also adjust the maximum number of files that are accepted
    in a drop operation, and the maximum path length in bytes if needed:

        sapp_desc sokol_main() {
            return (sapp_desc) {
                .enable_dragndrop = true,               // default is false
                .max_dropped_files = 8,                 // default is 1
                .max_dropped_file_path_length = 8192,   // in bytes, default is 2048
                ...
            };
        }

    When drag'n'drop is enabled, the event callback will be invoked with an
    event of type SAPP_EVENTTYPE_FILES_DROPPED whenever the user drops files on
    the application window.

    After the SAPP_EVENTTYPE_FILES_DROPPED is received, you can query the
    number of dropped files, and their absolute paths by calling separate
    functions:

        void on_event(const sapp_event* ev) {
            if (ev->type == SAPP_EVENTTYPE_FILES_DROPPED) {

                // the mouse position where the drop happened
                float x = ev->mouse_x;
                float y = ev->mouse_y;

                // get the number of files and their paths like this:
                const int num_dropped_files = sapp_get_num_dropped_files();
                for (int i = 0; i < num_dropped_files; i++) {
                    const char* path = sapp_get_dropped_file_path(i);
                    ...
                }
            }
        }

    The returned file paths are UTF-8 encoded strings.

    You can call sapp_get_num_dropped_files() and sapp_get_dropped_file_path()
    anywhere, also outside the event handler callback, but be aware that the
    file path strings will be overwritten with the next drop operation.

    In any case, sapp_get_dropped_file_path() will never return a null pointer,
    instead an empty string "" will be returned if the drag'n'drop feature
    hasn't been enabled, the last drop-operation failed, or the file path index
    is out of range.

    Drag'n'drop caveats:

        - if more files are dropped in a single drop-action
          than sapp_desc.max_dropped_files, the additional
          files will be silently ignored
        - if any of the file paths is longer than
          sapp_desc.max_dropped_file_path_length (in number of bytes, after UTF-8
          encoding) the entire drop operation will be silently ignored (this
          needs some sort of error feedback in the future)
        - no mouse positions are reported while the drag is in
          process, this may change in the future

    Drag'n'drop on HTML5/WASM:

    The HTML5 drag'n'drop API doesn't return file paths, but instead
    black-box 'file objects' which must be used to load the content
    of dropped files. This is the reason why sokol_app.h adds two
    HTML5-specific functions to the drag'n'drop API:

        uint32_t sapp_html5_get_dropped_file_size(int index)
            Returns the size in bytes of a dropped file.

        void sapp_html5_fetch_dropped_file(const sapp_html5_fetch_request* request)
            Asynchronously loads the content of a dropped file into a
            provided memory buffer (which must be big enough to hold
            the file content)

    To start loading the first dropped file after an SAPP_EVENTTYPE_FILES_DROPPED
    event is received:

        sapp_html5_fetch_dropped_file(&(sapp_html5_fetch_request){
            .dropped_file_index = 0,
            .callback = fetch_cb
            .buffer_ptr = buf,
            .buffer_size = buf_size,
            .user_data = ...
        });

    Make sure that the memory pointed to by 'buf' stays valid until the
    callback function is called!

    As result of the asynchronous loading operation (no matter if succeeded or
    failed) the 'fetch_cb' function will be called:

        void fetch_cb(const sapp_html5_fetch_response* response) {
            // IMPORTANT: check if the loading operation actually succeeded:
            if (response->succeeded) {
                // the size of the loaded file:
                const uint32_t num_bytes = response->fetched_size;
                // and the pointer to the data (same as 'buf' in the fetch-call):
                const void* ptr = response->buffer_ptr;
            }
            else {
                // on error check the error code:
                switch (response->error_code) {
                    case SAPP_HTML5_FETCH_ERROR_BUFFER_TOO_SMALL:
                        ...
                        break;
                    case SAPP_HTML5_FETCH_ERROR_OTHER:
                        ...
                        break;
                }
            }
        }

    Check the droptest-sapp example for a real-world example which works
    both on native platforms and the web:

    https://github.com/floooh/sokol-samples/blob/master/sapp/droptest-sapp.c

    HIGH-DPI RENDERING
    ==================
    You can set the sapp_desc.high_dpi flag during initialization to request
    a full-resolution framebuffer on HighDPI displays. The default behaviour
    is sapp_desc.high_dpi=false, this means that the application will
    render to a lower-resolution framebuffer on HighDPI displays and the
    rendered content will be upscaled by the window system composer.

    In a HighDPI scenario, you still request the same window size during
    sokol_main(), but the framebuffer sizes returned by sapp_width()
    and sapp_height() will be scaled up according to the DPI scaling
    ratio. You can also get a DPI scaling factor with the function
    sapp_dpi_scale().

    Here's an example on a Mac with Retina display:

    sapp_desc sokol_main() {
        return (sapp_desc) {
            .width = 640,
            .height = 480,
            .high_dpi = true,
            ...
        };
    }

    The functions sapp_width(), sapp_height() and sapp_dpi_scale() will
    return the following values:

    sapp_width      -> 1280
    sapp_height     -> 960
    sapp_dpi_scale  -> 2.0

    If the high_dpi flag is false, or you're not running on a Retina display,
    the values would be:

    sapp_width      -> 640
    sapp_height     -> 480
    sapp_dpi_scale  -> 1.0

    APPLICATION QUIT
    ================
    Without special quit handling, a sokol_app.h application will quit
    'gracefully' when the user clicks the window close-button unless a
    platform's application model prevents this (e.g. on web or mobile).
    'Graceful exit' means that the application-provided cleanup callback will
    be called before the application quits.

    On native desktop platforms sokol_app.h provides more control over the
    application-quit-process. It's possible to initiate a 'programmatic quit'
    from the application code, and a quit initiated by the application user can
    be intercepted (for instance to show a custom dialog box).

    This 'programmatic quit protocol' is implemented trough 3 functions
    and 1 event:

        - sapp_quit(): This function simply quits the application without
          giving the user a chance to intervene. Usually this might
          be called when the user clicks the 'Ok' button in a 'Really Quit?'
          dialog box
        - sapp_request_quit(): Calling sapp_request_quit() will send the
          event SAPP_EVENTTYPE_QUIT_REQUESTED to the applications event handler
          callback, giving the user code a chance to intervene and cancel the
          pending quit process (for instance to show a 'Really Quit?' dialog
          box). If the event handler callback does nothing, the application
          will be quit as usual. To prevent this, call the function
          sapp_cancel_quit() from inside the event handler.
        - sapp_cancel_quit(): Cancels a pending quit request, either initiated
          by the user clicking the window close button, or programmatically
          by calling sapp_request_quit(). The only place where calling this
          function makes sense is from inside the event handler callback when
          the SAPP_EVENTTYPE_QUIT_REQUESTED event has been received.
        - SAPP_EVENTTYPE_QUIT_REQUESTED: this event is sent when the user
          clicks the window's close button or application code calls the
          sapp_request_quit() function. The event handler callback code can handle
          this event by calling sapp_cancel_quit() to cancel the quit.
          If the event is ignored, the application will quit as usual.

    On the web platform, the quit behaviour differs from native platforms,
    because of web-specific restrictions:

    A `programmatic quit` initiated by calling sapp_quit() or
    sapp_request_quit() will work as described above: the cleanup callback is
    called, platform-specific cleanup is performed (on the web
    this means that JS event handlers are unregisters), and then
    the request-animation-loop will be exited. However that's all. The
    web page itself will continue to exist (e.g. it's not possible to
    programmatically close the browser tab).

    On the web it's also not possible to run custom code when the user
    closes a brower tab, so it's not possible to prevent this with a
    fancy custom dialog box.

    Instead the standard "Leave Site?" dialog box can be activated (or
    deactivated) with the following function:

        sapp_html5_ask_leave_site(bool ask);

    The initial state of the associated internal flag can be provided
    at startup via sapp_desc.html5_ask_leave_site.

    This feature should only be used sparingly in critical situations - for
    instance when the user would loose data - since popping up modal dialog
    boxes is considered quite rude in the web world. Note that there's no way
    to customize the content of this dialog box or run any code as a result
    of the user's decision. Also note that the user must have interacted with
    the site before the dialog box will appear. These are all security measures
    to prevent fishing.

    The Dear ImGui HighDPI sample contains example code of how to
    implement a 'Really Quit?' dialog box with Dear ImGui (native desktop
    platforms only), and for showing the hardwired "Leave Site?" dialog box
    when running on the web platform:

        https://floooh.github.io/sokol-html5/wasm/imgui-highdpi-sapp.html

    FULLSCREEN
    ==========
    If the sapp_desc.fullscreen flag is true, sokol-app will try to create
    a fullscreen window on platforms with a 'proper' window system
    (mobile devices will always use fullscreen). The implementation details
    depend on the target platform, in general sokol-app will use a
    'soft approach' which doesn't interfere too much with the platform's
    window system (for instance borderless fullscreen window instead of
    a 'real' fullscreen mode). Such details might change over time
    as sokol-app is adapted for different needs.

    The most important effect of fullscreen mode to keep in mind is that
    the requested canvas width and height will be ignored for the initial
    window size, calling sapp_width() and sapp_height() will instead return
    the resolution of the fullscreen canvas (however the provided size
    might still be used for the non-fullscreen window, in case the user can
    switch back from fullscreen- to windowed-mode).

    To toggle fullscreen mode programmatically, call sapp_toggle_fullscreen().

    To check if the application window is currently in fullscreen mode,
    call sapp_is_fullscreen().

    ONSCREEN KEYBOARD
    =================
    On some platforms which don't provide a physical keyboard, sokol-app
    can display the platform's integrated onscreen keyboard for text
    input. To request that the onscreen keyboard is shown, call

        sapp_show_keyboard(true);

    Likewise, to hide the keyboard call:

        sapp_show_keyboard(false);

    Note that on the web platform, the keyboard can only be shown from
    inside an input handler. On such platforms, sapp_show_keyboard()
    will only work as expected when it is called from inside the
    sokol-app event callback function. When called from other places,
    an internal flag will be set, and the onscreen keyboard will be
    called at the next 'legal' opportunity (when the next input event
    is handled).

    OPTIONAL: DON'T HIJACK main() (#define SOKOL_NO_ENTRY)
    ======================================================
    In its default configuration, sokol_app.h "hijacks" the platform's
    standard main() function. This was done because different platforms
    have different main functions which are not compatible with
    C's main() (for instance WinMain on Windows has completely different
    arguments). However, this "main hijacking" posed a problem for
    usage scenarios like integrating sokol_app.h with other languages than
    C or C++, so an alternative SOKOL_NO_ENTRY mode has been added
    in which the user code provides the platform's main function:

    - define SOKOL_NO_ENTRY before including the sokol_app.h implementation
    - do *not* provide a sokol_main() function
    - instead provide the standard main() function of the platform
    - from the main function, call the function ```sapp_run()``` which
      takes a pointer to an ```sapp_desc``` structure.
    - ```sapp_run()``` takes over control and calls the provided init-, frame-,
      shutdown- and event-callbacks just like in the default model, it
      will only return when the application quits (or not at all on some
      platforms, like emscripten)

    NOTE: SOKOL_NO_ENTRY is currently not supported on Android.

    TEMP NOTE DUMP
    ==============
    - onscreen keyboard support on Android requires Java :(, should we even bother?
    - sapp_desc needs a bool whether to initialize depth-stencil surface
    - GL context initialization needs more control (at least what GL version to initialize)
    - application icon
    - the UPDATE_CURSOR event currently behaves differently between Win32 and OSX
      (Win32 sends the event each frame when the mouse moves and is inside the window
      client area, OSX sends it only once when the mouse enters the client area)
    - the Android implementation calls cleanup_cb() and destroys the egl context in onDestroy
      at the latest but should do it earlier, in onStop, as an app is "killable" after onStop
      on Android Honeycomb and later (it can't be done at the moment as the app may be started
      again after onStop and the sokol lifecycle does not yet handle context teardown/bringup)


    LICENSE
    =======
    zlib/libpng license

    Copyright (c) 2018 Andre Weissflog

    This software is provided 'as-is', without any express or implied warranty.
    In no event will the authors be held liable for any damages arising from the
    use of this software.

    Permission is granted to anyone to use this software for any purpose,
    including commercial applications, and to alter it and redistribute it
    freely, subject to the following restrictions:

        1. The origin of this software must not be misrepresented; you must not
        claim that you wrote the original software. If you use this software in a
        product, an acknowledgment in the product documentation would be
        appreciated but is not required.

        2. Altered source versions must be plainly marked as such, and must not
        be misrepresented as being the original software.

        3. This notice may not be removed or altered from any source
        distribution.
*/
#define SOKOL_APP_INCLUDED (1)
#include <stdint.h>
#include <stdbool.h>

#if defined(SOKOL_API_DECL) && !defined(SOKOL_APP_API_DECL)
#define SOKOL_APP_API_DECL SOKOL_API_DECL
#endif
#ifndef SOKOL_APP_API_DECL
#if defined(_WIN32) && defined(SOKOL_DLL) && defined(SOKOL_APP_IMPL)
#define SOKOL_APP_API_DECL __declspec(dllexport)
#elif defined(_WIN32) && defined(SOKOL_DLL)
#define SOKOL_APP_API_DECL __declspec(dllimport)
#else
#define SOKOL_APP_API_DECL extern
#endif
#endif

#ifdef __cplusplus
extern "C" {
#endif

enum {
    SAPP_MAX_TOUCHPOINTS = 8,
    SAPP_MAX_MOUSEBUTTONS = 3,
    SAPP_MAX_KEYCODES = 512,
};

typedef enum sapp_event_type {
    SAPP_EVENTTYPE_INVALID,
    SAPP_EVENTTYPE_KEY_DOWN,
    SAPP_EVENTTYPE_KEY_UP,
    SAPP_EVENTTYPE_CHAR,
    SAPP_EVENTTYPE_MOUSE_DOWN,
    SAPP_EVENTTYPE_MOUSE_UP,
    SAPP_EVENTTYPE_MOUSE_SCROLL,
    SAPP_EVENTTYPE_MOUSE_MOVE,
    SAPP_EVENTTYPE_MOUSE_ENTER,
    SAPP_EVENTTYPE_MOUSE_LEAVE,
    SAPP_EVENTTYPE_TOUCHES_BEGAN,
    SAPP_EVENTTYPE_TOUCHES_MOVED,
    SAPP_EVENTTYPE_TOUCHES_ENDED,
    SAPP_EVENTTYPE_TOUCHES_CANCELLED,
    SAPP_EVENTTYPE_RESIZED,
    SAPP_EVENTTYPE_ICONIFIED,
    SAPP_EVENTTYPE_RESTORED,
    SAPP_EVENTTYPE_SUSPENDED,
    SAPP_EVENTTYPE_RESUMED,
    SAPP_EVENTTYPE_UPDATE_CURSOR,
    SAPP_EVENTTYPE_QUIT_REQUESTED,
    SAPP_EVENTTYPE_CLIPBOARD_PASTED,
    SAPP_EVENTTYPE_FILES_DROPPED,
    SAPP_EVENTTYPE_WINDOW_CLOSED,
    _SAPP_EVENTTYPE_NUM,
    _SAPP_EVENTTYPE_FORCE_U32 = 0x7FFFFFFF
} sapp_event_type;

/* key codes are the same names and values as GLFW */
typedef enum sapp_keycode {
    SAPP_KEYCODE_INVALID          = 0,
    SAPP_KEYCODE_SPACE            = 32,
    SAPP_KEYCODE_APOSTROPHE       = 39,  /* ' */
    SAPP_KEYCODE_COMMA            = 44,  /* , */
    SAPP_KEYCODE_MINUS            = 45,  /* - */
    SAPP_KEYCODE_PERIOD           = 46,  /* . */
    SAPP_KEYCODE_SLASH            = 47,  /* / */
    SAPP_KEYCODE_0                = 48,
    SAPP_KEYCODE_1                = 49,
    SAPP_KEYCODE_2                = 50,
    SAPP_KEYCODE_3                = 51,
    SAPP_KEYCODE_4                = 52,
    SAPP_KEYCODE_5                = 53,
    SAPP_KEYCODE_6                = 54,
    SAPP_KEYCODE_7                = 55,
    SAPP_KEYCODE_8                = 56,
    SAPP_KEYCODE_9                = 57,
    SAPP_KEYCODE_SEMICOLON        = 59,  /* ; */
    SAPP_KEYCODE_EQUAL            = 61,  /* = */
    SAPP_KEYCODE_A                = 65,
    SAPP_KEYCODE_B                = 66,
    SAPP_KEYCODE_C                = 67,
    SAPP_KEYCODE_D                = 68,
    SAPP_KEYCODE_E                = 69,
    SAPP_KEYCODE_F                = 70,
    SAPP_KEYCODE_G                = 71,
    SAPP_KEYCODE_H                = 72,
    SAPP_KEYCODE_I                = 73,
    SAPP_KEYCODE_J                = 74,
    SAPP_KEYCODE_K                = 75,
    SAPP_KEYCODE_L                = 76,
    SAPP_KEYCODE_M                = 77,
    SAPP_KEYCODE_N                = 78,
    SAPP_KEYCODE_O                = 79,
    SAPP_KEYCODE_P                = 80,
    SAPP_KEYCODE_Q                = 81,
    SAPP_KEYCODE_R                = 82,
    SAPP_KEYCODE_S                = 83,
    SAPP_KEYCODE_T                = 84,
    SAPP_KEYCODE_U                = 85,
    SAPP_KEYCODE_V                = 86,
    SAPP_KEYCODE_W                = 87,
    SAPP_KEYCODE_X                = 88,
    SAPP_KEYCODE_Y                = 89,
    SAPP_KEYCODE_Z                = 90,
    SAPP_KEYCODE_LEFT_BRACKET     = 91,  /* [ */
    SAPP_KEYCODE_BACKSLASH        = 92,  /* \ */
    SAPP_KEYCODE_RIGHT_BRACKET    = 93,  /* ] */
    SAPP_KEYCODE_GRAVE_ACCENT     = 96,  /* ` */
    SAPP_KEYCODE_WORLD_1          = 161, /* non-US #1 */
    SAPP_KEYCODE_WORLD_2          = 162, /* non-US #2 */
    SAPP_KEYCODE_ESCAPE           = 256,
    SAPP_KEYCODE_ENTER            = 257,
    SAPP_KEYCODE_TAB              = 258,
    SAPP_KEYCODE_BACKSPACE        = 259,
    SAPP_KEYCODE_INSERT           = 260,
    SAPP_KEYCODE_DELETE           = 261,
    SAPP_KEYCODE_RIGHT            = 262,
    SAPP_KEYCODE_LEFT             = 263,
    SAPP_KEYCODE_DOWN             = 264,
    SAPP_KEYCODE_UP               = 265,
    SAPP_KEYCODE_PAGE_UP          = 266,
    SAPP_KEYCODE_PAGE_DOWN        = 267,
    SAPP_KEYCODE_HOME             = 268,
    SAPP_KEYCODE_END              = 269,
    SAPP_KEYCODE_CAPS_LOCK        = 280,
    SAPP_KEYCODE_SCROLL_LOCK      = 281,
    SAPP_KEYCODE_NUM_LOCK         = 282,
    SAPP_KEYCODE_PRINT_SCREEN     = 283,
    SAPP_KEYCODE_PAUSE            = 284,
    SAPP_KEYCODE_F1               = 290,
    SAPP_KEYCODE_F2               = 291,
    SAPP_KEYCODE_F3               = 292,
    SAPP_KEYCODE_F4               = 293,
    SAPP_KEYCODE_F5               = 294,
    SAPP_KEYCODE_F6               = 295,
    SAPP_KEYCODE_F7               = 296,
    SAPP_KEYCODE_F8               = 297,
    SAPP_KEYCODE_F9               = 298,
    SAPP_KEYCODE_F10              = 299,
    SAPP_KEYCODE_F11              = 300,
    SAPP_KEYCODE_F12              = 301,
    SAPP_KEYCODE_F13              = 302,
    SAPP_KEYCODE_F14              = 303,
    SAPP_KEYCODE_F15              = 304,
    SAPP_KEYCODE_F16              = 305,
    SAPP_KEYCODE_F17              = 306,
    SAPP_KEYCODE_F18              = 307,
    SAPP_KEYCODE_F19              = 308,
    SAPP_KEYCODE_F20              = 309,
    SAPP_KEYCODE_F21              = 310,
    SAPP_KEYCODE_F22              = 311,
    SAPP_KEYCODE_F23              = 312,
    SAPP_KEYCODE_F24              = 313,
    SAPP_KEYCODE_F25              = 314,
    SAPP_KEYCODE_KP_0             = 320,
    SAPP_KEYCODE_KP_1             = 321,
    SAPP_KEYCODE_KP_2             = 322,
    SAPP_KEYCODE_KP_3             = 323,
    SAPP_KEYCODE_KP_4             = 324,
    SAPP_KEYCODE_KP_5             = 325,
    SAPP_KEYCODE_KP_6             = 326,
    SAPP_KEYCODE_KP_7             = 327,
    SAPP_KEYCODE_KP_8             = 328,
    SAPP_KEYCODE_KP_9             = 329,
    SAPP_KEYCODE_KP_DECIMAL       = 330,
    SAPP_KEYCODE_KP_DIVIDE        = 331,
    SAPP_KEYCODE_KP_MULTIPLY      = 332,
    SAPP_KEYCODE_KP_SUBTRACT      = 333,
    SAPP_KEYCODE_KP_ADD           = 334,
    SAPP_KEYCODE_KP_ENTER         = 335,
    SAPP_KEYCODE_KP_EQUAL         = 336,
    SAPP_KEYCODE_LEFT_SHIFT       = 340,
    SAPP_KEYCODE_LEFT_CONTROL     = 341,
    SAPP_KEYCODE_LEFT_ALT         = 342,
    SAPP_KEYCODE_LEFT_SUPER       = 343,
    SAPP_KEYCODE_RIGHT_SHIFT      = 344,
    SAPP_KEYCODE_RIGHT_CONTROL    = 345,
    SAPP_KEYCODE_RIGHT_ALT        = 346,
    SAPP_KEYCODE_RIGHT_SUPER      = 347,
    SAPP_KEYCODE_MENU             = 348,
} sapp_keycode;

typedef struct sapp_touchpoint {
    uintptr_t identifier;
    float pos_x;
    float pos_y;
    bool changed;
} sapp_touchpoint;

typedef enum sapp_mousebutton {
    SAPP_MOUSEBUTTON_INVALID = -1,
    SAPP_MOUSEBUTTON_LEFT = 0,
    SAPP_MOUSEBUTTON_RIGHT = 1,
    SAPP_MOUSEBUTTON_MIDDLE = 2,
} sapp_mousebutton;

enum {
    SAPP_MODIFIER_SHIFT = (1<<0),
    SAPP_MODIFIER_CTRL = (1<<1),
    SAPP_MODIFIER_ALT = (1<<2),
    SAPP_MODIFIER_SUPER = (1<<3)
};

/* window handle typedef - simple uint32 id handle, sokol_gfx resource style */
typedef struct sapp_window { uint32_t id; } sapp_window;

typedef struct sapp_event {
    sapp_window window;
    uint64_t frame_count;
    sapp_event_type type;
    sapp_keycode key_code;
    uint32_t char_code;
    bool key_repeat;
    uint32_t modifiers;
    sapp_mousebutton mouse_button;
    float mouse_x;
    float mouse_y;
    float mouse_dx;
    float mouse_dy;
    float scroll_x;
    float scroll_y;
    int num_touches;
    sapp_touchpoint touches[SAPP_MAX_TOUCHPOINTS];
    int window_width;
    int window_height;
    int framebuffer_width;
    int framebuffer_height;
} sapp_event;

typedef struct sapp_window_desc {
    int width;                          /* the preferred width of the window / canvas */
    int height;                         /* the preferred height of the window / canvas */
    int sample_count;                   /* MSAA sample count */
    int swap_interval;                  /* the preferred swap interval (ignored on some platforms) */
    bool fullscreen;                    /* whether the window should be created in fullscreen mode */
    bool alpha;                         /* whether the framebuffer should have an alpha channel (ignored on some platforms) */
    const char* window_title;           /* the window title as UTF-8 encoded string */
    bool high_dpi;                      /* whether the rendering canvas is full-resolution on HighDPI displays */
    bool user_cursor;                   /* if true, user is expected to manage cursor image in SAPP_EVENTTYPE_UPDATE_CURSOR */
    bool enable_dragndrop;              /* enable file dropping (drag'n'drop), default is false */
    int max_dropped_files;              /* max number of dropped files to process (default: 1) */
    int max_dropped_file_path_length;   /* max length in bytes of a dropped UTF-8 file path (default: 2048) */
    bool enable_clipboard;              /* enable clipboard access, default is false */
    int clipboard_size;                 /* max size of clipboard content in bytes */
    sapp_window parent_window;          /* if 0, main_window is used as a parent */
} sapp_window_desc;

typedef struct sapp_desc {
    void (*init_cb)(void);                  /* these are the user-provided callbacks without user data */
    void (*frame_cb)(void);
    void (*cleanup_cb)(void);
    void (*event_cb)(const sapp_event*);
    void (*fail_cb)(const char*);

    void* user_data;                        /* these are the user-provided callbacks with user data */
    void (*init_userdata_cb)(void*);
    void (*frame_userdata_cb)(void*);
    void (*cleanup_userdata_cb)(void*);
    void (*event_userdata_cb)(const sapp_event*, void*);
    void (*fail_userdata_cb)(const char*, void*);

    /* DISCUSS: this currently is an almost exact copy of sapp_window_desc, but changing this into window struct here would be a breaking change */
    int width;                          /* the preferred width of the window / canvas */
    int height;                         /* the preferred height of the window / canvas */
    int sample_count;                   /* MSAA sample count */
    int swap_interval;                  /* the preferred swap interval (ignored on some platforms) */
    bool fullscreen;                    /* whether the window should be created in fullscreen mode */
    bool alpha;                         /* whether the framebuffer should have an alpha channel (ignored on some platforms) */
    const char* window_title;           /* the window title as UTF-8 encoded string */
    bool high_dpi;                      /* whether the rendering canvas is full-resolution on HighDPI displays */
    bool user_cursor;                   /* if true, user is expected to manage cursor image in SAPP_EVENTTYPE_UPDATE_CURSOR */
    bool enable_dragndrop;              /* enable file dropping (drag'n'drop), default is false */
    int max_dropped_files;              /* max number of dropped files to process (default: 1) */
    int max_dropped_file_path_length;   /* max length in bytes of a dropped UTF-8 file path (default: 2048) */
    bool enable_clipboard;              /* enable clipboard access, default is false */
    int clipboard_size;                 /* max size of clipboard content in bytes */

    sapp_window_desc window;
   
    const char* html5_canvas_name;      /* the name (id) of the HTML5 canvas element, default is "canvas" */
    bool html5_canvas_resize;           /* if true, the HTML5 canvas size is set to sapp_desc.width/height, otherwise canvas size is tracked */
    bool html5_preserve_drawing_buffer; /* HTML5 only: whether to preserve default framebuffer content between frames */
    bool html5_premultiplied_alpha;     /* HTML5 only: whether the rendered pixels use premultiplied alpha convention */
    bool html5_ask_leave_site;          /* initial state of the internal html5_ask_leave_site flag (see sapp_html5_ask_leave_site()) */
    bool ios_keyboard_resizes_canvas;   /* if true, showing the iOS keyboard shrinks the canvas */
    bool gl_force_gles2;                /* if true, setup GLES2/WebGL even if GLES3/WebGL2 is available */

    uint32_t window_pool_size;          /* max number of simultaneous windows this app can create */
} sapp_desc;

/* HTML5 specific: request and response structs for
   asynchronously loading dropped-file content.
*/
typedef enum sapp_html5_fetch_error {
    SAPP_HTML5_FETCH_ERROR_NO_ERROR,
    SAPP_HTML5_FETCH_ERROR_BUFFER_TOO_SMALL,
    SAPP_HTML5_FETCH_ERROR_OTHER,
} sapp_html5_fetch_error;

typedef struct sapp_html5_fetch_response {
    bool succeeded;         /* true if the loading operation has succeeded */
    sapp_html5_fetch_error error_code;
    int file_index;         /* index of the dropped file (0..sapp_get_num_dropped_filed()-1) */
    uint32_t fetched_size;  /* size in bytes of loaded data */
    void* buffer_ptr;       /* pointer to user-provided buffer which contains the loaded data */
    uint32_t buffer_size;   /* size of user-provided buffer (buffer_size >= fetched_size) */
    void* user_data;        /* user-provided user data pointer */
} sapp_html5_fetch_response;

typedef void (*sapp_html5_fetch_callback) (const sapp_html5_fetch_response*);

typedef struct sapp_html5_fetch_request {
    int dropped_file_index;                 /* 0..sapp_get_num_dropped_files()-1 */
    sapp_html5_fetch_callback callback;     /* response callback function pointer (required) */
    void* buffer_ptr;                       /* pointer to buffer to load data into */
    uint32_t buffer_size;                   /* size in bytes of buffer */
    void* user_data;                        /* optional userdata pointer */
} sapp_html5_fetch_request;

/* user-provided functions */
extern sapp_desc sokol_main(int argc, char* argv[]);

/* returns true after sokol-app has been initialized */
SOKOL_APP_API_DECL bool sapp_isvalid(void);
/* returns the current framebuffer width in pixels */
<<<<<<< HEAD
SOKOL_API_DECL int sapp_width();
/* returns the current framebuffer width in pixels for specified window */
SOKOL_API_DECL int sapp_window_width(sapp_window window_id);
/* returns the current framebuffer height in pixels */
SOKOL_API_DECL int sapp_height();
/* returns the current framebuffer height in pixels for specified window */
SOKOL_API_DECL int sapp_window_height(sapp_window window_id);
=======
SOKOL_APP_API_DECL int sapp_width(void);
/* returns the current framebuffer height in pixels */
SOKOL_APP_API_DECL int sapp_height(void);
>>>>>>> f047abc7
/* get default framebuffer color pixel format */
SOKOL_APP_API_DECL int sapp_color_format(void);
/* get default framebuffer depth pixel format */
SOKOL_APP_API_DECL int sapp_depth_format(void);
/* get default framebuffer sample count */
<<<<<<< HEAD
SOKOL_API_DECL int sapp_sample_count(void);
/* get window default framebuffer sample count */
SOKOL_API_DECL int sapp_window_sample_count(sapp_window window_id);
=======
SOKOL_APP_API_DECL int sapp_sample_count(void);
>>>>>>> f047abc7
/* returns true when high_dpi was requested and actually running in a high-dpi scenario */
SOKOL_APP_API_DECL bool sapp_high_dpi(void);
/* returns the dpi scaling factor (window pixels to framebuffer pixels) */
SOKOL_APP_API_DECL float sapp_dpi_scale(void);
/* show or hide the mobile device onscreen keyboard */
SOKOL_APP_API_DECL void sapp_show_keyboard(bool show);
/* return true if the mobile device onscreen keyboard is currently shown */
<<<<<<< HEAD
SOKOL_API_DECL bool sapp_keyboard_shown(void);
/* query fullscreen mode for default window */
SOKOL_API_DECL bool sapp_is_fullscreen();
/* toggle fullscreen mode for default window */
SOKOL_API_DECL void sapp_toggle_fullscreen();
/* query fullscreen mode for a window */
SOKOL_API_DECL bool sapp_window_is_fullscreen(sapp_window window_id);
/* toggle fullscreen mode for a window*/
SOKOL_API_DECL void sapp_window_toggle_fullscreen(sapp_window window_id);
/* show or hide the mouse cursor for the main window */
SOKOL_API_DECL void sapp_show_mouse(bool show);
/* show or hide the mouse cursor for the specified window */
SOKOL_API_DECL void sapp_window_show_mouse(sapp_window, bool show);
/* is the mouse cursor shown or hidden for the main window */
SOKOL_API_DECL bool sapp_mouse_shown();
/* is the mouse cursor shown or hidden for the specified window */
SOKOL_API_DECL bool sapp_window_mouse_shown(sapp_window window_id);
/* enable/disable mouse-pointer-lock mode for main window */
SOKOL_API_DECL void sapp_lock_mouse(bool lock);
/* enable/disable mouse-pointer-lock mode for specified window */
SOKOL_API_DECL void sapp_window_lock_mouse(sapp_window window_id, bool lock);
/* return true if in mouse-pointer-lock mode (this may toggle a few frames later) for main window*/
SOKOL_API_DECL bool sapp_mouse_locked(void);
/* return true if in mouse-pointer-lock mode (this may toggle a few frames later) for specified window */
SOKOL_API_DECL bool sapp_window_mouse_locked(sapp_window);
=======
SOKOL_APP_API_DECL bool sapp_keyboard_shown(void);
/* query fullscreen mode */
SOKOL_APP_API_DECL bool sapp_is_fullscreen(void);
/* toggle fullscreen mode */
SOKOL_APP_API_DECL void sapp_toggle_fullscreen(void);
/* show or hide the mouse cursor */
SOKOL_APP_API_DECL void sapp_show_mouse(bool show);
/* show or hide the mouse cursor */
SOKOL_APP_API_DECL bool sapp_mouse_shown();
/* enable/disable mouse-pointer-lock mode */
SOKOL_APP_API_DECL void sapp_lock_mouse(bool lock);
/* return true if in mouse-pointer-lock mode (this may toggle a few frames later) */
SOKOL_APP_API_DECL bool sapp_mouse_locked(void);
>>>>>>> f047abc7
/* return the userdata pointer optionally provided in sapp_desc */
SOKOL_APP_API_DECL void* sapp_userdata(void);
/* return a copy of the sapp_desc structure */
SOKOL_APP_API_DECL sapp_desc sapp_query_desc(void);
/* initiate a "soft quit" (sends SAPP_EVENTTYPE_QUIT_REQUESTED) */
SOKOL_APP_API_DECL void sapp_request_quit(void);
/* cancel a pending quit (when SAPP_EVENTTYPE_QUIT_REQUESTED has been received) */
SOKOL_APP_API_DECL void sapp_cancel_quit(void);
/* initiate a "hard quit" (quit application without sending SAPP_EVENTTYPE_QUIT_REQUSTED) */
SOKOL_APP_API_DECL void sapp_quit(void);
/* call from inside event callback to consume the current event (don't forward to platform) */
SOKOL_APP_API_DECL void sapp_consume_event(void);
/* get the current frame counter (for comparison with sapp_event.frame_count) */
<<<<<<< HEAD
SOKOL_API_DECL uint64_t sapp_frame_count(void);
/* write string into main window clipboard */
SOKOL_API_DECL void sapp_set_clipboard_string(const char* str);
/* write string into window clipboard */
SOKOL_API_DECL void sapp_window_set_clipboard_string(sapp_window window_id, const char* str);
/* read string from clipboard (usually during SAPP_EVENTTYPE_CLIPBOARD_PASTED) for main window*/
SOKOL_API_DECL const char* sapp_get_clipboard_string(void);
/* read string from clipboard (usually during SAPP_EVENTTYPE_CLIPBOARD_PASTED) for specific window */
SOKOL_API_DECL const char* sapp_window_get_clipboard_string(sapp_window window_id);
/* gets the total number of dropped files (after an SAPP_EVENTTYPE_FILES_DROPPED event) */
SOKOL_API_DECL int sapp_get_num_dropped_files(void);
/* gets the total number of dropped files (after an SAPP_EVENTTYPE_FILES_DROPPED event) for a specific window */
SOKOL_API_DECL int sapp_window_get_num_dropped_files(sapp_window window_id);
/* gets the dropped file paths */
SOKOL_API_DECL const char* sapp_get_dropped_file_path(int index);
/* gets the dropped file paths for window */
SOKOL_API_DECL const char* sapp_window_get_dropped_file_path(sapp_window window_id, int index);

/* returns this applications default/main window */
SOKOL_API_DECL sapp_window sapp_main_window();
/* create a new child window */
SOKOL_API_DECL sapp_window sapp_create_window(const sapp_window_desc* desc);
/* destroy a window */
SOKOL_API_DECL void sapp_destroy_window(sapp_window window);
/* set the window title (only on desktop platforms) of main_window */
SOKOL_API_DECL void sapp_set_window_title(const char* str);
/* set the window title (only on desktop platforms) of specified window */
SOKOL_API_DECL void sapp_window_set_window_title(sapp_window window, const char* str);
/* returns true if window is still valid */
SOKOL_API_DECL bool sapp_window_isvalid(sapp_window window);

=======
SOKOL_APP_API_DECL uint64_t sapp_frame_count(void);
/* write string into clipboard */
SOKOL_APP_API_DECL void sapp_set_clipboard_string(const char* str);
/* read string from clipboard (usually during SAPP_EVENTTYPE_CLIPBOARD_PASTED) */
SOKOL_APP_API_DECL const char* sapp_get_clipboard_string(void);
/* set the window title (only on desktop platforms) */
SOKOL_APP_API_DECL void sapp_set_window_title(const char* str);
/* gets the total number of dropped files (after an SAPP_EVENTTYPE_FILES_DROPPED event) */
SOKOL_APP_API_DECL int sapp_get_num_dropped_files(void);
/* gets the dropped file paths */
SOKOL_APP_API_DECL const char* sapp_get_dropped_file_path(int index);
>>>>>>> f047abc7

/* special run-function for SOKOL_NO_ENTRY (in standard mode this is an empty stub) */
SOKOL_APP_API_DECL int sapp_run(const sapp_desc* desc);

/* GL: return true when GLES2 fallback is active (to detect fallback from GLES3) */
<<<<<<< HEAD
SOKOL_API_DECL bool sapp_gles2(void);
/* GL: make window gl context current */
SOKOL_API_DECL void sapp_gl_make_context_current(sapp_window window);
=======
SOKOL_APP_API_DECL bool sapp_gles2(void);
>>>>>>> f047abc7

/* HTML5: enable or disable the hardwired "Leave Site?" dialog box */
SOKOL_APP_API_DECL void sapp_html5_ask_leave_site(bool ask);
/* HTML5: get byte size of a dropped file */
SOKOL_APP_API_DECL uint32_t sapp_html5_get_dropped_file_size(int index);
/* HTML5: asynchronously load the content of a dropped file */
SOKOL_APP_API_DECL void sapp_html5_fetch_dropped_file(const sapp_html5_fetch_request* request);

/* Metal: get bridged pointer to Metal device object */
SOKOL_APP_API_DECL const void* sapp_metal_get_device(void);
/* Metal: get bridged pointer to this frame's renderpass descriptor */
<<<<<<< HEAD
SOKOL_API_DECL const void* sapp_metal_get_renderpass_descriptor(void);
/* Metal: get bridged pointer to this frame's renderpass descriptor of specified window */
SOKOL_API_DECL const void* sapp_metal_window_get_renderpass_descriptor(sapp_window window);
/* Metal: get bridged pointer to current drawable */
SOKOL_API_DECL const void* sapp_metal_get_drawable(void);
/* Metal: get bridged pointer for drawable of specified window */
SOKOL_API_DECL const void* sapp_metal_window_get_drawable(sapp_window window);
/* macOS: get bridged pointer to macOS NSWindow for the main window */
SOKOL_API_DECL const void* sapp_macos_get_window(void);
/* macOS: get bridged pointer to macOS NSWindow for specified window */
SOKOL_API_DECL const void* sapp_macos_window_get_window(sapp_window window_id);
=======
SOKOL_APP_API_DECL const void* sapp_metal_get_renderpass_descriptor(void);
/* Metal: get bridged pointer to current drawable */
SOKOL_APP_API_DECL const void* sapp_metal_get_drawable(void);
/* macOS: get bridged pointer to macOS NSWindow */
SOKOL_APP_API_DECL const void* sapp_macos_get_window(void);
>>>>>>> f047abc7
/* iOS: get bridged pointer to iOS UIWindow */
SOKOL_APP_API_DECL const void* sapp_ios_get_window(void);

/* D3D11: get pointer to ID3D11Device object */
SOKOL_APP_API_DECL const void* sapp_d3d11_get_device(void);
/* D3D11: get pointer to ID3D11DeviceContext object */
SOKOL_APP_API_DECL const void* sapp_d3d11_get_device_context(void);
/* D3D11: get pointer to ID3D11RenderTargetView object */
<<<<<<< HEAD
SOKOL_API_DECL const void* sapp_d3d11_get_render_target_view(void);
/* D3D11: get pointer to ID3D11RenderTargetView object */
SOKOL_API_DECL const void* sapp_d3d11_window_get_render_target_view(sapp_window window_id);
/* D3D11: get pointer to ID3D11DepthStencilView */
SOKOL_API_DECL const void* sapp_d3d11_get_depth_stencil_view(void);
/* D3D11: get pointer to ID3D11DepthStencilView */
SOKOL_API_DECL const void* sapp_d3d11_window_get_depth_stencil_view(sapp_window window_id);
/* Win32: get the HWND window handle of the main window */
SOKOL_API_DECL const void* sapp_win32_get_hwnd(void);
/* Win32: get the HWND window handle of the specified window */
SOKOL_API_DECL const void* sapp_win32_window_get_hwnd(sapp_window window_id);
=======
SOKOL_APP_API_DECL const void* sapp_d3d11_get_render_target_view(void);
/* D3D11: get pointer to ID3D11DepthStencilView */
SOKOL_APP_API_DECL const void* sapp_d3d11_get_depth_stencil_view(void);
/* Win32: get the HWND window handle */
SOKOL_APP_API_DECL const void* sapp_win32_get_hwnd(void);
>>>>>>> f047abc7

/* WebGPU: get WGPUDevice handle */
SOKOL_APP_API_DECL const void* sapp_wgpu_get_device(void);
/* WebGPU: get swapchain's WGPUTextureView handle for rendering */
SOKOL_APP_API_DECL const void* sapp_wgpu_get_render_view(void);
/* WebGPU: get swapchain's MSAA-resolve WGPUTextureView (may return null) */
SOKOL_APP_API_DECL const void* sapp_wgpu_get_resolve_view(void);
/* WebGPU: get swapchain's WGPUTextureView for the depth-stencil surface */
SOKOL_APP_API_DECL const void* sapp_wgpu_get_depth_stencil_view(void);

/* Android: get native activity handle */
SOKOL_APP_API_DECL const void* sapp_android_get_native_activity(void);

#ifdef __cplusplus
} /* extern "C" */

/* reference-based equivalents for C++ */
inline int sapp_run(const sapp_desc& desc) { return sapp_run(&desc); }

#endif

// this WinRT specific hack is required when wWinMain is in a static library
#if defined(_MSC_VER) && defined(UNICODE)
#include <winapifamily.h>
#if defined(WINAPI_FAMILY_PARTITION) && !WINAPI_FAMILY_PARTITION(WINAPI_PARTITION_DESKTOP)
#pragma comment(linker, "/include:wWinMain")
#endif
#endif

#endif // SOKOL_APP_INCLUDED

/*-- IMPLEMENTATION ----------------------------------------------------------*/
#ifdef SOKOL_APP_IMPL
#define SOKOL_APP_IMPL_INCLUDED (1)

#include <string.h> /* memset */

/* check if the config defines are alright */
#if defined(__APPLE__)
    // see https://clang.llvm.org/docs/LanguageExtensions.html#automatic-reference-counting
    #if !defined(__cplusplus)
        #if __has_feature(objc_arc) && !__has_feature(objc_arc_fields)
            #error "sokol_app.h requires __has_feature(objc_arc_field) if ARC is enabled (use a more recent compiler version)"
        #endif
    #endif
    #define _SAPP_APPLE (1)
    #include <TargetConditionals.h>
    #if defined(TARGET_OS_IPHONE) && !TARGET_OS_IPHONE
        /* MacOS */
        #define _SAPP_MACOS (1)
        #if !defined(SOKOL_METAL) && !defined(SOKOL_GLCORE33)
        #error("sokol_app.h: unknown 3D API selected for MacOS, must be SOKOL_METAL or SOKOL_GLCORE33")
        #endif
    #else
        /* iOS or iOS Simulator */
        #define _SAPP_IOS (1)
        #if !defined(SOKOL_METAL) && !defined(SOKOL_GLES3)
        #error("sokol_app.h: unknown 3D API selected for iOS, must be SOKOL_METAL or SOKOL_GLES3")
        #endif
    #endif
#elif defined(__EMSCRIPTEN__)
    /* emscripten (asm.js or wasm) */
    #define _SAPP_EMSCRIPTEN (1)
    #if !defined(SOKOL_GLES3) && !defined(SOKOL_GLES2) && !defined(SOKOL_WGPU)
    #error("sokol_app.h: unknown 3D API selected for emscripten, must be SOKOL_GLES3, SOKOL_GLES2 or SOKOL_WGPU")
    #endif
#elif defined(_WIN32)
    /* Windows (D3D11 or GL) */
    #include <winapifamily.h>
    #if (defined(WINAPI_FAMILY_PARTITION) && !WINAPI_FAMILY_PARTITION(WINAPI_PARTITION_DESKTOP))
        #define _SAPP_UWP (1)
        #if !defined(SOKOL_D3D11)
        #error("sokol_app.h: unknown 3D API selected for UWP, must be SOKOL_D3D11")
        #endif
        #if !defined(__cplusplus)
        #error("sokol_app.h: UWP bindings require C++/17")
        #endif
    #else
        #define _SAPP_WIN32 (1)
        #if !defined(SOKOL_D3D11) && !defined(SOKOL_GLCORE33)
        #error("sokol_app.h: unknown 3D API selected for Win32, must be SOKOL_D3D11 or SOKOL_GLCORE33")
        #endif
    #endif
#elif defined(__ANDROID__)
    /* Android */
    #define _SAPP_ANDROID (1)
    #if !defined(SOKOL_GLES3) && !defined(SOKOL_GLES2)
    #error("sokol_app.h: unknown 3D API selected for Android, must be SOKOL_GLES3 or SOKOL_GLES2")
    #endif
    #if defined(SOKOL_NO_ENTRY)
    #error("sokol_app.h: SOKOL_NO_ENTRY is not supported on Android")
    #endif
#elif defined(__linux__) || defined(__unix__)
    /* Linux */
    #define _SAPP_LINUX (1)
    #if !defined(SOKOL_GLCORE33)
    #error("sokol_app.h: unknown 3D API selected for Linux, must be SOKOL_GLCORE33")
    #endif
#else
#error "sokol_app.h: Unknown platform"
#endif

#ifndef SOKOL_API_IMPL
    #define SOKOL_API_IMPL
#endif
#ifndef SOKOL_DEBUG
    #ifndef NDEBUG
        #define SOKOL_DEBUG (1)
    #endif
#endif
#ifndef SOKOL_ASSERT
    #include <assert.h>
    #define SOKOL_ASSERT(c) assert(c)
#endif
#ifndef SOKOL_UNREACHABLE
    #define SOKOL_UNREACHABLE SOKOL_ASSERT(false)
#endif
#if !defined(SOKOL_CALLOC) || !defined(SOKOL_MALLOC) || !defined(SOKOL_FREE) 
    #include <stdlib.h>
#endif
#if !defined(SOKOL_CALLOC)
    #define SOKOL_CALLOC(n,s) calloc(n,s)
#endif
#if !defined(SOKOL_FREE)
    #define SOKOL_FREE(p) free(p)
#endif
#if !defined(SOKOL_MALLOC)
    #define SOKOL_MALLOC(s) malloc(s)
#endif
#ifndef SOKOL_LOG
    #ifdef SOKOL_DEBUG
        #if defined(__ANDROID__)
            #include <android/log.h>
            #define SOKOL_LOG(s) { SOKOL_ASSERT(s); __android_log_write(ANDROID_LOG_INFO, "SOKOL_APP", s); }
        #else
            #include <stdio.h>
            #define SOKOL_LOG(s) { SOKOL_ASSERT(s); puts(s); }
        #endif
    #else
        #define SOKOL_LOG(s)
    #endif
#endif
#ifndef SOKOL_ABORT
    #include <stdlib.h>
    #define SOKOL_ABORT() abort()
#endif
#ifndef _SOKOL_PRIVATE
    #if defined(__GNUC__) || defined(__clang__)
        #define _SOKOL_PRIVATE __attribute__((unused)) static
    #else
        #define _SOKOL_PRIVATE static
    #endif
#endif
#ifndef _SOKOL_UNUSED
    #define _SOKOL_UNUSED(x) (void)(x)
#endif

/*== PLATFORM SPECIFIC INCLUDES AND DEFINES ==================================*/
#if defined(_SAPP_APPLE)
    #if defined(SOKOL_METAL)
        #import <Metal/Metal.h>
        #import <MetalKit/MetalKit.h>
    #endif
    #if defined(_SAPP_MACOS)
        #if !defined(SOKOL_METAL)
            #ifndef GL_SILENCE_DEPRECATION
            #define GL_SILENCE_DEPRECATION
            #endif
            #include <Cocoa/Cocoa.h>
            #include <OpenGL/gl3.h>
        #endif
    #elif defined(_SAPP_IOS)
        #import <UIKit/UIKit.h>
        #if !defined(SOKOL_METAL)
            #import <GLKit/GLKit.h>
            #include <OpenGLES/ES3/gl.h>
            #include <OpenGLES/ES3/glext.h>
        #endif
    #endif
#elif defined(_SAPP_EMSCRIPTEN)
    #if defined(SOKOL_GLES3)
        #include <GLES3/gl3.h>
    #elif defined(SOKOL_GLES2)
        #ifndef GL_EXT_PROTOTYPES
        #define GL_GLEXT_PROTOTYPES
        #endif
        #include <GLES2/gl2.h>
        #include <GLES2/gl2ext.h>
    #elif defined(SOKOL_WGPU)
        #include <webgpu/webgpu.h>
    #endif
    #include <emscripten/emscripten.h>
    #include <emscripten/html5.h>
#elif defined(_SAPP_WIN32)
    #ifdef _MSC_VER
        #pragma warning(push)
        #pragma warning(disable:4201)   /* nonstandard extension used: nameless struct/union */
        #pragma warning(disable:4204)   /* nonstandard extension used: non-constant aggregate initializer */
        #pragma warning(disable:4054)   /* 'type cast': from function pointer */
        #pragma warning(disable:4055)   /* 'type cast': from data pointer */
        #pragma warning(disable:4505)   /* unreferenced local function has been removed */
        #pragma warning(disable:4115)   /* /W4: 'ID3D11ModuleInstance': named type definition in parentheses (in d3d11.h) */
    #endif
    #ifndef WIN32_LEAN_AND_MEAN
        #define WIN32_LEAN_AND_MEAN
    #endif
    #ifndef NOMINMAX
        #define NOMINMAX
    #endif
    #include <windows.h>
    #include <windowsx.h>
    #include <shellapi.h>
    #if !defined(SOKOL_WIN32_FORCE_MAIN)
        #pragma comment (linker, "/subsystem:windows")
    #endif

    #pragma comment (lib, "kernel32.lib")
    #pragma comment (lib, "user32.lib")
    #pragma comment (lib, "shell32.lib")    /* CommandLineToArgvW, DragQueryFileW, DragFinished */
    #if defined(SOKOL_D3D11)
        #pragma comment (lib, "dxgi.lib")
        #pragma comment (lib, "d3d11.lib")
        #pragma comment (lib, "dxguid.lib")
    #endif
    #if defined(SOKOL_GLCORE33)
        #pragma comment (lib, "gdi32.lib")
    #endif

    #if defined(SOKOL_D3D11)
        #ifndef D3D11_NO_HELPERS
            #define D3D11_NO_HELPERS
        #endif
        #include <d3d11.h>
        #include <dxgi.h>
        // DXGI_SWAP_EFFECT_FLIP_DISCARD is only defined in newer Windows SDKs, so don't depend on it
        #define _SAPP_DXGI_SWAP_EFFECT_FLIP_DISCARD (4)
    #endif
    #ifndef WM_MOUSEHWHEEL /* see https://github.com/floooh/sokol/issues/138 */
        #define WM_MOUSEHWHEEL (0x020E)
    #endif
#elif defined(_SAPP_UWP)
    #ifndef NOMINMAX
        #define NOMINMAX
    #endif

    #ifdef _MSC_VER
        #pragma warning(push)
        #pragma warning(disable:4201)   /* nonstandard extension used: nameless struct/union */
        #pragma warning(disable:4054)   /* 'type cast': from function pointer */
        #pragma warning(disable:4055)   /* 'type cast': from data pointer */
        #pragma warning(disable:4505)   /* unreferenced local function has been removed */
        #pragma warning(disable:4115)   /* /W4: 'ID3D11ModuleInstance': named type definition in parentheses (in d3d11.h) */
    #endif
    #include <windows.h>
    #include <winrt/Windows.ApplicationModel.Core.h>
    #include <winrt/Windows.Foundation.h>
    #include <winrt/Windows.Foundation.Collections.h>
    #include <winrt/Windows.Graphics.Display.h>
    #include <winrt/Windows.UI.Core.h>
    #include <winrt/Windows.UI.Composition.h>
    #include <winrt/Windows.UI.Input.h>
    #include <winrt/Windows.UI.ViewManagement.h>
    #include <winrt/Windows.System.h>
    #include <ppltasks.h>

    #include <dxgi1_4.h>
    #include <d3d11_3.h>
    #include <DirectXMath.h>

    #pragma comment (lib, "WindowsApp.lib")
    #pragma comment (lib, "dxguid.lib")
#elif defined(_SAPP_ANDROID)
    #include <pthread.h>
    #include <unistd.h>
    #include <android/native_activity.h>
    #include <android/looper.h>
    #include <EGL/egl.h>
    #if defined(SOKOL_GLES3)
        #include <GLES3/gl3.h>
    #else
        #ifndef GL_EXT_PROTOTYPES
            #define GL_GLEXT_PROTOTYPES
        #endif
        #include <GLES2/gl2.h>
        #include <GLES2/gl2ext.h>
    #endif
#elif defined(_SAPP_LINUX)
    #define GL_GLEXT_PROTOTYPES
    #include <X11/Xlib.h>
    #include <X11/Xutil.h>
    #include <X11/XKBlib.h>
    #include <X11/keysym.h>
    #include <X11/Xresource.h>
    #include <X11/Xatom.h>
    #include <X11/extensions/XInput2.h>
    #include <X11/Xcursor/Xcursor.h>
    #include <X11/Xmd.h> /* CARD32 */
    #include <GL/gl.h>
    #include <dlfcn.h> /* dlopen, dlsym, dlclose */
    #include <limits.h> /* LONG_MAX */
#endif

/*== MACOS DECLARATIONS ======================================================*/
#if defined(_SAPP_MACOS)
@interface _sapp_macos_app_delegate : NSObject<NSApplicationDelegate>
@end
@interface _sapp_macos_window : NSWindow
{
    struct _sapp_window_t* window;
}
- (instancetype)initWithContentRect:(NSRect)contentRect
                         sappWindow:(struct _sapp_window_t*)initWindow
                          styleMask:(NSWindowStyleMask)style
                            backing:(NSBackingStoreType)backingStoreType
                              defer:(BOOL)flag;
@end
@interface _sapp_macos_window_delegate : NSObject<NSWindowDelegate>
{
    struct _sapp_window_t* window;
}
- (instancetype)initWithSappWindow:(struct _sapp_window_t*)initWindow;
@end
#if defined(SOKOL_METAL)
    @interface _sapp_macos_view : MTKView
    {
        struct _sapp_window_t* window;
    }
    - (instancetype)initWithSappWindow:(struct _sapp_window_t*)initWindow;
    @end
#elif defined(SOKOL_GLCORE33)
    @interface _sapp_macos_view : NSView
    {
        struct _sapp_window_t* window;
        NSTrackingArea* trackingArea;
    }
    - (instancetype)initWithSappWindow:(struct _sapp_window_t*)initWindow
                    initWithFrame:(NSRect)frameRect;
    @end
#endif // SOKOL_GLCORE33

typedef struct {
    uint8_t mouse_buttons;
    _sapp_macos_app_delegate* app_dlg;
    #if defined(SOKOL_METAL)
        id<MTLDevice> mtl_device;
    #endif
} _sapp_macos_t;

typedef struct {
    uint32_t flags_changed_store;
    NSWindow* window;
    NSTrackingArea* tracking_area;
    _sapp_macos_window_delegate* win_dlg;
    _sapp_macos_view* view;
    #if defined(SOKOL_GLCORE33)
    NSOpenGLContext* gl_ctx;
    #endif
} _sapp_macos_window_t;

#endif // _SAPP_MACOS

/*== IOS DECLARATIONS ========================================================*/
#if defined(_SAPP_IOS)

@interface _sapp_app_delegate : NSObject<UIApplicationDelegate>
@end
@interface _sapp_textfield_dlg : NSObject<UITextFieldDelegate>
- (void)keyboardWasShown:(NSNotification*)notif;
- (void)keyboardWillBeHidden:(NSNotification*)notif;
- (void)keyboardDidChangeFrame:(NSNotification*)notif;
@end
#if defined(SOKOL_METAL)
    @interface _sapp_ios_view : MTKView;
    @end
#else
    @interface _sapp_ios_view : GLKView
    @end
#endif

typedef struct {
    UIWindow* window;
    _sapp_ios_view* view;
    UITextField* textfield;
    _sapp_textfield_dlg* textfield_dlg;
    #if defined(SOKOL_METAL)
        UIViewController* view_ctrl;
        id<MTLDevice> mtl_device;
    #else
        GLKViewController* view_ctrl;
        EAGLContext* eagl_ctx;
    #endif
    bool suspended;
} _sapp_ios_t;

#endif // _SAPP_IOS

/*== EMSCRIPTEN DECLARATIONS =================================================*/
#if defined(_SAPP_EMSCRIPTEN)

#if defined(SOKOL_WGPU)
typedef struct {
    int state;
    WGPUDevice device;
    WGPUSwapChain swapchain;
    WGPUTextureFormat render_format;
    WGPUTexture msaa_tex;
    WGPUTexture depth_stencil_tex;
    WGPUTextureView swapchain_view;
    WGPUTextureView msaa_view;
    WGPUTextureView depth_stencil_view;
} _sapp_wgpu_t;
#endif

typedef struct {
    bool textfield_created;
    bool wants_show_keyboard;
    bool wants_hide_keyboard;
    bool mouse_lock_requested;
    #if defined(SOKOL_WGPU)
    _sapp_wgpu_t wgpu;
    #endif
} _sapp_emsc_t;
#endif // _SAPP_EMSCRIPTEN

/*== WIN32 DECLARATIONS ======================================================*/
#if defined(SOKOL_D3D11) && (defined(_SAPP_WIN32) || defined(_SAPP_UWP))
typedef struct {
    ID3D11Device* device;
    ID3D11DeviceContext* device_context;
    IDXGIFactory* dxgi_factory;
} _sapp_d3d11_t;

typedef struct {
    ID3D11Texture2D* rt;
    ID3D11RenderTargetView* rtv;
    ID3D11Texture2D* msaa_rt;
    ID3D11RenderTargetView* msaa_rtv;
    ID3D11Texture2D* ds;
    ID3D11DepthStencilView* dsv;
    DXGI_SWAP_CHAIN_DESC swap_chain_desc;
    IDXGISwapChain* swap_chain;
} _sapp_d3d11_window_t;

#endif

/*== WIN32 DECLARATIONS ======================================================*/
#if defined(_SAPP_WIN32)

#define _SAPP_WINDOW_PROP "SAPP_WINDOW_PROP"

#ifndef DPI_ENUMS_DECLARED
typedef enum PROCESS_DPI_AWARENESS
{
    PROCESS_DPI_UNAWARE = 0,
    PROCESS_SYSTEM_DPI_AWARE = 1,
    PROCESS_PER_MONITOR_DPI_AWARE = 2
} PROCESS_DPI_AWARENESS;
typedef enum MONITOR_DPI_TYPE {
    MDT_EFFECTIVE_DPI = 0,
    MDT_ANGULAR_DPI = 1,
    MDT_RAW_DPI = 2,
    MDT_DEFAULT = MDT_EFFECTIVE_DPI
} MONITOR_DPI_TYPE;
#endif /*DPI_ENUMS_DECLARED*/

typedef struct {
    bool aware;
    float content_scale;
    float window_scale;
    float mouse_scale;
} _sapp_win32_dpi_t;

typedef struct {
    bool is_win10_or_greater;
    uint8_t mouse_capture_mask;
    _sapp_win32_dpi_t dpi;
    bool raw_input_mousepos_valid;
    LONG raw_input_mousepos_x;
    LONG raw_input_mousepos_y;
    uint8_t raw_input_data[256];
} _sapp_win32_t;

typedef struct {
    HWND hwnd;
    HDC dc;
    bool iconified;
    bool in_create_window;
    bool mouse_tracked;
    LONG mouse_locked_x, mouse_locked_y;
} _sapp_win32_window_t;

#if defined(SOKOL_GLCORE33)
#define WGL_NUMBER_PIXEL_FORMATS_ARB 0x2000
#define WGL_SUPPORT_OPENGL_ARB 0x2010
#define WGL_DRAW_TO_WINDOW_ARB 0x2001
#define WGL_PIXEL_TYPE_ARB 0x2013
#define WGL_TYPE_RGBA_ARB 0x202b
#define WGL_ACCELERATION_ARB 0x2003
#define WGL_NO_ACCELERATION_ARB 0x2025
#define WGL_RED_BITS_ARB 0x2015
#define WGL_GREEN_BITS_ARB 0x2017
#define WGL_BLUE_BITS_ARB 0x2019
#define WGL_ALPHA_BITS_ARB 0x201b
#define WGL_DEPTH_BITS_ARB 0x2022
#define WGL_STENCIL_BITS_ARB 0x2023
#define WGL_DOUBLE_BUFFER_ARB 0x2011
#define WGL_SAMPLES_ARB 0x2042
#define WGL_CONTEXT_FORWARD_COMPATIBLE_BIT_ARB 0x00000002
#define WGL_CONTEXT_PROFILE_MASK_ARB 0x9126
#define WGL_CONTEXT_CORE_PROFILE_BIT_ARB 0x00000001
#define WGL_CONTEXT_MAJOR_VERSION_ARB 0x2091
#define WGL_CONTEXT_MINOR_VERSION_ARB 0x2092
#define WGL_CONTEXT_FLAGS_ARB 0x2094
#define ERROR_INVALID_VERSION_ARB 0x2095
#define ERROR_INVALID_PROFILE_ARB 0x2096
#define ERROR_INCOMPATIBLE_DEVICE_CONTEXTS_ARB 0x2054
typedef BOOL (WINAPI * PFNWGLSWAPINTERVALEXTPROC)(int);
typedef BOOL (WINAPI * PFNWGLGETPIXELFORMATATTRIBIVARBPROC)(HDC,int,int,UINT,const int*,int*);
typedef const char* (WINAPI * PFNWGLGETEXTENSIONSSTRINGEXTPROC)(void);
typedef const char* (WINAPI * PFNWGLGETEXTENSIONSSTRINGARBPROC)(HDC);
typedef HGLRC (WINAPI * PFNWGLCREATECONTEXTATTRIBSARBPROC)(HDC,HGLRC,const int*);
typedef HGLRC (WINAPI * PFN_wglCreateContext)(HDC);
typedef BOOL (WINAPI * PFN_wglDeleteContext)(HGLRC);
typedef PROC (WINAPI * PFN_wglGetProcAddress)(LPCSTR);
typedef HDC (WINAPI * PFN_wglGetCurrentDC)(void);
typedef BOOL (WINAPI * PFN_wglMakeCurrent)(HDC,HGLRC);

typedef struct {
    HINSTANCE opengl32;
    PFN_wglCreateContext CreateContext;
    PFN_wglDeleteContext DeleteContext;
    PFN_wglGetProcAddress GetProcAddress;
    PFN_wglGetCurrentDC GetCurrentDC;
    PFN_wglMakeCurrent MakeCurrent;
    PFNWGLSWAPINTERVALEXTPROC SwapIntervalEXT;
    PFNWGLGETPIXELFORMATATTRIBIVARBPROC GetPixelFormatAttribivARB;
    PFNWGLGETEXTENSIONSSTRINGEXTPROC GetExtensionsStringEXT;
    PFNWGLGETEXTENSIONSSTRINGARBPROC GetExtensionsStringARB;
    PFNWGLCREATECONTEXTATTRIBSARBPROC CreateContextAttribsARB;
    bool ext_swap_control;
    bool arb_multisample;
    bool arb_pixel_format;
    bool arb_create_context;
    bool arb_create_context_profile;
    HWND msg_hwnd;
    HDC msg_dc;
} _sapp_wgl_t;

typedef struct {
    HGLRC gl_ctx;
} _sapp_wgl_window_t;
#endif // SOKOL_GLCORE33

#endif // _SAPP_WIN32

/*== UWP DECLARATIONS ======================================================*/
#if defined(_SAPP_UWP)

typedef struct {
    float content_scale;
    float window_scale;
    float mouse_scale;
} _sapp_uwp_dpi_t;

typedef struct {
    bool mouse_tracked;
    uint8_t mouse_buttons;
    _sapp_uwp_dpi_t dpi;
} _sapp_uwp_t;

#endif // _SAPP_UWP

/*== ANDROID DECLARATIONS ====================================================*/

#if defined(_SAPP_ANDROID)
typedef enum {
    _SOKOL_ANDROID_MSG_CREATE,
    _SOKOL_ANDROID_MSG_RESUME,
    _SOKOL_ANDROID_MSG_PAUSE,
    _SOKOL_ANDROID_MSG_FOCUS,
    _SOKOL_ANDROID_MSG_NO_FOCUS,
    _SOKOL_ANDROID_MSG_SET_NATIVE_WINDOW,
    _SOKOL_ANDROID_MSG_SET_INPUT_QUEUE,
    _SOKOL_ANDROID_MSG_DESTROY,
} _sapp_android_msg_t;

typedef struct {
    pthread_t thread;
    pthread_mutex_t mutex;
    pthread_cond_t cond;
    int read_from_main_fd;
    int write_from_main_fd;
} _sapp_android_pt_t;

typedef struct {
    ANativeWindow* window;
    AInputQueue* input;
} _sapp_android_resources_t;

typedef struct {
    ANativeActivity* activity;
    _sapp_android_pt_t pt;
    _sapp_android_resources_t pending;
    _sapp_android_resources_t current;
    ALooper* looper;
    bool is_thread_started;
    bool is_thread_stopping;
    bool is_thread_stopped;
    bool has_created;
    bool has_resumed;
    bool has_focus;
    EGLConfig config;
    EGLDisplay display;
    EGLContext context;
    EGLSurface surface;
} _sapp_android_t;

#endif // _SAPP_ANDROID

/*== LINUX DECLARATIONS ======================================================*/
#if defined(_SAPP_LINUX)

#define _SAPP_X11_XDND_VERSION (5)

#define GLX_VENDOR 1
#define GLX_RGBA_BIT 0x00000001
#define GLX_WINDOW_BIT 0x00000001
#define GLX_DRAWABLE_TYPE 0x8010
#define GLX_RENDER_TYPE	0x8011
#define GLX_DOUBLEBUFFER 5
#define GLX_RED_SIZE 8
#define GLX_GREEN_SIZE 9
#define GLX_BLUE_SIZE 10
#define GLX_ALPHA_SIZE 11
#define GLX_DEPTH_SIZE 12
#define GLX_STENCIL_SIZE 13
#define GLX_SAMPLES 0x186a1
#define GLX_CONTEXT_CORE_PROFILE_BIT_ARB 0x00000001
#define GLX_CONTEXT_PROFILE_MASK_ARB 0x9126
#define GLX_CONTEXT_FORWARD_COMPATIBLE_BIT_ARB 0x00000002
#define GLX_CONTEXT_MAJOR_VERSION_ARB 0x2091
#define GLX_CONTEXT_MINOR_VERSION_ARB 0x2092
#define GLX_CONTEXT_FLAGS_ARB 0x2094

typedef XID GLXWindow;
typedef XID GLXDrawable;
typedef struct __GLXFBConfig* GLXFBConfig;
typedef struct __GLXcontext* GLXContext;
typedef void (*__GLXextproc)(void);

typedef int (*PFNGLXGETFBCONFIGATTRIBPROC)(Display*,GLXFBConfig,int,int*);
typedef const char* (*PFNGLXGETCLIENTSTRINGPROC)(Display*,int);
typedef Bool (*PFNGLXQUERYEXTENSIONPROC)(Display*,int*,int*);
typedef Bool (*PFNGLXQUERYVERSIONPROC)(Display*,int*,int*);
typedef void (*PFNGLXDESTROYCONTEXTPROC)(Display*,GLXContext);
typedef Bool (*PFNGLXMAKECURRENTPROC)(Display*,GLXDrawable,GLXContext);
typedef void (*PFNGLXSWAPBUFFERSPROC)(Display*,GLXDrawable);
typedef const char* (*PFNGLXQUERYEXTENSIONSSTRINGPROC)(Display*,int);
typedef GLXFBConfig* (*PFNGLXGETFBCONFIGSPROC)(Display*,int,int*);
typedef __GLXextproc (* PFNGLXGETPROCADDRESSPROC)(const GLubyte *procName);
typedef void (*PFNGLXSWAPINTERVALEXTPROC)(Display*,GLXDrawable,int);
typedef XVisualInfo* (*PFNGLXGETVISUALFROMFBCONFIGPROC)(Display*,GLXFBConfig);
typedef GLXWindow (*PFNGLXCREATEWINDOWPROC)(Display*,GLXFBConfig,Window,const int*);
typedef void (*PFNGLXDESTROYWINDOWPROC)(Display*,GLXWindow);

typedef int (*PFNGLXSWAPINTERVALMESAPROC)(int);
typedef GLXContext (*PFNGLXCREATECONTEXTATTRIBSARBPROC)(Display*,GLXFBConfig,GLXContext,Bool,const int*);

typedef struct {
    bool available;
    int major_opcode;
    int event_base;
    int error_base;
    int major;
    int minor;
} _sapp_xi_t;

typedef struct {
    int version;
    Window source;
    Atom format;
    Atom XdndAware;
    Atom XdndEnter;
    Atom XdndPosition;
    Atom XdndStatus;
    Atom XdndActionCopy;
    Atom XdndDrop;
    Atom XdndFinished;
    Atom XdndSelection;
    Atom XdndTypeList;
    Atom text_uri_list;
} _sapp_xdnd_t;

typedef struct {
    uint8_t mouse_buttons;
    Display* display;
    int screen;
    Window root;
    Cursor hidden_cursor;
    float dpi;
    unsigned char error_code;
    Atom UTF8_STRING;
    Atom WM_PROTOCOLS;
    Atom WM_DELETE_WINDOW;
    Atom WM_STATE;
    Atom NET_WM_NAME;
    Atom NET_WM_ICON_NAME;
    Atom NET_WM_STATE;
    Atom NET_WM_STATE_FULLSCREEN;
    XContext context;
    _sapp_xi_t xi;
    _sapp_xdnd_t xdnd;
} _sapp_x11_t;

typedef struct {
    Colormap colormap;
    Window window;
    int window_state; 
} _sapp_x11_window_t;

typedef struct {
    GLXContext ctx;
    GLXWindow window;
} _sapp_glx_window_t;

typedef struct {
    void* libgl;
    int major;
    int minor;
    int event_base;
    int error_base;

    // GLX 1.3 functions
    PFNGLXGETFBCONFIGSPROC GetFBConfigs;
    PFNGLXGETFBCONFIGATTRIBPROC GetFBConfigAttrib;
    PFNGLXGETCLIENTSTRINGPROC GetClientString;
    PFNGLXQUERYEXTENSIONPROC QueryExtension;
    PFNGLXQUERYVERSIONPROC QueryVersion;
    PFNGLXDESTROYCONTEXTPROC DestroyContext;
    PFNGLXMAKECURRENTPROC MakeCurrent;
    PFNGLXSWAPBUFFERSPROC SwapBuffers;
    PFNGLXQUERYEXTENSIONSSTRINGPROC QueryExtensionsString;
    PFNGLXGETVISUALFROMFBCONFIGPROC GetVisualFromFBConfig;
    PFNGLXCREATEWINDOWPROC CreateWindow;
    PFNGLXDESTROYWINDOWPROC DestroyWindow;

    // GLX 1.4 and extension functions
    PFNGLXGETPROCADDRESSPROC GetProcAddress;
    PFNGLXGETPROCADDRESSPROC GetProcAddressARB;
    PFNGLXSWAPINTERVALEXTPROC SwapIntervalEXT;
    PFNGLXSWAPINTERVALMESAPROC SwapIntervalMESA;
    PFNGLXCREATECONTEXTATTRIBSARBPROC CreateContextAttribsARB;

    // extension availability
    bool EXT_swap_control;
    bool MESA_swap_control;
    bool ARB_multisample;
    bool ARB_create_context;
    bool ARB_create_context_profile;
} _sapp_glx_t;

#endif // _SAPP_LINUX

/*== COMMON DECLARATIONS =====================================================*/

/* helper macros */
#define _sapp_def(val, def) (((val) == 0) ? (def) : (val))
#define _sapp_absf(a) (((a)<0.0f)?-(a):(a))

#define _SAPP_MAX_TITLE_LENGTH (128)
/* NOTE: the pixel format values *must* be compatible with sg_pixel_format */
#define _SAPP_PIXELFORMAT_RGBA8 (23)
#define _SAPP_PIXELFORMAT_BGRA8 (27)
#define _SAPP_PIXELFORMAT_DEPTH (41)
#define _SAPP_PIXELFORMAT_DEPTH_STENCIL (42)

#if defined(_SAPP_MACOS) || defined(_SAPP_IOS)
    // this is ARC compatible
    #if defined(__cplusplus)
        #define _SAPP_CLEAR(type, item) { item = (type) { }; }
    #else
        #define _SAPP_CLEAR(type, item) { item = (type) { 0 }; }
    #endif
#else
    #define _SAPP_CLEAR(type, item) { memset(&item, 0, sizeof(item)); }
#endif

typedef struct {
    bool enabled;
    int buf_size;
    char* buffer;
} _sapp_clipboard_t;

typedef struct {
    bool enabled;
    int max_files;
    int max_path_length;
    int num_files;
    int buf_size;
    char* buffer;
} _sapp_drop_t;

typedef struct {
    float x, y;
    float dx, dy;
    bool shown;
    bool locked;
    bool pos_valid;
} _sapp_mouse_t;

/* this *MUST* remain 0 */
enum {
    _SAPP_SLOT_SHIFT = 16,
    _SAPP_SLOT_MASK = (1<<_SAPP_SLOT_SHIFT)-1,
    _SAPP_MAX_POOL_SIZE = (1<<_SAPP_SLOT_SHIFT),
};

#define _SAPP_INVALID_SLOT_INDEX (0)
#define SAPP_INVALID_ID (0)

typedef struct {
    int size;
    int queue_top;
    uint32_t* gen_ctrs;
    int* free_queue;
} _sapp_pool_t;

typedef struct _sapp_window_t {
    uint32_t id;
    bool fullscreen;
    bool user_cursor;
    int window_width;
    int window_height;
    int framebuffer_width;
    int framebuffer_height;
    int swap_interval;
    int sample_count;
    char window_title[_SAPP_MAX_TITLE_LENGTH];              /* UTF-8 */
    wchar_t window_title_wide[_SAPP_MAX_TITLE_LENGTH];      /* UTF-32 or UCS-2 */
    _sapp_drop_t drop;
    _sapp_clipboard_t clipboard;
    _sapp_mouse_t mouse;
    #if defined(_SAPP_WIN32)
        _sapp_win32_window_t win32;
        #if defined(SOKOL_GLCORE33)
            _sapp_wgl_window_t wgl;
        #elif defined(SOKOL_D3D11)
            _sapp_d3d11_window_t d3d11;
        #endif
    #elif defined(_SAPP_UWP)
        _sapp_d3d11_window_t d3d11;
    #elif defined(_SAPP_LINUX)
        _sapp_x11_window_t x11;
        _sapp_glx_window_t glx;
    #elif defined(_SAPP_MACOS)
        _sapp_macos_window_t macos;
    #endif
} _sapp_window_t;

typedef struct {
    sapp_desc desc;
    bool valid;
    bool gles2_fallback;
    bool first_frame;
    bool init_called;
    bool cleanup_called;
    bool quit_requested;
    bool quit_ordered;
    bool event_consumed;
    bool html5_ask_leave_site;
    bool onscreen_keyboard_shown;
    float dpi_scale;
    uint64_t frame_count;
    sapp_event event;
    _sapp_pool_t window_pool;
    _sapp_window_t* windows;
    _sapp_window_t* main_window;
    #if defined(_SAPP_MACOS)
        _sapp_macos_t macos;
    #elif defined(_SAPP_IOS)
        _sapp_ios_t ios;
    #elif defined(_SAPP_EMSCRIPTEN)
        _sapp_emsc_t emsc;
    #elif defined(_SAPP_WIN32)
        _sapp_win32_t win32;
        #if defined(SOKOL_D3D11)
            _sapp_d3d11_t d3d11;
        #elif defined(SOKOL_GLCORE33)
            _sapp_wgl_t wgl;
        #endif
    #elif defined(_SAPP_UWP)
            _sapp_uwp_t uwp;
        #if defined(SOKOL_D3D11)
            _sapp_d3d11_t d3d11;
        #endif
    #elif defined(_SAPP_ANDROID)
        _sapp_android_t android;
    #elif defined(_SAPP_LINUX)
        _sapp_x11_t x11;
        _sapp_glx_t glx;
    #endif
    char html5_canvas_selector[_SAPP_MAX_TITLE_LENGTH];

    sapp_keycode keycodes[SAPP_MAX_KEYCODES];
} _sapp_t;
static _sapp_t _sapp;


/*=== OPTIONAL MINI GL LOADER FOR WIN32/WGL ==================================*/
#if defined(_SAPP_WIN32) && defined(SOKOL_GLCORE33) && !defined(SOKOL_WIN32_NO_GL_LOADER)
#define __gl_h_ 1
#define __gl32_h_ 1
#define __gl31_h_ 1
#define __GL_H__ 1
#define __glext_h_ 1
#define __GLEXT_H_ 1
#define __gltypes_h_ 1
#define __glcorearb_h_ 1
#define __gl_glcorearb_h_ 1
#define GL_APIENTRY APIENTRY

typedef unsigned int  GLenum;
typedef unsigned int  GLuint;
typedef int  GLsizei;
typedef char  GLchar;
typedef ptrdiff_t  GLintptr;
typedef ptrdiff_t  GLsizeiptr;
typedef double  GLclampd;
typedef unsigned short  GLushort;
typedef unsigned char  GLubyte;
typedef unsigned char  GLboolean;
typedef uint64_t  GLuint64;
typedef double  GLdouble;
typedef unsigned short  GLhalf;
typedef float  GLclampf;
typedef unsigned int  GLbitfield;
typedef signed char  GLbyte;
typedef short  GLshort;
typedef void  GLvoid;
typedef int64_t  GLint64;
typedef float  GLfloat;
typedef struct __GLsync * GLsync;
typedef int  GLint;
#define GL_INT_2_10_10_10_REV 0x8D9F
#define GL_R32F 0x822E
#define GL_PROGRAM_POINT_SIZE 0x8642
#define GL_STENCIL_ATTACHMENT 0x8D20
#define GL_DEPTH_ATTACHMENT 0x8D00
#define GL_COLOR_ATTACHMENT2 0x8CE2
#define GL_COLOR_ATTACHMENT0 0x8CE0
#define GL_R16F 0x822D
#define GL_COLOR_ATTACHMENT22 0x8CF6
#define GL_DRAW_FRAMEBUFFER 0x8CA9
#define GL_FRAMEBUFFER_COMPLETE 0x8CD5
#define GL_NUM_EXTENSIONS 0x821D
#define GL_INFO_LOG_LENGTH 0x8B84
#define GL_VERTEX_SHADER 0x8B31
#define GL_INCR 0x1E02
#define GL_DYNAMIC_DRAW 0x88E8
#define GL_STATIC_DRAW 0x88E4
#define GL_TEXTURE_CUBE_MAP_POSITIVE_Z 0x8519
#define GL_TEXTURE_CUBE_MAP 0x8513
#define GL_FUNC_SUBTRACT 0x800A
#define GL_FUNC_REVERSE_SUBTRACT 0x800B
#define GL_CONSTANT_COLOR 0x8001
#define GL_DECR_WRAP 0x8508
#define GL_R8 0x8229
#define GL_LINEAR_MIPMAP_LINEAR 0x2703
#define GL_ELEMENT_ARRAY_BUFFER 0x8893
#define GL_SHORT 0x1402
#define GL_DEPTH_TEST 0x0B71
#define GL_TEXTURE_CUBE_MAP_NEGATIVE_Y 0x8518
#define GL_LINK_STATUS 0x8B82
#define GL_TEXTURE_CUBE_MAP_POSITIVE_Y 0x8517
#define GL_SAMPLE_ALPHA_TO_COVERAGE 0x809E
#define GL_RGBA16F 0x881A
#define GL_CONSTANT_ALPHA 0x8003
#define GL_READ_FRAMEBUFFER 0x8CA8
#define GL_TEXTURE0 0x84C0
#define GL_TEXTURE_MIN_LOD 0x813A
#define GL_CLAMP_TO_EDGE 0x812F
#define GL_UNSIGNED_SHORT_5_6_5 0x8363
#define GL_TEXTURE_WRAP_R 0x8072
#define GL_UNSIGNED_SHORT_5_5_5_1 0x8034
#define GL_NEAREST_MIPMAP_NEAREST 0x2700
#define GL_UNSIGNED_SHORT_4_4_4_4 0x8033
#define GL_SRC_ALPHA_SATURATE 0x0308
#define GL_STREAM_DRAW 0x88E0
#define GL_ONE 1
#define GL_NEAREST_MIPMAP_LINEAR 0x2702
#define GL_RGB10_A2 0x8059
#define GL_RGBA8 0x8058
#define GL_COLOR_ATTACHMENT1 0x8CE1
#define GL_RGBA4 0x8056
#define GL_RGB8 0x8051
#define GL_ARRAY_BUFFER 0x8892
#define GL_STENCIL 0x1802
#define GL_TEXTURE_2D 0x0DE1
#define GL_DEPTH 0x1801
#define GL_FRONT 0x0404
#define GL_STENCIL_BUFFER_BIT 0x00000400
#define GL_REPEAT 0x2901
#define GL_RGBA 0x1908
#define GL_TEXTURE_CUBE_MAP_POSITIVE_X 0x8515
#define GL_DECR 0x1E03
#define GL_FRAGMENT_SHADER 0x8B30
#define GL_FLOAT 0x1406
#define GL_TEXTURE_MAX_LOD 0x813B
#define GL_DEPTH_COMPONENT 0x1902
#define GL_ONE_MINUS_DST_ALPHA 0x0305
#define GL_COLOR 0x1800
#define GL_TEXTURE_2D_ARRAY 0x8C1A
#define GL_TRIANGLES 0x0004
#define GL_UNSIGNED_BYTE 0x1401
#define GL_TEXTURE_MAG_FILTER 0x2800
#define GL_ONE_MINUS_CONSTANT_ALPHA 0x8004
#define GL_NONE 0
#define GL_SRC_COLOR 0x0300
#define GL_BYTE 0x1400
#define GL_TEXTURE_CUBE_MAP_NEGATIVE_Z 0x851A
#define GL_LINE_STRIP 0x0003
#define GL_TEXTURE_3D 0x806F
#define GL_CW 0x0900
#define GL_LINEAR 0x2601
#define GL_RENDERBUFFER 0x8D41
#define GL_GEQUAL 0x0206
#define GL_COLOR_BUFFER_BIT 0x00004000
#define GL_RGBA32F 0x8814
#define GL_BLEND 0x0BE2
#define GL_ONE_MINUS_SRC_ALPHA 0x0303
#define GL_ONE_MINUS_CONSTANT_COLOR 0x8002
#define GL_TEXTURE_WRAP_T 0x2803
#define GL_TEXTURE_WRAP_S 0x2802
#define GL_TEXTURE_MIN_FILTER 0x2801
#define GL_LINEAR_MIPMAP_NEAREST 0x2701
#define GL_EXTENSIONS 0x1F03
#define GL_NO_ERROR 0
#define GL_REPLACE 0x1E01
#define GL_KEEP 0x1E00
#define GL_CCW 0x0901
#define GL_TEXTURE_CUBE_MAP_NEGATIVE_X 0x8516
#define GL_RGB 0x1907
#define GL_TRIANGLE_STRIP 0x0005
#define GL_FALSE 0
#define GL_ZERO 0
#define GL_CULL_FACE 0x0B44
#define GL_INVERT 0x150A
#define GL_INT 0x1404
#define GL_UNSIGNED_INT 0x1405
#define GL_UNSIGNED_SHORT 0x1403
#define GL_NEAREST 0x2600
#define GL_SCISSOR_TEST 0x0C11
#define GL_LEQUAL 0x0203
#define GL_STENCIL_TEST 0x0B90
#define GL_DITHER 0x0BD0
#define GL_DEPTH_COMPONENT16 0x81A5
#define GL_EQUAL 0x0202
#define GL_FRAMEBUFFER 0x8D40
#define GL_RGB5 0x8050
#define GL_LINES 0x0001
#define GL_DEPTH_BUFFER_BIT 0x00000100
#define GL_SRC_ALPHA 0x0302
#define GL_INCR_WRAP 0x8507
#define GL_LESS 0x0201
#define GL_MULTISAMPLE 0x809D
#define GL_FRAMEBUFFER_BINDING 0x8CA6
#define GL_BACK 0x0405
#define GL_ALWAYS 0x0207
#define GL_FUNC_ADD 0x8006
#define GL_ONE_MINUS_DST_COLOR 0x0307
#define GL_NOTEQUAL 0x0205
#define GL_DST_COLOR 0x0306
#define GL_COMPILE_STATUS 0x8B81
#define GL_RED 0x1903
#define GL_COLOR_ATTACHMENT3 0x8CE3
#define GL_DST_ALPHA 0x0304
#define GL_RGB5_A1 0x8057
#define GL_GREATER 0x0204
#define GL_POLYGON_OFFSET_FILL 0x8037
#define GL_TRUE 1
#define GL_NEVER 0x0200
#define GL_POINTS 0x0000
#define GL_ONE_MINUS_SRC_COLOR 0x0301
#define GL_MIRRORED_REPEAT 0x8370
#define GL_MAX_COMBINED_TEXTURE_IMAGE_UNITS 0x8B4D
#define GL_R11F_G11F_B10F 0x8C3A
#define GL_UNSIGNED_INT_10F_11F_11F_REV 0x8C3B
#define GL_RGBA32UI 0x8D70
#define GL_RGB32UI 0x8D71
#define GL_RGBA16UI 0x8D76
#define GL_RGB16UI 0x8D77
#define GL_RGBA8UI 0x8D7C
#define GL_RGB8UI 0x8D7D
#define GL_RGBA32I 0x8D82
#define GL_RGB32I 0x8D83
#define GL_RGBA16I 0x8D88
#define GL_RGB16I 0x8D89
#define GL_RGBA8I 0x8D8E
#define GL_RGB8I 0x8D8F
#define GL_RED_INTEGER 0x8D94
#define GL_RG 0x8227
#define GL_RG_INTEGER 0x8228
#define GL_R8 0x8229
#define GL_R16 0x822A
#define GL_RG8 0x822B
#define GL_RG16 0x822C
#define GL_R16F 0x822D
#define GL_R32F 0x822E
#define GL_RG16F 0x822F
#define GL_RG32F 0x8230
#define GL_R8I 0x8231
#define GL_R8UI 0x8232
#define GL_R16I 0x8233
#define GL_R16UI 0x8234
#define GL_R32I 0x8235
#define GL_R32UI 0x8236
#define GL_RG8I 0x8237
#define GL_RG8UI 0x8238
#define GL_RG16I 0x8239
#define GL_RG16UI 0x823A
#define GL_RG32I 0x823B
#define GL_RG32UI 0x823C
#define GL_RGBA_INTEGER 0x8D99
#define GL_R8_SNORM 0x8F94
#define GL_RG8_SNORM 0x8F95
#define GL_RGB8_SNORM 0x8F96
#define GL_RGBA8_SNORM 0x8F97
#define GL_R16_SNORM 0x8F98
#define GL_RG16_SNORM 0x8F99
#define GL_RGB16_SNORM 0x8F9A
#define GL_RGBA16_SNORM 0x8F9B
#define GL_RGBA16 0x805B
#define GL_MAX_TEXTURE_SIZE 0x0D33
#define GL_MAX_CUBE_MAP_TEXTURE_SIZE 0x851C
#define GL_MAX_3D_TEXTURE_SIZE 0x8073
#define GL_MAX_ARRAY_TEXTURE_LAYERS 0x88FF
#define GL_MAX_VERTEX_ATTRIBS 0x8869
#define GL_CLAMP_TO_BORDER 0x812D
#define GL_TEXTURE_BORDER_COLOR 0x1004
#define GL_CURRENT_PROGRAM 0x8B8D

// X Macro list of GL function names and signatures
#define _SAPP_GL_FUNCS \
    _SAPP_XMACRO(glBindVertexArray,                 void, (GLuint array)) \
    _SAPP_XMACRO(glFramebufferTextureLayer,         void, (GLenum target, GLenum attachment, GLuint texture, GLint level, GLint layer)) \
    _SAPP_XMACRO(glGenFramebuffers,                 void, (GLsizei n, GLuint * framebuffers)) \
    _SAPP_XMACRO(glBindFramebuffer,                 void, (GLenum target, GLuint framebuffer)) \
    _SAPP_XMACRO(glBindRenderbuffer,                void, (GLenum target, GLuint renderbuffer)) \
    _SAPP_XMACRO(glGetStringi,                      const GLubyte *, (GLenum name, GLuint index)) \
    _SAPP_XMACRO(glClearBufferfi,                   void, (GLenum buffer, GLint drawbuffer, GLfloat depth, GLint stencil)) \
    _SAPP_XMACRO(glClearBufferfv,                   void, (GLenum buffer, GLint drawbuffer, const GLfloat * value)) \
    _SAPP_XMACRO(glClearBufferuiv,                  void, (GLenum buffer, GLint drawbuffer, const GLuint * value)) \
    _SAPP_XMACRO(glClearBufferiv,                   void, (GLenum buffer, GLint drawbuffer, const GLint * value)) \
    _SAPP_XMACRO(glDeleteRenderbuffers,             void, (GLsizei n, const GLuint * renderbuffers)) \
    _SAPP_XMACRO(glUniform4fv,                      void, (GLint location, GLsizei count, const GLfloat * value)) \
    _SAPP_XMACRO(glUniform2fv,                      void, (GLint location, GLsizei count, const GLfloat * value)) \
    _SAPP_XMACRO(glUseProgram,                      void, (GLuint program)) \
    _SAPP_XMACRO(glShaderSource,                    void, (GLuint shader, GLsizei count, const GLchar *const* string, const GLint * length)) \
    _SAPP_XMACRO(glLinkProgram,                     void, (GLuint program)) \
    _SAPP_XMACRO(glGetUniformLocation,              GLint, (GLuint program, const GLchar * name)) \
    _SAPP_XMACRO(glGetShaderiv,                     void, (GLuint shader, GLenum pname, GLint * params)) \
    _SAPP_XMACRO(glGetProgramInfoLog,               void, (GLuint program, GLsizei bufSize, GLsizei * length, GLchar * infoLog)) \
    _SAPP_XMACRO(glGetAttribLocation,               GLint, (GLuint program, const GLchar * name)) \
    _SAPP_XMACRO(glDisableVertexAttribArray,        void, (GLuint index)) \
    _SAPP_XMACRO(glDeleteShader,                    void, (GLuint shader)) \
    _SAPP_XMACRO(glDeleteProgram,                   void, (GLuint program)) \
    _SAPP_XMACRO(glCompileShader,                   void, (GLuint shader)) \
    _SAPP_XMACRO(glStencilFuncSeparate,             void, (GLenum face, GLenum func, GLint ref, GLuint mask)) \
    _SAPP_XMACRO(glStencilOpSeparate,               void, (GLenum face, GLenum sfail, GLenum dpfail, GLenum dppass)) \
    _SAPP_XMACRO(glRenderbufferStorageMultisample,  void, (GLenum target, GLsizei samples, GLenum internalformat, GLsizei width, GLsizei height)) \
    _SAPP_XMACRO(glDrawBuffers,                     void, (GLsizei n, const GLenum * bufs)) \
    _SAPP_XMACRO(glVertexAttribDivisor,             void, (GLuint index, GLuint divisor)) \
    _SAPP_XMACRO(glBufferSubData,                   void, (GLenum target, GLintptr offset, GLsizeiptr size, const void * data)) \
    _SAPP_XMACRO(glGenBuffers,                      void, (GLsizei n, GLuint * buffers)) \
    _SAPP_XMACRO(glCheckFramebufferStatus,          GLenum, (GLenum target)) \
    _SAPP_XMACRO(glFramebufferRenderbuffer,         void, (GLenum target, GLenum attachment, GLenum renderbuffertarget, GLuint renderbuffer)) \
    _SAPP_XMACRO(glCompressedTexImage2D,            void, (GLenum target, GLint level, GLenum internalformat, GLsizei width, GLsizei height, GLint border, GLsizei imageSize, const void * data)) \
    _SAPP_XMACRO(glCompressedTexImage3D,            void, (GLenum target, GLint level, GLenum internalformat, GLsizei width, GLsizei height, GLsizei depth, GLint border, GLsizei imageSize, const void * data)) \
    _SAPP_XMACRO(glActiveTexture,                   void, (GLenum texture)) \
    _SAPP_XMACRO(glTexSubImage3D,                   void, (GLenum target, GLint level, GLint xoffset, GLint yoffset, GLint zoffset, GLsizei width, GLsizei height, GLsizei depth, GLenum format, GLenum type, const void * pixels)) \
    _SAPP_XMACRO(glUniformMatrix4fv,                void, (GLint location, GLsizei count, GLboolean transpose, const GLfloat * value)) \
    _SAPP_XMACRO(glRenderbufferStorage,             void, (GLenum target, GLenum internalformat, GLsizei width, GLsizei height)) \
    _SAPP_XMACRO(glGenTextures,                     void, (GLsizei n, GLuint * textures)) \
    _SAPP_XMACRO(glPolygonOffset,                   void, (GLfloat factor, GLfloat units)) \
    _SAPP_XMACRO(glDrawElements,                    void, (GLenum mode, GLsizei count, GLenum type, const void * indices)) \
    _SAPP_XMACRO(glDeleteFramebuffers,              void, (GLsizei n, const GLuint * framebuffers)) \
    _SAPP_XMACRO(glBlendEquationSeparate,           void, (GLenum modeRGB, GLenum modeAlpha)) \
    _SAPP_XMACRO(glDeleteTextures,                  void, (GLsizei n, const GLuint * textures)) \
    _SAPP_XMACRO(glGetProgramiv,                    void, (GLuint program, GLenum pname, GLint * params)) \
    _SAPP_XMACRO(glBindTexture,                     void, (GLenum target, GLuint texture)) \
    _SAPP_XMACRO(glTexImage3D,                      void, (GLenum target, GLint level, GLint internalformat, GLsizei width, GLsizei height, GLsizei depth, GLint border, GLenum format, GLenum type, const void * pixels)) \
    _SAPP_XMACRO(glCreateShader,                    GLuint, (GLenum type)) \
    _SAPP_XMACRO(glTexSubImage2D,                   void, (GLenum target, GLint level, GLint xoffset, GLint yoffset, GLsizei width, GLsizei height, GLenum format, GLenum type, const void * pixels)) \
    _SAPP_XMACRO(glClearDepth,                      void, (GLdouble depth)) \
    _SAPP_XMACRO(glFramebufferTexture2D,            void, (GLenum target, GLenum attachment, GLenum textarget, GLuint texture, GLint level)) \
    _SAPP_XMACRO(glCreateProgram,                   GLuint, (void)) \
    _SAPP_XMACRO(glViewport,                        void, (GLint x, GLint y, GLsizei width, GLsizei height)) \
    _SAPP_XMACRO(glDeleteBuffers,                   void, (GLsizei n, const GLuint * buffers)) \
    _SAPP_XMACRO(glDrawArrays,                      void, (GLenum mode, GLint first, GLsizei count)) \
    _SAPP_XMACRO(glDrawElementsInstanced,           void, (GLenum mode, GLsizei count, GLenum type, const void * indices, GLsizei instancecount)) \
    _SAPP_XMACRO(glVertexAttribPointer,             void, (GLuint index, GLint size, GLenum type, GLboolean normalized, GLsizei stride, const void * pointer)) \
    _SAPP_XMACRO(glUniform1i,                       void, (GLint location, GLint v0)) \
    _SAPP_XMACRO(glDisable,                         void, (GLenum cap)) \
    _SAPP_XMACRO(glColorMask,                       void, (GLboolean red, GLboolean green, GLboolean blue, GLboolean alpha)) \
    _SAPP_XMACRO(glBindBuffer,                      void, (GLenum target, GLuint buffer)) \
    _SAPP_XMACRO(glDeleteVertexArrays,              void, (GLsizei n, const GLuint * arrays)) \
    _SAPP_XMACRO(glDepthMask,                       void, (GLboolean flag)) \
    _SAPP_XMACRO(glDrawArraysInstanced,             void, (GLenum mode, GLint first, GLsizei count, GLsizei instancecount)) \
    _SAPP_XMACRO(glClearStencil,                    void, (GLint s)) \
    _SAPP_XMACRO(glScissor,                         void, (GLint x, GLint y, GLsizei width, GLsizei height)) \
    _SAPP_XMACRO(glUniform3fv,                      void, (GLint location, GLsizei count, const GLfloat * value)) \
    _SAPP_XMACRO(glGenRenderbuffers,                void, (GLsizei n, GLuint * renderbuffers)) \
    _SAPP_XMACRO(glBufferData,                      void, (GLenum target, GLsizeiptr size, const void * data, GLenum usage)) \
    _SAPP_XMACRO(glBlendFuncSeparate,               void, (GLenum sfactorRGB, GLenum dfactorRGB, GLenum sfactorAlpha, GLenum dfactorAlpha)) \
    _SAPP_XMACRO(glTexParameteri,                   void, (GLenum target, GLenum pname, GLint param)) \
    _SAPP_XMACRO(glGetIntegerv,                     void, (GLenum pname, GLint * data)) \
    _SAPP_XMACRO(glEnable,                          void, (GLenum cap)) \
    _SAPP_XMACRO(glBlitFramebuffer,                 void, (GLint srcX0, GLint srcY0, GLint srcX1, GLint srcY1, GLint dstX0, GLint dstY0, GLint dstX1, GLint dstY1, GLbitfield mask, GLenum filter)) \
    _SAPP_XMACRO(glStencilMask,                     void, (GLuint mask)) \
    _SAPP_XMACRO(glAttachShader,                    void, (GLuint program, GLuint shader)) \
    _SAPP_XMACRO(glGetError,                        GLenum, (void)) \
    _SAPP_XMACRO(glClearColor,                      void, (GLfloat red, GLfloat green, GLfloat blue, GLfloat alpha)) \
    _SAPP_XMACRO(glBlendColor,                      void, (GLfloat red, GLfloat green, GLfloat blue, GLfloat alpha)) \
    _SAPP_XMACRO(glTexParameterf,                   void, (GLenum target, GLenum pname, GLfloat param)) \
    _SAPP_XMACRO(glTexParameterfv,                  void, (GLenum target, GLenum pname, GLfloat* params)) \
    _SAPP_XMACRO(glGetShaderInfoLog,                void, (GLuint shader, GLsizei bufSize, GLsizei * length, GLchar * infoLog)) \
    _SAPP_XMACRO(glDepthFunc,                       void, (GLenum func)) \
    _SAPP_XMACRO(glStencilOp ,                      void, (GLenum fail, GLenum zfail, GLenum zpass)) \
    _SAPP_XMACRO(glStencilFunc,                     void, (GLenum func, GLint ref, GLuint mask)) \
    _SAPP_XMACRO(glEnableVertexAttribArray,         void, (GLuint index)) \
    _SAPP_XMACRO(glBlendFunc,                       void, (GLenum sfactor, GLenum dfactor)) \
    _SAPP_XMACRO(glUniform1fv,                      void, (GLint location, GLsizei count, const GLfloat * value)) \
    _SAPP_XMACRO(glReadBuffer,                      void, (GLenum src)) \
    _SAPP_XMACRO(glClear,                           void, (GLbitfield mask)) \
    _SAPP_XMACRO(glTexImage2D,                      void, (GLenum target, GLint level, GLint internalformat, GLsizei width, GLsizei height, GLint border, GLenum format, GLenum type, const void * pixels)) \
    _SAPP_XMACRO(glGenVertexArrays,                 void, (GLsizei n, GLuint * arrays)) \
    _SAPP_XMACRO(glFrontFace,                       void, (GLenum mode)) \
    _SAPP_XMACRO(glCullFace,                        void, (GLenum mode))

// generate GL function pointer typedefs
#define _SAPP_XMACRO(name, ret, args) typedef ret (GL_APIENTRY* PFN_ ## name) args;
_SAPP_GL_FUNCS
#undef _SAPP_XMACRO

// generate GL function pointers
#define _SAPP_XMACRO(name, ret, args) static PFN_ ## name name;
_SAPP_GL_FUNCS
#undef _SAPP_XMACRO

// helper function to lookup GL functions in GL DLL
_SOKOL_PRIVATE void* _sapp_win32_glgetprocaddr(const char* name) {
    void* proc_addr = (void*) _sapp.wgl.GetProcAddress(name);
    if (0 == proc_addr) {
        proc_addr = (void*) GetProcAddress(_sapp.wgl.opengl32, name);
    }
    SOKOL_ASSERT(proc_addr);
    return proc_addr;
}

// populate GL function pointers
_SOKOL_PRIVATE  void _sapp_win32_gl_loadfuncs(void) {
    SOKOL_ASSERT(_sapp.wgl.GetProcAddress);
    SOKOL_ASSERT(_sapp.wgl.opengl32);
    #define _SAPP_XMACRO(name, ret, args) name = (PFN_ ## name) _sapp_win32_glgetprocaddr(#name);
    _SAPP_GL_FUNCS
    #undef _SAPP_XMACRO
}

#endif // _SAPP_WIN32 && SOKOL_GLCORE33 && !SOKOL_WIN32_NO_GL_LOADER

/*=== PRIVATE HELPER FUNCTIONS ===============================================*/
_SOKOL_PRIVATE void _sapp_fail(const char* msg) {
    if (_sapp.desc.fail_cb) {
        _sapp.desc.fail_cb(msg);
    }
    else if (_sapp.desc.fail_userdata_cb) {
        _sapp.desc.fail_userdata_cb(msg, _sapp.desc.user_data);
    }
    else {
        SOKOL_LOG(msg);
    }
    SOKOL_ABORT();
}

_SOKOL_PRIVATE void _sapp_call_init(void) {
    if (_sapp.desc.init_cb) {
        _sapp.desc.init_cb();
    }
    else if (_sapp.desc.init_userdata_cb) {
        _sapp.desc.init_userdata_cb(_sapp.desc.user_data);
    }
    _sapp.init_called = true;
}

_SOKOL_PRIVATE void _sapp_call_frame(void) {
    if (_sapp.init_called && !_sapp.cleanup_called) {
        if (_sapp.desc.frame_cb) {
            _sapp.desc.frame_cb();
        }
        else if (_sapp.desc.frame_userdata_cb) {
            _sapp.desc.frame_userdata_cb(_sapp.desc.user_data);
        }
    }
}

_SOKOL_PRIVATE void _sapp_call_cleanup(void) {
    if (!_sapp.cleanup_called) {
        if (_sapp.desc.cleanup_cb) {
            _sapp.desc.cleanup_cb();
        }
        else if (_sapp.desc.cleanup_userdata_cb) {
            _sapp.desc.cleanup_userdata_cb(_sapp.desc.user_data);
        }
        _sapp.cleanup_called = true;
    }
}

_SOKOL_PRIVATE bool _sapp_call_event(const sapp_event* e) {
    if (!_sapp.cleanup_called) {
        if (_sapp.desc.event_cb) {
            _sapp.desc.event_cb(e);
        }
        else if (_sapp.desc.event_userdata_cb) {
            _sapp.desc.event_userdata_cb(e, _sapp.desc.user_data);
        }
    }
    if (_sapp.event_consumed) {
        _sapp.event_consumed = false;
        return true;
    }
    else {
        return false;
    }
}

_SOKOL_PRIVATE char* _sapp_dropped_file_path_ptr(_sapp_window_t* window, int index) {
    SOKOL_ASSERT(window->drop.buffer);
    SOKOL_ASSERT((index >= 0) && (index <= window->drop.max_files));
    int offset = index * window->drop.max_path_length;
    SOKOL_ASSERT(offset < window->drop.buf_size);
    return &window->drop.buffer[offset];
}

/* Copy a string into a fixed size buffer with guaranteed zero-
   termination.

   Return false if the string didn't fit into the buffer and had to be clamped.

   FIXME: Currently UTF-8 strings might become invalid if the string
   is clamped, because the last zero-byte might be written into
   the middle of a multi-byte sequence.
*/
_SOKOL_PRIVATE bool _sapp_strcpy(const char* src, char* dst, int max_len) {
    SOKOL_ASSERT(src && dst && (max_len > 0));
    char* const end = &(dst[max_len-1]);
    char c = 0;
    for (int i = 0; i < max_len; i++) {
        c = *src;
        if (c != 0) {
            src++;
        }
        *dst++ = c;
    }
    /* truncated? */
    if (c != 0) {
        *end = 0;
        return false;
    }
    else {
        return true;
    }
}

_SOKOL_PRIVATE sapp_window_desc _sapp_window_desc_defaults(const sapp_window_desc* in_desc) {
    sapp_window_desc desc = *in_desc;
    desc.width = _sapp_def(desc.width, 640);
    desc.height = _sapp_def(desc.height, 480);
    desc.sample_count = _sapp_def(desc.sample_count, 1);
    desc.swap_interval = _sapp_def(desc.swap_interval, 1);
    desc.window_title = _sapp_def(desc.window_title, "sokol_app");
    desc.fullscreen = _sapp_def(desc.fullscreen, false);
    desc.high_dpi = _sapp_def(desc.high_dpi, false);
    desc.max_dropped_files = _sapp_def(desc.max_dropped_files, 1);
    desc.max_dropped_file_path_length = _sapp_def(desc.max_dropped_file_path_length, 2048);
    desc.clipboard_size = _sapp_def(desc.clipboard_size, 8192);
    return desc;
}

_SOKOL_PRIVATE sapp_desc _sapp_desc_defaults(const sapp_desc* in_desc) {
    sapp_desc desc = *in_desc;

    /* for compatibility we copy these values into the window struct */
    desc.window.width = in_desc->width;
    desc.window.height = in_desc->height;
    desc.window.sample_count = in_desc->sample_count;
    desc.window.swap_interval = in_desc->swap_interval;
    desc.window.window_title = in_desc->window_title;
    desc.window.fullscreen = in_desc->fullscreen;
    desc.window.high_dpi = in_desc->high_dpi;
    desc.window.max_dropped_files = in_desc->max_dropped_files;
    desc.window.max_dropped_file_path_length = in_desc->max_dropped_file_path_length;
    desc.window.clipboard_size = in_desc->clipboard_size;
    desc.window.alpha = in_desc->alpha;
    desc.window.enable_clipboard = in_desc->enable_clipboard;
    desc.window.enable_dragndrop = in_desc->enable_dragndrop;
    desc.window.user_cursor = in_desc->user_cursor;

    desc.window = _sapp_window_desc_defaults(&in_desc->window);
    desc.html5_canvas_name = _sapp_def(desc.html5_canvas_name, "canvas");
    desc.window_pool_size = _sapp_def(desc.window_pool_size, 1);
    return desc;
}

/*== pool init/alloc functions ==========================*/

_SOKOL_PRIVATE void _sapp_init_pool(_sapp_pool_t* pool, int num) {
    SOKOL_ASSERT(pool && (num >= 1));
    /* slot 0 is reserved for the 'invalid id', so bump the pool size by 1 */
    pool->size = num + 1;
    pool->queue_top = 0;
    /* generation counters indexable by pool slot index, slot 0 is reserved */
    size_t gen_ctrs_size = sizeof(uint32_t) * pool->size;
    pool->gen_ctrs = (uint32_t*) SOKOL_MALLOC(gen_ctrs_size);
    SOKOL_ASSERT(pool->gen_ctrs);
    memset(pool->gen_ctrs, 0, gen_ctrs_size);
    /* it's not a bug to only reserve 'num' here */
    pool->free_queue = (int*) SOKOL_MALLOC(sizeof(int)*num);
    SOKOL_ASSERT(pool->free_queue);
    /* never allocate the zero-th pool item since the invalid id is 0 */
    for (int i = pool->size-1; i >= 1; i--) {
        pool->free_queue[pool->queue_top++] = i;
    }
}

_SOKOL_PRIVATE void _sapp_discard_pool(_sapp_pool_t* pool) {
    SOKOL_ASSERT(pool);
    SOKOL_ASSERT(pool->free_queue);
    SOKOL_FREE(pool->free_queue);
    pool->free_queue = 0;
    SOKOL_ASSERT(pool->gen_ctrs);
    SOKOL_FREE(pool->gen_ctrs);
    pool->gen_ctrs = 0;
    pool->size = 0;
    pool->queue_top = 0;
}

_SOKOL_PRIVATE int _sapp_pool_alloc_index(_sapp_pool_t* pool) {
    SOKOL_ASSERT(pool);
    SOKOL_ASSERT(pool->free_queue);
    if (pool->queue_top > 0) {
        int slot_index = pool->free_queue[--pool->queue_top];
        SOKOL_ASSERT((slot_index > 0) && (slot_index < pool->size));
        return slot_index;
    }
    else {
        /* pool exhausted */
        return _SAPP_INVALID_SLOT_INDEX;
    }
}

_SOKOL_PRIVATE void _sapp_pool_free_index(_sapp_pool_t* pool, int slot_index) {
    SOKOL_ASSERT((slot_index > _SAPP_INVALID_SLOT_INDEX) && (slot_index < pool->size));
    SOKOL_ASSERT(pool);
    SOKOL_ASSERT(pool->free_queue);
    SOKOL_ASSERT(pool->queue_top < pool->size);
    #ifdef SOKOL_DEBUG
    /* debug check against double-free */
    for (int i = 0; i < pool->queue_top; i++) {
        SOKOL_ASSERT(pool->free_queue[i] != slot_index);
    }
    #endif
    pool->free_queue[pool->queue_top++] = slot_index;
    SOKOL_ASSERT(pool->queue_top <= (pool->size-1));
}

_SOKOL_PRIVATE void _sapp_setup_pools() {
    // Sanity check that we don't expect >1 windows on anything but desktop
    #if !defined(_SAPP_WIN32) && !defined(_SAPP_MACOS) && !defined(_SAPP_LINUX)
        // DISCUSS: better place for this validation?
        SOKOL_ASSERT(_sapp.desc.window_pool_size == 1);
    #endif

    /* note: the pools here will have an additional item, since slot 0 is reserved */
    SOKOL_ASSERT((_sapp.desc.window_pool_size > 0) && (_sapp.desc.window_pool_size < _SAPP_MAX_POOL_SIZE));
    _sapp_init_pool(&_sapp.window_pool, _sapp.desc.window_pool_size);
    size_t window_pool_byte_size = sizeof(_sapp_window_t) * _sapp.window_pool.size;
    _sapp.windows = (_sapp_window_t*) SOKOL_MALLOC(window_pool_byte_size);
    SOKOL_ASSERT(_sapp.windows);
    memset(_sapp.windows, 0, window_pool_byte_size);
}

_SOKOL_PRIVATE void _sapp_discard_pools() {
    SOKOL_FREE(_sapp.windows);  
    _sapp.windows = 0;

    _sapp_discard_pool(&_sapp.window_pool);
}

/* extract slot index from id */
_SOKOL_PRIVATE int _sapp_slot_index(uint32_t id) {
    int slot_index = (int) (id & _SAPP_SLOT_MASK);
    SOKOL_ASSERT(_SAPP_INVALID_SLOT_INDEX != slot_index);
    return slot_index;
}

/* create sapp_window handle from id */
_SOKOL_PRIVATE sapp_window _sapp_window(uint32_t id) {
    SOKOL_ASSERT(id != SAPP_INVALID_ID);
    sapp_window window_id;
    window_id.id = id;
    return window_id;
}

/* returns pointer to resource by id without matching id check */
_SOKOL_PRIVATE _sapp_window_t* _sapp_window_at(uint32_t window_id) {
    SOKOL_ASSERT((SAPP_INVALID_ID != window_id));
    int slot_index = _sapp_slot_index(window_id);
    SOKOL_ASSERT((slot_index > _SAPP_INVALID_SLOT_INDEX) && (slot_index < _sapp.window_pool.size));
    return &_sapp.windows[slot_index];
}

/* returns pointer to resource with matching id check, may return 0 */
_SOKOL_PRIVATE _sapp_window_t* _sapp_lookup_window(uint32_t window_id) {
    if (SAPP_INVALID_ID != window_id) {
        _sapp_window_t* window = _sapp_window_at(window_id);
        if (window->id == window_id) {
            return window;
        }
    }
    return 0;
}

_SOKOL_PRIVATE sapp_window _sapp_alloc_window(void) {
    _sapp_pool_t* const pool = &_sapp.window_pool;
    SOKOL_ASSERT(pool->gen_ctrs && pool->free_queue);

    sapp_window window_id;

    int slot_index = _sapp_pool_alloc_index(pool);
    if (_SAPP_INVALID_SLOT_INDEX != slot_index) {
        SOKOL_ASSERT(_sapp.windows[slot_index].id == SAPP_INVALID_ID);
        uint32_t ctr = ++pool->gen_ctrs[slot_index];
        uint32_t id = (ctr<<_SAPP_SLOT_SHIFT)|(slot_index & _SAPP_SLOT_MASK);
        _sapp.windows[slot_index].id = id;
        window_id.id = id;
    }
    else {
        /* pool is exhausted */
        window_id.id = SAPP_INVALID_ID;
    }
    return window_id;
}

_SOKOL_PRIVATE void _sapp_reset_window(_sapp_window_t* window) {
    SOKOL_ASSERT(window);
    memset(window, 0, sizeof(_sapp_window_t));
}

_SOKOL_PRIVATE _sapp_window_t* _sapp_init_window(sapp_window window_id, const sapp_window_desc* desc){
    SOKOL_ASSERT(window_id.id != SAPP_INVALID_ID && desc);
    _sapp_window_t* window = _sapp_lookup_window(window_id.id);

    window->window_width = desc->width;
    window->window_height = desc->height;
    window->framebuffer_width = desc->width;
    window->framebuffer_height = desc->height;
    window->fullscreen = desc->fullscreen;
    window->user_cursor = desc->user_cursor;

    _sapp_strcpy(desc->window_title, window->window_title, sizeof(window->window_title));
    // TODO: do we need the below still? Potentially if we keep a desc in the window_t
    // _sapp.desc.window.window_title = _sapp.window_title;

    window->swap_interval = desc->swap_interval;
    window->sample_count = desc->sample_count;
    window->mouse.shown = true;

    window->drop.enabled = desc->enable_dragndrop;
    if (window->drop.enabled) {
        window->drop.max_files = desc->max_dropped_files;
        window->drop.max_path_length = desc->max_dropped_file_path_length;
        window->drop.buf_size = window->drop.max_files * window->drop.max_path_length;
        window->drop.buffer = (char*) SOKOL_CALLOC(1, window->drop.buf_size);
    }

    window->clipboard.enabled = desc->enable_clipboard;
    if (window->clipboard.enabled) {
        window->clipboard.buf_size = desc->clipboard_size;
        window->clipboard.buffer = (char*) SOKOL_CALLOC(1, window->clipboard.buf_size);
    }

    return window;
}

_SOKOL_PRIVATE void _sapp_init_state(const sapp_desc* desc) {
    _SAPP_CLEAR(_sapp_t, _sapp);
    _sapp.desc = _sapp_desc_defaults(desc);
    _sapp.first_frame = true;
    _sapp.html5_canvas_selector[0] = '#';
    _sapp_strcpy(_sapp.desc.html5_canvas_name, &_sapp.html5_canvas_selector[1], sizeof(_sapp.html5_canvas_selector) - 1);
    _sapp.desc.html5_canvas_name = &_sapp.html5_canvas_selector[1];
    _sapp.html5_ask_leave_site = _sapp.desc.html5_ask_leave_site;
    _sapp.dpi_scale = 1.0f;
}

_SOKOL_PRIVATE void _sapp_discard_state(void) {
    _sapp_discard_pools();
    _SAPP_CLEAR(_sapp_t, _sapp);
}

_SOKOL_PRIVATE void _sapp_init_event(_sapp_window_t* window, sapp_event_type type) {
    memset(&_sapp.event, 0, sizeof(_sapp.event));
    _sapp.event.window.id = window->id;
    _sapp.event.type = type;
    _sapp.event.frame_count = _sapp.frame_count;
    _sapp.event.mouse_button = SAPP_MOUSEBUTTON_INVALID;
    _sapp.event.window_width = window->window_width;
    _sapp.event.window_height = window->window_height;
    _sapp.event.framebuffer_width = window->framebuffer_width;
    _sapp.event.framebuffer_height = window->framebuffer_height;
    _sapp.event.mouse_x = window->mouse.x;
    _sapp.event.mouse_y = window->mouse.y;
    _sapp.event.mouse_dx = window->mouse.dx;
    _sapp.event.mouse_dy = window->mouse.dy;
}

_SOKOL_PRIVATE bool _sapp_events_enabled(void) {
    /* only send events when an event callback is set, and the init function was called */
    return (_sapp.desc.event_cb || _sapp.desc.event_userdata_cb) && _sapp.init_called;
}

_SOKOL_PRIVATE sapp_keycode _sapp_translate_key(int scan_code) {
    if ((scan_code >= 0) && (scan_code < SAPP_MAX_KEYCODES)) {
        return _sapp.keycodes[scan_code];
    }
    else {
        return SAPP_KEYCODE_INVALID;
    }
}

_SOKOL_PRIVATE void _sapp_clear_drop_buffer(_sapp_window_t* window) {
    if (window->drop.enabled) {
        SOKOL_ASSERT(window->drop.buffer);
        memset(window->drop.buffer, 0, window->drop.buf_size);
    }
}

_SOKOL_PRIVATE void _sapp_frame(void) {
    if (_sapp.first_frame) {
        _sapp.first_frame = false;
        _sapp_call_init();
    }
    _sapp_call_frame();
    _sapp.frame_count++;
}

/*== MacOS/iOS ===============================================================*/
#if defined(_SAPP_APPLE)

#if __has_feature(objc_arc)
#define _SAPP_OBJC_RELEASE(obj) { obj = nil; }
#else
#define _SAPP_OBJC_RELEASE(obj) { [obj release]; obj = nil; }
#endif

/*== MacOS ===================================================================*/
#if defined(_SAPP_MACOS)

_SOKOL_PRIVATE void _sapp_macos_init_keytable(void) {
    _sapp.keycodes[0x1D] = SAPP_KEYCODE_0;
    _sapp.keycodes[0x12] = SAPP_KEYCODE_1;
    _sapp.keycodes[0x13] = SAPP_KEYCODE_2;
    _sapp.keycodes[0x14] = SAPP_KEYCODE_3;
    _sapp.keycodes[0x15] = SAPP_KEYCODE_4;
    _sapp.keycodes[0x17] = SAPP_KEYCODE_5;
    _sapp.keycodes[0x16] = SAPP_KEYCODE_6;
    _sapp.keycodes[0x1A] = SAPP_KEYCODE_7;
    _sapp.keycodes[0x1C] = SAPP_KEYCODE_8;
    _sapp.keycodes[0x19] = SAPP_KEYCODE_9;
    _sapp.keycodes[0x00] = SAPP_KEYCODE_A;
    _sapp.keycodes[0x0B] = SAPP_KEYCODE_B;
    _sapp.keycodes[0x08] = SAPP_KEYCODE_C;
    _sapp.keycodes[0x02] = SAPP_KEYCODE_D;
    _sapp.keycodes[0x0E] = SAPP_KEYCODE_E;
    _sapp.keycodes[0x03] = SAPP_KEYCODE_F;
    _sapp.keycodes[0x05] = SAPP_KEYCODE_G;
    _sapp.keycodes[0x04] = SAPP_KEYCODE_H;
    _sapp.keycodes[0x22] = SAPP_KEYCODE_I;
    _sapp.keycodes[0x26] = SAPP_KEYCODE_J;
    _sapp.keycodes[0x28] = SAPP_KEYCODE_K;
    _sapp.keycodes[0x25] = SAPP_KEYCODE_L;
    _sapp.keycodes[0x2E] = SAPP_KEYCODE_M;
    _sapp.keycodes[0x2D] = SAPP_KEYCODE_N;
    _sapp.keycodes[0x1F] = SAPP_KEYCODE_O;
    _sapp.keycodes[0x23] = SAPP_KEYCODE_P;
    _sapp.keycodes[0x0C] = SAPP_KEYCODE_Q;
    _sapp.keycodes[0x0F] = SAPP_KEYCODE_R;
    _sapp.keycodes[0x01] = SAPP_KEYCODE_S;
    _sapp.keycodes[0x11] = SAPP_KEYCODE_T;
    _sapp.keycodes[0x20] = SAPP_KEYCODE_U;
    _sapp.keycodes[0x09] = SAPP_KEYCODE_V;
    _sapp.keycodes[0x0D] = SAPP_KEYCODE_W;
    _sapp.keycodes[0x07] = SAPP_KEYCODE_X;
    _sapp.keycodes[0x10] = SAPP_KEYCODE_Y;
    _sapp.keycodes[0x06] = SAPP_KEYCODE_Z;
    _sapp.keycodes[0x27] = SAPP_KEYCODE_APOSTROPHE;
    _sapp.keycodes[0x2A] = SAPP_KEYCODE_BACKSLASH;
    _sapp.keycodes[0x2B] = SAPP_KEYCODE_COMMA;
    _sapp.keycodes[0x18] = SAPP_KEYCODE_EQUAL;
    _sapp.keycodes[0x32] = SAPP_KEYCODE_GRAVE_ACCENT;
    _sapp.keycodes[0x21] = SAPP_KEYCODE_LEFT_BRACKET;
    _sapp.keycodes[0x1B] = SAPP_KEYCODE_MINUS;
    _sapp.keycodes[0x2F] = SAPP_KEYCODE_PERIOD;
    _sapp.keycodes[0x1E] = SAPP_KEYCODE_RIGHT_BRACKET;
    _sapp.keycodes[0x29] = SAPP_KEYCODE_SEMICOLON;
    _sapp.keycodes[0x2C] = SAPP_KEYCODE_SLASH;
    _sapp.keycodes[0x0A] = SAPP_KEYCODE_WORLD_1;
    _sapp.keycodes[0x33] = SAPP_KEYCODE_BACKSPACE;
    _sapp.keycodes[0x39] = SAPP_KEYCODE_CAPS_LOCK;
    _sapp.keycodes[0x75] = SAPP_KEYCODE_DELETE;
    _sapp.keycodes[0x7D] = SAPP_KEYCODE_DOWN;
    _sapp.keycodes[0x77] = SAPP_KEYCODE_END;
    _sapp.keycodes[0x24] = SAPP_KEYCODE_ENTER;
    _sapp.keycodes[0x35] = SAPP_KEYCODE_ESCAPE;
    _sapp.keycodes[0x7A] = SAPP_KEYCODE_F1;
    _sapp.keycodes[0x78] = SAPP_KEYCODE_F2;
    _sapp.keycodes[0x63] = SAPP_KEYCODE_F3;
    _sapp.keycodes[0x76] = SAPP_KEYCODE_F4;
    _sapp.keycodes[0x60] = SAPP_KEYCODE_F5;
    _sapp.keycodes[0x61] = SAPP_KEYCODE_F6;
    _sapp.keycodes[0x62] = SAPP_KEYCODE_F7;
    _sapp.keycodes[0x64] = SAPP_KEYCODE_F8;
    _sapp.keycodes[0x65] = SAPP_KEYCODE_F9;
    _sapp.keycodes[0x6D] = SAPP_KEYCODE_F10;
    _sapp.keycodes[0x67] = SAPP_KEYCODE_F11;
    _sapp.keycodes[0x6F] = SAPP_KEYCODE_F12;
    _sapp.keycodes[0x69] = SAPP_KEYCODE_F13;
    _sapp.keycodes[0x6B] = SAPP_KEYCODE_F14;
    _sapp.keycodes[0x71] = SAPP_KEYCODE_F15;
    _sapp.keycodes[0x6A] = SAPP_KEYCODE_F16;
    _sapp.keycodes[0x40] = SAPP_KEYCODE_F17;
    _sapp.keycodes[0x4F] = SAPP_KEYCODE_F18;
    _sapp.keycodes[0x50] = SAPP_KEYCODE_F19;
    _sapp.keycodes[0x5A] = SAPP_KEYCODE_F20;
    _sapp.keycodes[0x73] = SAPP_KEYCODE_HOME;
    _sapp.keycodes[0x72] = SAPP_KEYCODE_INSERT;
    _sapp.keycodes[0x7B] = SAPP_KEYCODE_LEFT;
    _sapp.keycodes[0x3A] = SAPP_KEYCODE_LEFT_ALT;
    _sapp.keycodes[0x3B] = SAPP_KEYCODE_LEFT_CONTROL;
    _sapp.keycodes[0x38] = SAPP_KEYCODE_LEFT_SHIFT;
    _sapp.keycodes[0x37] = SAPP_KEYCODE_LEFT_SUPER;
    _sapp.keycodes[0x6E] = SAPP_KEYCODE_MENU;
    _sapp.keycodes[0x47] = SAPP_KEYCODE_NUM_LOCK;
    _sapp.keycodes[0x79] = SAPP_KEYCODE_PAGE_DOWN;
    _sapp.keycodes[0x74] = SAPP_KEYCODE_PAGE_UP;
    _sapp.keycodes[0x7C] = SAPP_KEYCODE_RIGHT;
    _sapp.keycodes[0x3D] = SAPP_KEYCODE_RIGHT_ALT;
    _sapp.keycodes[0x3E] = SAPP_KEYCODE_RIGHT_CONTROL;
    _sapp.keycodes[0x3C] = SAPP_KEYCODE_RIGHT_SHIFT;
    _sapp.keycodes[0x36] = SAPP_KEYCODE_RIGHT_SUPER;
    _sapp.keycodes[0x31] = SAPP_KEYCODE_SPACE;
    _sapp.keycodes[0x30] = SAPP_KEYCODE_TAB;
    _sapp.keycodes[0x7E] = SAPP_KEYCODE_UP;
    _sapp.keycodes[0x52] = SAPP_KEYCODE_KP_0;
    _sapp.keycodes[0x53] = SAPP_KEYCODE_KP_1;
    _sapp.keycodes[0x54] = SAPP_KEYCODE_KP_2;
    _sapp.keycodes[0x55] = SAPP_KEYCODE_KP_3;
    _sapp.keycodes[0x56] = SAPP_KEYCODE_KP_4;
    _sapp.keycodes[0x57] = SAPP_KEYCODE_KP_5;
    _sapp.keycodes[0x58] = SAPP_KEYCODE_KP_6;
    _sapp.keycodes[0x59] = SAPP_KEYCODE_KP_7;
    _sapp.keycodes[0x5B] = SAPP_KEYCODE_KP_8;
    _sapp.keycodes[0x5C] = SAPP_KEYCODE_KP_9;
    _sapp.keycodes[0x45] = SAPP_KEYCODE_KP_ADD;
    _sapp.keycodes[0x41] = SAPP_KEYCODE_KP_DECIMAL;
    _sapp.keycodes[0x4B] = SAPP_KEYCODE_KP_DIVIDE;
    _sapp.keycodes[0x4C] = SAPP_KEYCODE_KP_ENTER;
    _sapp.keycodes[0x51] = SAPP_KEYCODE_KP_EQUAL;
    _sapp.keycodes[0x43] = SAPP_KEYCODE_KP_MULTIPLY;
    _sapp.keycodes[0x4E] = SAPP_KEYCODE_KP_SUBTRACT;
}

_SOKOL_PRIVATE void _sapp_macos_discard_state(void) {
    // NOTE: it's safe to call [release] on a nil object
    _SAPP_OBJC_RELEASE(_sapp.macos.app_dlg);
    for (int i = 1; i < _sapp.window_pool.size; i++) {
        if(_sapp.windows[i].id != SAPP_INVALID_ID){
            _sapp_window_t* window = &_sapp.windows[i];
            sapp_destroy_window(_sapp_window(window->id));
        }
    }  
    #if defined(SOKOL_METAL)
        _SAPP_OBJC_RELEASE(_sapp.macos.mtl_device);
    #endif    
}

void _sapp_macos_process_window_events(void){
    NSEvent* event;
    
    do {
        event = [NSApp nextEventMatchingMask: NSAnyEventMask
                 untilDate: nil
                 inMode: NSDefaultRunLoopMode
                 dequeue: YES];
        
        if(event != NULL)
            [NSApp sendEvent:event];
    }
    while (event != NULL);
}

_SOKOL_PRIVATE void _sapp_macos_frame(void);
_SOKOL_PRIVATE void _sapp_macos_run(const sapp_desc* desc) {
    _sapp_init_state(desc);
    _sapp_setup_pools();
    _sapp_macos_init_keytable();
    [NSApplication sharedApplication];
    NSApp.activationPolicy = NSApplicationActivationPolicyRegular;
    _sapp.macos.app_dlg = [[_sapp_macos_app_delegate alloc] init];
    NSApp.delegate = _sapp.macos.app_dlg;
    [NSApp activateIgnoringOtherApps:YES];
    [NSApp run];
    
    while(!_sapp.quit_ordered){
        _sapp_macos_frame();
        
        for (int i = 1; i < _sapp.window_pool.size; i++) {
            if(_sapp.windows[i].id != SAPP_INVALID_ID){
                _sapp_window_t* window = &_sapp.windows[i];

                #if defined(SOKOL_METAL)
                [window->macos.view draw];
                #else
                [window->macos.gl_ctx update];
                [window->macos.gl_ctx flushBuffer];
                #endif
            }
        }

        _sapp_macos_process_window_events();
    }

    _sapp_call_cleanup();
    _sapp_macos_discard_state();
    _sapp_discard_state();
}

/* MacOS entry function */
#if !defined(SOKOL_NO_ENTRY)
int main(int argc, char* argv[]) {
    sapp_desc desc = sokol_main(argc, argv);
    _sapp_macos_run(&desc);
    return 0;
}
#endif /* SOKOL_NO_ENTRY */

_SOKOL_PRIVATE uint32_t _sapp_macos_mod(NSEventModifierFlags f) {
    uint32_t m = 0;
    if (f & NSEventModifierFlagShift) {
        m |= SAPP_MODIFIER_SHIFT;
    }
    if (f & NSEventModifierFlagControl) {
        m |= SAPP_MODIFIER_CTRL;
    }
    if (f & NSEventModifierFlagOption) {
        m |= SAPP_MODIFIER_ALT;
    }
    if (f & NSEventModifierFlagCommand) {
        m |= SAPP_MODIFIER_SUPER;
    }
    return m;
}

_SOKOL_PRIVATE void _sapp_macos_mouse_event(_sapp_window_t* window, sapp_event_type type, sapp_mousebutton btn, uint32_t mod) {
    if (_sapp_events_enabled()) {
        _sapp_init_event(window, type);
        _sapp.event.mouse_button = btn;
        _sapp.event.modifiers = mod;
        _sapp_call_event(&_sapp.event);
    }
}

_SOKOL_PRIVATE void _sapp_macos_key_event(_sapp_window_t* window, sapp_event_type type, sapp_keycode key, bool repeat, uint32_t mod) {
    if (_sapp_events_enabled()) {
        _sapp_init_event(window, type);
        _sapp.event.key_code = key;
        _sapp.event.key_repeat = repeat;
        _sapp.event.modifiers = mod;
        _sapp_call_event(&_sapp.event);
    }
}

_SOKOL_PRIVATE void _sapp_macos_app_event(_sapp_window_t* window, sapp_event_type type) {
    if (_sapp_events_enabled()) {
        _sapp_init_event(window, type);
        _sapp_call_event(&_sapp.event);
    }
}

_SOKOL_PRIVATE void _sapp_macos_update_dimensions(_sapp_window_t* window) {
    #if defined(SOKOL_METAL)
        const NSRect fb_rect = [window->macos.view bounds];
        window->framebuffer_width = fb_rect.size.width * _sapp.dpi_scale;
        window->framebuffer_height = fb_rect.size.height * _sapp.dpi_scale;
    #elif defined(SOKOL_GLCORE33)
        const NSRect fb_rect = [window->macos.view convertRectToBacking:[window->macos.view frame]];
        window->framebuffer_width = fb_rect.size.width;
        window->framebuffer_height = fb_rect.size.height;
    #endif
    const NSRect bounds = [window->macos.view bounds];
    window->window_width = bounds.size.width;
    window->window_height = bounds.size.height;
    if (window->framebuffer_width == 0) {
        window->framebuffer_width = 1;
    }
    if (window->framebuffer_height == 0) {
        window->framebuffer_height = 1;
    }
    if (window->window_width == 0) {
        window->window_width = 1;
    }
    if (window->window_height == 0) {
        window->window_height = 1;
    }
    _sapp.dpi_scale = (float)window->framebuffer_width / (float)window->window_width;

    /* also make sure the MTKView drawable size is uptodate */
    #if defined(SOKOL_METAL)
    CGSize drawable_size = { (CGFloat) window->framebuffer_width, (CGFloat) window->framebuffer_height };
    window->macos.view.drawableSize = drawable_size;
    #endif
}

_SOKOL_PRIVATE void _sapp_macos_toggle_fullscreen(_sapp_window_t* window) {
    /* NOTE: the _sapp.fullscreen flag is also notified by the
       windowDidEnterFullscreen / windowDidExitFullscreen
       event handlers
    */
    window->fullscreen = !window->fullscreen;
    [window->macos.window toggleFullScreen:nil];
}

_SOKOL_PRIVATE void _sapp_macos_set_clipboard_string(const char* str) {
    @autoreleasepool {
        NSPasteboard* pasteboard = [NSPasteboard generalPasteboard];
        [pasteboard declareTypes:@[NSPasteboardTypeString] owner:nil];
        [pasteboard setString:@(str) forType:NSPasteboardTypeString];
    }
}

_SOKOL_PRIVATE const char* _sapp_macos_get_clipboard_string(_sapp_window_t* window) {
    SOKOL_ASSERT(window->clipboard.buffer);
    @autoreleasepool {
        window->clipboard.buffer[0] = 0;
        NSPasteboard* pasteboard = [NSPasteboard generalPasteboard];
        if (![[pasteboard types] containsObject:NSPasteboardTypeString]) {
            return window->clipboard.buffer;
        }
        NSString* str = [pasteboard stringForType:NSPasteboardTypeString];
        if (!str) {
            return window->clipboard.buffer;
        }
        _sapp_strcpy([str UTF8String], window->clipboard.buffer, window->clipboard.buf_size);
    }
    return window->clipboard.buffer;
}

_SOKOL_PRIVATE void _sapp_macos_update_window_title(_sapp_window_t* window) {
    [window->macos.window setTitle: [NSString stringWithUTF8String:window->window_title]];
}

_SOKOL_PRIVATE void _sapp_macos_update_mouse(_sapp_window_t* window) {
    if (!window->mouse.locked) {
        const NSPoint mouse_pos = [window->macos.window mouseLocationOutsideOfEventStream];
        float new_x = mouse_pos.x * _sapp.dpi_scale;
        float new_y = window->framebuffer_height - (mouse_pos.y * _sapp.dpi_scale) - 1;
        /* don't update dx/dy in the very first update */
        if (window->mouse.pos_valid) {
            window->mouse.dx = new_x - window->mouse.x;
            window->mouse.dy = new_y - window->mouse.y;
        }
        window->mouse.x = new_x;
        window->mouse.y = new_y;
        window->mouse.pos_valid = true;
    }
}

_SOKOL_PRIVATE void _sapp_macos_show_mouse(bool visible) {
    /* NOTE: this function is only called when the mouse visibility actually changes */
    if (visible) {
        CGDisplayShowCursor(kCGDirectMainDisplay);
    }
    else {
        CGDisplayHideCursor(kCGDirectMainDisplay);
    }
}

_SOKOL_PRIVATE void _sapp_macos_lock_mouse(_sapp_window_t* window, bool lock) {
    if (lock == window->mouse.locked) {
        return;
    }
    window->mouse.dx = 0.0f;
    window->mouse.dy = 0.0f;
    window->mouse.locked = lock;
    /*
        NOTE that this code doesn't warp the mouse cursor to the window
        center as everybody else does it. This lead to a spike in the
        *second* mouse-moved event after the warp happened. The
        mouse centering doesn't seem to be required (mouse-moved events
        are reported correctly even when the cursor is at an edge of the screen).

        NOTE also that the hide/show of the mouse cursor should properly
        stack with calls to sapp_show_mouse()
    */
    if (window->mouse.locked) {
        [NSEvent setMouseCoalescingEnabled:NO];
        CGAssociateMouseAndMouseCursorPosition(NO);
        CGDisplayHideCursor(kCGDirectMainDisplay);
    }
    else {
        CGDisplayShowCursor(kCGDirectMainDisplay);
        CGAssociateMouseAndMouseCursorPosition(YES);
        [NSEvent setMouseCoalescingEnabled:YES];
    }
}

_SOKOL_PRIVATE void _sapp_macos_frame(void) {
    for (int i = 1; i < _sapp.window_pool.size; i++) {
        if(_sapp.windows[i].id != SAPP_INVALID_ID){
            _sapp_window_t* window = &_sapp.windows[i];
            _sapp_macos_update_mouse(window);
        }
    }
    /* always make the main window the current context before frame() cb */
    #if defined(SOKOL_GLCORE33)
        [_sapp.main_window->macos.gl_ctx makeCurrentContext];
    #endif
    
    _sapp_frame();
    if (_sapp.quit_requested) {
        /* triggers a shouldClose event but doesn't actually close the window, see windowShouldClose */
        [_sapp.main_window->macos.window performClose:nil];
    }
}

_SOKOL_PRIVATE void _sapp_macos_create_window(_sapp_window_t* window, const sapp_window_desc* desc){
    if (desc->fullscreen) {
        NSRect screen_rect = NSScreen.mainScreen.frame;
        window->window_width = screen_rect.size.width;
        window->window_height = screen_rect.size.height;
        if (desc->high_dpi) {
            window->framebuffer_width = 2 * window->window_width;
            window->framebuffer_height = 2 * window->window_height;
        }
        else {
            window->framebuffer_width = window->window_width;
            window->framebuffer_height = window->window_height;
        }
        _sapp.dpi_scale = (float)window->framebuffer_width / (float) window->window_width;
    }
    const NSUInteger style =
        NSWindowStyleMaskTitled |
        NSWindowStyleMaskClosable |
        NSWindowStyleMaskMiniaturizable |
        NSWindowStyleMaskResizable;
    NSRect window_rect = NSMakeRect(0, 0, window->window_width, window->window_height);
    window->macos.window = [[_sapp_macos_window alloc]
        initWithContentRect:window_rect
        sappWindow:window
        styleMask:style
        backing:NSBackingStoreBuffered
        defer:NO];
    window->macos.window.releasedWhenClosed = NO; // this is necessary for proper cleanup in applicationWillTerminate
    window->macos.window.title = [NSString stringWithUTF8String:window->window_title];
    window->macos.window.acceptsMouseMovedEvents = YES;
    // NOTE: The user would need to provide serialization of window manually for this to be useful.
    window->macos.window.restorable = NO;

    window->macos.win_dlg = [[_sapp_macos_window_delegate alloc] initWithSappWindow:window];
    [window->macos.window setDelegate:window->macos.win_dlg];
    #if defined(SOKOL_METAL)
        window->macos.view = [[_sapp_macos_view alloc] initWithSappWindow:window];
        [window->macos.view updateTrackingAreas];
        window->macos.view.preferredFramesPerSecond = 60 / window->swap_interval;
        window->macos.view.paused = true;
        window->macos.view.enableSetNeedsDisplay = false;
        window->macos.view.device = _sapp.macos.mtl_device;
        window->macos.view.colorPixelFormat = MTLPixelFormatBGRA8Unorm;
        window->macos.view.depthStencilPixelFormat = MTLPixelFormatDepth32Float_Stencil8;
        window->macos.view.sampleCount = window->sample_count;
        window->macos.view.autoResizeDrawable = false;
        window->macos.window.contentView = window->macos.view;
        [window->macos.window makeFirstResponder:window->macos.view];
        window->macos.view.layer.magnificationFilter = kCAFilterNearest;
    #elif defined(SOKOL_GLCORE33)
        NSOpenGLPixelFormatAttribute attrs[32];
        int i = 0;
        attrs[i++] = NSOpenGLPFAAccelerated;
        attrs[i++] = NSOpenGLPFADoubleBuffer;
        attrs[i++] = NSOpenGLPFAOpenGLProfile; attrs[i++] = NSOpenGLProfileVersion3_2Core;
        attrs[i++] = NSOpenGLPFAColorSize; attrs[i++] = 24;
        attrs[i++] = NSOpenGLPFAAlphaSize; attrs[i++] = 8;
        attrs[i++] = NSOpenGLPFADepthSize; attrs[i++] = 24;
        attrs[i++] = NSOpenGLPFAStencilSize; attrs[i++] = 8;
        if (window->sample_count > 1) {
            attrs[i++] = NSOpenGLPFAMultisample;
            attrs[i++] = NSOpenGLPFASampleBuffers; attrs[i++] = 1;
            attrs[i++] = NSOpenGLPFASamples; attrs[i++] = window->sample_count;
        }
        else {
            attrs[i++] = NSOpenGLPFASampleBuffers; attrs[i++] = 0;
        }
        attrs[i++] = 0;
        NSOpenGLPixelFormat* glpixelformat_obj = [[NSOpenGLPixelFormat alloc] initWithAttributes:attrs];
        SOKOL_ASSERT(glpixelformat_obj != nil);

        window->macos.view = [[_sapp_macos_view alloc]
            initWithSappWindow:window
            initWithFrame:window_rect];
        [window->macos.view updateTrackingAreas];
        if (desc->high_dpi) {
            [window->macos.view setWantsBestResolutionOpenGLSurface:YES];
        }
        else {
            [window->macos.view setWantsBestResolutionOpenGLSurface:NO];
        }

        [window->macos.window setContentView:window->macos.view];
        [window->macos.window makeFirstResponder:window->macos.view];

        window->macos.gl_ctx = [[NSOpenGLContext alloc] initWithFormat:glpixelformat_obj shareContext:nil];
        SOKOL_ASSERT(window->macos.gl_ctx != nil);

        _SAPP_OBJC_RELEASE(glpixelformat_obj);

        [window->macos.gl_ctx setView:window->macos.view];
    #endif

    if (window->fullscreen) {
        /* on GL, this already toggles a rendered frame, so set the valid flag before */
        // TODO: is the sender here required?? Set to nil (was self)
        [window->macos.window toggleFullScreen:nil];
    }
    else {
        [window->macos.window center];
    }
    [window->macos.window makeKeyAndOrderFront:nil];
    _sapp_macos_update_dimensions(window);
}

_SOKOL_PRIVATE void _sapp_macos_destroy_window(_sapp_window_t* window) {
    _SAPP_OBJC_RELEASE(window->macos.tracking_area);
    _SAPP_OBJC_RELEASE(window->macos.win_dlg);
    _SAPP_OBJC_RELEASE(window->macos.view);
    #if defined(SOKOL_GLCORE33)
    _SAPP_OBJC_RELEASE(window->macos.gl_ctx);
    #endif
    
    [window->macos.window close];
    _SAPP_OBJC_RELEASE(window->macos.window);

    /* DISCUSS: glfw does a NSAutoreleasePool drain at this point, should we add this? */
}

@implementation _sapp_macos_app_delegate
- (void)applicationDidFinishLaunching:(NSNotification*)aNotification {
    _SOKOL_UNUSED(aNotification);

    #if defined(SOKOL_METAL)
        _sapp.macos.mtl_device = MTLCreateSystemDefaultDevice();
    #endif

    sapp_window window_id = sapp_create_window(&_sapp.desc.window);
    _sapp.main_window = _sapp_lookup_window(window_id.id);

    // TODO: I moved a fullscreen check into create_window, which means the fullscreen event won't arrive due to
    // sapp being invalid. Problematic? User knows it's a fullscreen at startup.
    _sapp.valid = true;
    
    [NSApp stop:nil];
}

- (BOOL)applicationShouldTerminateAfterLastWindowClosed:(NSApplication*)sender {
    _SOKOL_UNUSED(sender);
    return YES;
}

- (void)applicationWillTerminate:(NSNotification*)notification {
    _SOKOL_UNUSED(notification);
    _sapp_call_cleanup();
    _sapp_macos_discard_state();
    _sapp_discard_state();
}
@end

@implementation _sapp_macos_window_delegate
- (instancetype)initWithSappWindow:(_sapp_window_t* )initWindow {
    self = [super init];
    if(self != nil){
        window = initWindow;
    }
    
    return self;
}

- (BOOL)windowShouldClose:(id)sender {
    _SOKOL_UNUSED(sender);
    /* NOTE: We only give the user a chance to cancel the main window, should be changed maybe? */
    if(window == _sapp.main_window){
        /* only give user-code a chance to intervene when sapp_quit() wasn't already called */
        if (!_sapp.quit_ordered) {
            /* if window should be closed and event handling is enabled, give user code
            a chance to intervene via sapp_cancel_quit()
            */
            _sapp.quit_requested = true;
            _sapp_macos_app_event(window, SAPP_EVENTTYPE_QUIT_REQUESTED);
            /* user code hasn't intervened, quit the app */
            if (_sapp.quit_requested) {
                _sapp.quit_ordered = true;
            }
        }
        if(_sapp.quit_ordered){
            /* close all existing windows */
            for (int i = 0; i < _sapp.window_pool.size; i++) {
                if(_sapp.windows[i].id != SAPP_INVALID_ID){
                    sapp_destroy_window(_sapp_window(_sapp.windows[i].id));
                }
            }
        }
        return NO;
    }
    else {
        _sapp_macos_app_event(window, SAPP_EVENTTYPE_WINDOW_CLOSED);
        sapp_destroy_window(_sapp_window(window->id));
        return NO;
    }
}

- (void)windowDidResize:(NSNotification*)notification {
    _SOKOL_UNUSED(notification);
    _sapp_macos_update_dimensions(window);
    if (!_sapp.first_frame) {
        _sapp_macos_app_event(window, SAPP_EVENTTYPE_RESIZED);
    }
}

- (void)windowDidMiniaturize:(NSNotification*)notification {
    _SOKOL_UNUSED(notification);
    _sapp_macos_app_event(window, SAPP_EVENTTYPE_ICONIFIED);
}

- (void)windowDidDeminiaturize:(NSNotification*)notification {
    _SOKOL_UNUSED(notification);
    _sapp_macos_app_event(window, SAPP_EVENTTYPE_RESTORED);
}

- (void)windowDidEnterFullScreen:(NSNotification*)notification {
    _SOKOL_UNUSED(notification);
    window->fullscreen = true;
}

- (void)windowDidExitFullScreen:(NSNotification*)notification {
    _SOKOL_UNUSED(notification);
    window->fullscreen = false;
}
@end

@implementation _sapp_macos_window
- (instancetype)initWithContentRect:(NSRect)contentRect
                         sappWindow:(struct _sapp_window_t*)initWindow
                          styleMask:(NSWindowStyleMask)style
                            backing:(NSBackingStoreType)backingStoreType
                              defer:(BOOL)flag {
    if (self = [super initWithContentRect:contentRect styleMask:style backing:backingStoreType defer:flag]) {
        window = initWindow;
        [self registerForDraggedTypes:[NSArray arrayWithObject:NSPasteboardTypeFileURL]];
    }
    return self;
}

- (NSDragOperation)draggingEntered:(id<NSDraggingInfo>)sender {
    return NSDragOperationCopy;
}

- (NSDragOperation)draggingUpdated:(id<NSDraggingInfo>)sender {
    return NSDragOperationCopy;
}

- (BOOL)performDragOperation:(id<NSDraggingInfo>)sender {
    NSPasteboard *pboard = [sender draggingPasteboard];
    if ([pboard.types containsObject:NSPasteboardTypeFileURL]) {
        _sapp_clear_drop_buffer(window);
        window->drop.num_files = ((int)pboard.pasteboardItems.count > window->drop.max_files) ? window->drop.max_files : pboard.pasteboardItems.count;
        bool drop_failed = false;
        for (int i = 0; i < window->drop.num_files; i++) {
            NSURL *fileUrl = [NSURL fileURLWithPath:[pboard.pasteboardItems[i] stringForType:NSPasteboardTypeFileURL]];
            if (!_sapp_strcpy(fileUrl.standardizedURL.path.UTF8String, _sapp_dropped_file_path_ptr(window, i), window->drop.max_path_length)) {
                SOKOL_LOG("sokol_app.h: dropped file path too long (sapp_desc.max_dropped_file_path_length)\n");
                drop_failed = true;
                break;
            }
        }
        if (!drop_failed) {
            if (_sapp_events_enabled()) {
                _sapp_init_event(window, SAPP_EVENTTYPE_FILES_DROPPED);
                _sapp_call_event(&_sapp.event);
            }
        }
        else {
            _sapp_clear_drop_buffer(window);
            window->drop.num_files = 0;
        }
        return YES;
    }
    return NO;
}
@end

@implementation _sapp_macos_view
#if defined(SOKOL_METAL)
- (instancetype)initWithSappWindow:(_sapp_window_t* )initWindow
{
    self = [super init];
    if(self != nil){
        window = initWindow;
    }
    
    return self;
}
#elif defined(SOKOL_GLCORE33)
- (instancetype)initWithSappWindow:(struct _sapp_window_t*)initWindow
                     initWithFrame:(NSRect)frameRect
{
    self = [super initWithFrame:frameRect];
    if(self != nil){
        window = initWindow;
        trackingArea = nil;
    }
    
    return self;
}

- (void)dealloc
{
    [trackingArea release];
    [super dealloc];
}

/* NOTE: this is a hack/fix when the initial window size has been clipped by
    macOS because it didn't fit on the screen, in that case the
    frame size of the window is reported wrong if low-dpi rendering
    was requested (instead the high-dpi dimensions are returned)
    until the window is resized for the first time.

    Hooking into reshape and getting the frame dimensions seems to report
    the correct dimensions.
*/
- (void)reshape {
    _sapp_macos_update_dimensions(window);
}

- (void)prepareOpenGL {
    GLint swapInt = 1;
    [window->macos.gl_ctx setValues:&swapInt forParameter:NSOpenGLContextParameterSwapInterval];
    [window->macos.gl_ctx makeCurrentContext];
}
#endif

// TODO: check if this is needed
- (void)drawRect:(NSRect)rect {
    _SOKOL_UNUSED(rect);
}

- (BOOL)isOpaque {
    return YES;
}
- (BOOL)canBecomeKeyView {
    return YES;
}
- (BOOL)acceptsFirstResponder {
    return YES;
}
- (void)updateTrackingAreas {
    if (window->macos.tracking_area != nil) {
        [self removeTrackingArea:window->macos.tracking_area];
        _SAPP_OBJC_RELEASE(window->macos.tracking_area);
    }
    const NSTrackingAreaOptions options = NSTrackingMouseEnteredAndExited |
                                          NSTrackingActiveInKeyWindow |
                                          NSTrackingEnabledDuringMouseDrag |
                                          NSTrackingCursorUpdate |
                                          NSTrackingInVisibleRect |
                                          NSTrackingAssumeInside;
    window->macos.tracking_area = [[NSTrackingArea alloc] initWithRect:[self bounds] options:options owner:self userInfo:nil];
    [self addTrackingArea:window->macos.tracking_area];
    [super updateTrackingAreas];
}
- (void)mouseEntered:(NSEvent*)event {
    /* don't send mouse enter/leave while dragging (so that it behaves the same as
       on Windows while SetCapture is active
    */
    if (0 == _sapp.macos.mouse_buttons) {
        _sapp_macos_mouse_event(window, SAPP_EVENTTYPE_MOUSE_ENTER, SAPP_MOUSEBUTTON_INVALID, _sapp_macos_mod(event.modifierFlags));
    }
}
- (void)mouseExited:(NSEvent*)event {
    if (0 == _sapp.macos.mouse_buttons) {
        _sapp_macos_mouse_event(window, SAPP_EVENTTYPE_MOUSE_LEAVE, SAPP_MOUSEBUTTON_INVALID, _sapp_macos_mod(event.modifierFlags));
    }
}
- (void)mouseDown:(NSEvent*)event {
    _sapp_macos_mouse_event(window, SAPP_EVENTTYPE_MOUSE_DOWN, SAPP_MOUSEBUTTON_LEFT, _sapp_macos_mod(event.modifierFlags));
    _sapp.macos.mouse_buttons |= (1<<SAPP_MOUSEBUTTON_LEFT);
}
- (void)mouseUp:(NSEvent*)event {
    _sapp_macos_mouse_event(window, SAPP_EVENTTYPE_MOUSE_UP, SAPP_MOUSEBUTTON_LEFT, _sapp_macos_mod(event.modifierFlags));
    _sapp.macos.mouse_buttons &= ~(1<<SAPP_MOUSEBUTTON_LEFT);
}
- (void)rightMouseDown:(NSEvent*)event {
    _sapp_macos_mouse_event(window, SAPP_EVENTTYPE_MOUSE_DOWN, SAPP_MOUSEBUTTON_RIGHT, _sapp_macos_mod(event.modifierFlags));
    _sapp.macos.mouse_buttons |= (1<<SAPP_MOUSEBUTTON_RIGHT);
}
- (void)rightMouseUp:(NSEvent*)event {
    _sapp_macos_mouse_event(window, SAPP_EVENTTYPE_MOUSE_UP, SAPP_MOUSEBUTTON_RIGHT, _sapp_macos_mod(event.modifierFlags));
    _sapp.macos.mouse_buttons &= ~(1<<SAPP_MOUSEBUTTON_RIGHT);
}
- (void)otherMouseDown:(NSEvent*)event {
    if (2 == event.buttonNumber) {
        _sapp_macos_mouse_event(window, SAPP_EVENTTYPE_MOUSE_DOWN, SAPP_MOUSEBUTTON_MIDDLE, _sapp_macos_mod(event.modifierFlags));
        _sapp.macos.mouse_buttons |= (1<<SAPP_MOUSEBUTTON_MIDDLE);
    }
}
- (void)otherMouseUp:(NSEvent*)event {
    if (2 == event.buttonNumber) {
        _sapp_macos_mouse_event(window, SAPP_EVENTTYPE_MOUSE_UP, SAPP_MOUSEBUTTON_MIDDLE, _sapp_macos_mod(event.modifierFlags));
        _sapp.macos.mouse_buttons &= (1<<SAPP_MOUSEBUTTON_MIDDLE);
    }
}
- (void)otherMouseDragged:(NSEvent*)event {
    if (2 == event.buttonNumber) {
        if (window->mouse.locked) {
            window->mouse.dx = [event deltaX];
            window->mouse.dy = [event deltaY];
        }
        _sapp_macos_mouse_event(window, SAPP_EVENTTYPE_MOUSE_MOVE, SAPP_MOUSEBUTTON_MIDDLE, _sapp_macos_mod(event.modifierFlags));
    }
}
- (void)mouseMoved:(NSEvent*)event {
    if (window->mouse.locked) {
        window->mouse.dx = [event deltaX];
        window->mouse.dy = [event deltaY];
    }
    _sapp_macos_mouse_event(window, SAPP_EVENTTYPE_MOUSE_MOVE, SAPP_MOUSEBUTTON_INVALID , _sapp_macos_mod(event.modifierFlags));
}
- (void)mouseDragged:(NSEvent*)event {
    if (window->mouse.locked) {
        window->mouse.dx = [event deltaX];
        window->mouse.dy = [event deltaY];
    }
    _sapp_macos_mouse_event(window, SAPP_EVENTTYPE_MOUSE_MOVE, SAPP_MOUSEBUTTON_INVALID , _sapp_macos_mod(event.modifierFlags));
}
- (void)rightMouseDragged:(NSEvent*)event {
    if (window->mouse.locked) {
        window->mouse.dx = [event deltaX];
        window->mouse.dy = [event deltaY];
    }
    _sapp_macos_mouse_event(window, SAPP_EVENTTYPE_MOUSE_MOVE, SAPP_MOUSEBUTTON_INVALID, _sapp_macos_mod(event.modifierFlags));
}
- (void)scrollWheel:(NSEvent*)event {
    if (_sapp_events_enabled()) {
        float dx = (float) event.scrollingDeltaX;
        float dy = (float) event.scrollingDeltaY;
        if (event.hasPreciseScrollingDeltas) {
            dx *= 0.1;
            dy *= 0.1;
        }
        if ((_sapp_absf(dx) > 0.0f) || (_sapp_absf(dy) > 0.0f)) {
            _sapp_init_event(window, SAPP_EVENTTYPE_MOUSE_SCROLL);
            _sapp.event.modifiers = _sapp_macos_mod(event.modifierFlags);
            _sapp.event.scroll_x = dx;
            _sapp.event.scroll_y = dy;
            _sapp_call_event(&_sapp.event);
        }
    }
}
- (void)keyDown:(NSEvent*)event {
    if (_sapp_events_enabled()) {
        const uint32_t mods = _sapp_macos_mod(event.modifierFlags);
        /* NOTE: macOS doesn't send keyUp events while the Cmd key is pressed,
            as a workaround, to prevent key presses from sticking we'll send
            a keyup event following right after the keydown if SUPER is also pressed
        */
        const sapp_keycode key_code = _sapp_translate_key(event.keyCode);
        _sapp_macos_key_event(window, SAPP_EVENTTYPE_KEY_DOWN, key_code, event.isARepeat, mods);
        if (0 != (mods & SAPP_MODIFIER_SUPER)) {
            _sapp_macos_key_event(window, SAPP_EVENTTYPE_KEY_UP, key_code, event.isARepeat, mods);
        }
        const NSString* chars = event.characters;
        const NSUInteger len = chars.length;
        if (len > 0) {
            _sapp_init_event(window, SAPP_EVENTTYPE_CHAR);
            _sapp.event.modifiers = mods;
            for (NSUInteger i = 0; i < len; i++) {
                const unichar codepoint = [chars characterAtIndex:i];
                if ((codepoint & 0xFF00) == 0xF700) {
                    continue;
                }
                _sapp.event.char_code = codepoint;
                _sapp.event.key_repeat = event.isARepeat;
                _sapp_call_event(&_sapp.event);
            }
        }
        /* if this is a Cmd+V (paste), also send a CLIPBOARD_PASTE event */
        if (window->clipboard.enabled && (mods == SAPP_MODIFIER_SUPER) && (key_code == SAPP_KEYCODE_V)) {
            _sapp_init_event(window, SAPP_EVENTTYPE_CLIPBOARD_PASTED);
            _sapp_call_event(&_sapp.event);
        }
    }
}
- (void)keyUp:(NSEvent*)event {
    _sapp_macos_key_event(window, SAPP_EVENTTYPE_KEY_UP,
        _sapp_translate_key(event.keyCode),
        event.isARepeat,
        _sapp_macos_mod(event.modifierFlags));
}
- (void)flagsChanged:(NSEvent*)event {
    const uint32_t old_f = window->macos.flags_changed_store;
    const uint32_t new_f = event.modifierFlags;
    window->macos.flags_changed_store = new_f;
    sapp_keycode key_code = SAPP_KEYCODE_INVALID;
    bool down = false;
    if ((new_f ^ old_f) & NSEventModifierFlagShift) {
        key_code = SAPP_KEYCODE_LEFT_SHIFT;
        down = 0 != (new_f & NSEventModifierFlagShift);
    }
    if ((new_f ^ old_f) & NSEventModifierFlagControl) {
        key_code = SAPP_KEYCODE_LEFT_CONTROL;
        down = 0 != (new_f & NSEventModifierFlagControl);
    }
    if ((new_f ^ old_f) & NSEventModifierFlagOption) {
        key_code = SAPP_KEYCODE_LEFT_ALT;
        down = 0 != (new_f & NSEventModifierFlagOption);
    }
    if ((new_f ^ old_f) & NSEventModifierFlagCommand) {
        key_code = SAPP_KEYCODE_LEFT_SUPER;
        down = 0 != (new_f & NSEventModifierFlagCommand);
    }
    if (key_code != SAPP_KEYCODE_INVALID) {
        _sapp_macos_key_event(window, down ? SAPP_EVENTTYPE_KEY_DOWN : SAPP_EVENTTYPE_KEY_UP,
            key_code,
            false,
            _sapp_macos_mod(event.modifierFlags));
    }
}
- (void)cursorUpdate:(NSEvent*)event {
    _SOKOL_UNUSED(event);
    if (window->user_cursor) {
        _sapp_macos_app_event(window, SAPP_EVENTTYPE_UPDATE_CURSOR);
    }
}
@end

#endif /* MacOS */

/*== iOS =====================================================================*/
#if defined(_SAPP_IOS)

_SOKOL_PRIVATE void _sapp_ios_discard_state(void) {
    // NOTE: it's safe to call [release] on a nil object
    _SAPP_OBJC_RELEASE(_sapp.ios.textfield_dlg);
    _SAPP_OBJC_RELEASE(_sapp.ios.textfield);
    #if defined(SOKOL_METAL)
        _SAPP_OBJC_RELEASE(_sapp.ios.view_ctrl);
        _SAPP_OBJC_RELEASE(_sapp.ios.mtl_device);
    #else
        _SAPP_OBJC_RELEASE(_sapp.ios.view_ctrl);
        _SAPP_OBJC_RELEASE(_sapp.ios.eagl_ctx);
    #endif
    _SAPP_OBJC_RELEASE(_sapp.ios.view);
    _SAPP_OBJC_RELEASE(_sapp.ios.window);
}

_SOKOL_PRIVATE void _sapp_ios_run(const sapp_desc* desc) {
    _sapp_init_state(desc);
    _sapp_setup_pools();
    static int argc = 1;
    static char* argv[] = { (char*)"sokol_app" };
    UIApplicationMain(argc, argv, nil, NSStringFromClass([_sapp_app_delegate class]));
}

/* iOS entry function */
#if !defined(SOKOL_NO_ENTRY)
int main(int argc, char* argv[]) {
    sapp_desc desc = sokol_main(argc, argv);
    _sapp_ios_run(&desc);
    return 0;
}
#endif /* SOKOL_NO_ENTRY */

_SOKOL_PRIVATE void _sapp_ios_app_event(sapp_event_type type) {
    if (_sapp_events_enabled()) {
        _sapp_init_event(_sapp.main_window, type);
        _sapp_call_event(&_sapp.event);
    }
}

_SOKOL_PRIVATE void _sapp_ios_touch_event(sapp_event_type type, NSSet<UITouch *>* touches, UIEvent* event) {
    if (_sapp_events_enabled()) {
        _sapp_init_event(_sapp.main_window, type);
        NSEnumerator* enumerator = event.allTouches.objectEnumerator;
        UITouch* ios_touch;
        while ((ios_touch = [enumerator nextObject])) {
            if ((_sapp.event.num_touches + 1) < SAPP_MAX_TOUCHPOINTS) {
                CGPoint ios_pos = [ios_touch locationInView:_sapp.ios.view];
                sapp_touchpoint* cur_point = &_sapp.event.touches[_sapp.event.num_touches++];
                cur_point->identifier = (uintptr_t) ios_touch;
                cur_point->pos_x = ios_pos.x * _sapp.dpi_scale;
                cur_point->pos_y = ios_pos.y * _sapp.dpi_scale;
                cur_point->changed = [touches containsObject:ios_touch];
            }
        }
        if (_sapp.event.num_touches > 0) {
            _sapp_call_event(&_sapp.event);
        }
    }
}

_SOKOL_PRIVATE void _sapp_ios_update_dimensions(void) {
    CGRect screen_rect = UIScreen.mainScreen.bounds;
    _sapp.main_window->window_width = (int) screen_rect.size.width;
    _sapp.main_window->window_height = (int) screen_rect.size.height;
    int cur_fb_width, cur_fb_height;
    #if defined(SOKOL_METAL)
        const CGSize fb_size = _sapp.ios.view.drawableSize;
        cur_fb_width = (int) fb_size.width;
        cur_fb_height = (int) fb_size.height;
    #else
        cur_fb_width = (int) _sapp.ios.view.drawableWidth;
        cur_fb_height = (int) _sapp.ios.view.drawableHeight;
    #endif
    const bool dim_changed =
        (_sapp.main_window->framebuffer_width != cur_fb_width) ||
        (_sapp.main_window->framebuffer_height != cur_fb_height);
    _sapp.main_window->framebuffer_width = cur_fb_width;
    _sapp.main_window->framebuffer_height = cur_fb_height;
    SOKOL_ASSERT((_sapp.main_window->framebuffer_width > 0) && (_sapp.main_window->framebuffer_height > 0));
    _sapp.dpi_scale = (float)_sapp.main_window->framebuffer_width / (float) _sapp.main_window->window_width;
    if (dim_changed && !_sapp.first_frame) {
        _sapp_ios_app_event(SAPP_EVENTTYPE_RESIZED);
    }
}

_SOKOL_PRIVATE void _sapp_ios_frame(void) {
    _sapp_ios_update_dimensions();
    _sapp_frame();
}

_SOKOL_PRIVATE void _sapp_ios_show_keyboard(bool shown) {
    /* if not happened yet, create an invisible text field */
    if (nil == _sapp.ios.textfield) {
        _sapp.ios.textfield_dlg = [[_sapp_textfield_dlg alloc] init];
        _sapp.ios.textfield = [[UITextField alloc] initWithFrame:CGRectMake(10, 10, 100, 50)];
        _sapp.ios.textfield.keyboardType = UIKeyboardTypeDefault;
        _sapp.ios.textfield.returnKeyType = UIReturnKeyDefault;
        _sapp.ios.textfield.autocapitalizationType = UITextAutocapitalizationTypeNone;
        _sapp.ios.textfield.autocorrectionType = UITextAutocorrectionTypeNo;
        _sapp.ios.textfield.spellCheckingType = UITextSpellCheckingTypeNo;
        _sapp.ios.textfield.hidden = YES;
        _sapp.ios.textfield.text = @"x";
        _sapp.ios.textfield.delegate = _sapp.ios.textfield_dlg;
        [_sapp.ios.view_ctrl.view addSubview:_sapp.ios.textfield];

        [[NSNotificationCenter defaultCenter] addObserver:_sapp.ios.textfield_dlg
            selector:@selector(keyboardWasShown:)
            name:UIKeyboardDidShowNotification object:nil];
        [[NSNotificationCenter defaultCenter] addObserver:_sapp.ios.textfield_dlg
            selector:@selector(keyboardWillBeHidden:)
            name:UIKeyboardWillHideNotification object:nil];
        [[NSNotificationCenter defaultCenter] addObserver:_sapp.ios.textfield_dlg
            selector:@selector(keyboardDidChangeFrame:)
            name:UIKeyboardDidChangeFrameNotification object:nil];
    }
    if (shown) {
        /* setting the text field as first responder brings up the onscreen keyboard */
        [_sapp.ios.textfield becomeFirstResponder];
    }
    else {
        [_sapp.ios.textfield resignFirstResponder];
    }
}

@implementation _sapp_app_delegate
- (BOOL)application:(UIApplication*)application didFinishLaunchingWithOptions:(NSDictionary*)launchOptions {

     sapp_window window_id = sapp_create_window(&_sapp.desc.window);
    _sapp.main_window = _sapp_lookup_window(window_id.id);

    CGRect screen_rect = UIScreen.mainScreen.bounds;
    _sapp.ios.window = [[UIWindow alloc] initWithFrame:screen_rect];
    _sapp.main_window->window_width = screen_rect.size.width;
    _sapp.main_window->window_height = screen_rect.size.height;
    if (_sapp.desc.window.high_dpi) {
        _sapp.main_window->framebuffer_width = 2 * _sapp.main_window->window_width;
        _sapp.main_window->framebuffer_height = 2 * _sapp.main_window->window_height;
    }
    else {
        _sapp.main_window->framebuffer_width = _sapp.main_window->window_width;
        _sapp.main_window->framebuffer_height = _sapp.main_window->window_height;
    }
    _sapp.dpi_scale = (float)_sapp.main_window->framebuffer_width / (float) _sapp.main_window->window_width;
    #if defined(SOKOL_METAL)
        _sapp.ios.mtl_device = MTLCreateSystemDefaultDevice();
        _sapp.ios.view = [[_sapp_ios_view alloc] init];
        _sapp.ios.view.preferredFramesPerSecond = 60 / _sapp.main_window->swap_interval;
        _sapp.ios.view.device = _sapp.ios.mtl_device;
        _sapp.ios.view.colorPixelFormat = MTLPixelFormatBGRA8Unorm;
        _sapp.ios.view.depthStencilPixelFormat = MTLPixelFormatDepth32Float_Stencil8;
        _sapp.ios.view.sampleCount = _sapp.main_window->sample_count;
        if (_sapp.desc.window.high_dpi) {
            _sapp.ios.view.contentScaleFactor = 2.0;
        }
        else {
            _sapp.ios.view.contentScaleFactor = 1.0;
        }
        _sapp.ios.view.userInteractionEnabled = YES;
        _sapp.ios.view.multipleTouchEnabled = YES;
        _sapp.ios.view_ctrl = [[UIViewController alloc] init];
        _sapp.ios.view_ctrl.modalPresentationStyle = UIModalPresentationFullScreen;
        _sapp.ios.view_ctrl.view = _sapp.ios.view;
        _sapp.ios.window.rootViewController = _sapp.ios.view_ctrl;
    #else
        if (_sapp.desc.gl_force_gles2) {
            _sapp.ios.eagl_ctx = [[EAGLContext alloc] initWithAPI:kEAGLRenderingAPIOpenGLES2];
            _sapp.gles2_fallback = true;
        }
        else {
            _sapp.ios.eagl_ctx = [[EAGLContext alloc] initWithAPI:kEAGLRenderingAPIOpenGLES3];
            if (_sapp.ios.eagl_ctx == nil) {
                _sapp.ios.eagl_ctx = [[EAGLContext alloc] initWithAPI:kEAGLRenderingAPIOpenGLES2];
                _sapp.gles2_fallback = true;
            }
        }
        _sapp.ios.view = [[_sapp_ios_view alloc] initWithFrame:screen_rect];
        _sapp.ios.view.drawableColorFormat = GLKViewDrawableColorFormatRGBA8888;
        _sapp.ios.view.drawableDepthFormat = GLKViewDrawableDepthFormat24;
        _sapp.ios.view.drawableStencilFormat = GLKViewDrawableStencilFormatNone;
        _sapp.ios.view.drawableMultisample = GLKViewDrawableMultisampleNone; /* FIXME */
        _sapp.ios.view.context = _sapp.ios.eagl_ctx;
        _sapp.ios.view.enableSetNeedsDisplay = NO;
        _sapp.ios.view.userInteractionEnabled = YES;
        _sapp.ios.view.multipleTouchEnabled = YES;
        if (_sapp.desc.window.high_dpi) {
            _sapp.ios.view.contentScaleFactor = 2.0;
        }
        else {
            _sapp.ios.view.contentScaleFactor = 1.0;
        }
        _sapp.ios.view_ctrl = [[GLKViewController alloc] init];
        _sapp.ios.view_ctrl.view = _sapp.ios.view;
        _sapp.ios.view_ctrl.preferredFramesPerSecond = 60 / _sapp.main_window->swap_interval;
        _sapp.ios.window.rootViewController = _sapp.ios.view_ctrl;
    #endif
    [_sapp.ios.window makeKeyAndVisible];

    _sapp.valid = true;
    return YES;
}

- (void)applicationWillResignActive:(UIApplication *)application {
    if (!_sapp.ios.suspended) {
        _sapp.ios.suspended = true;
        _sapp_ios_app_event(SAPP_EVENTTYPE_SUSPENDED);
    }
}

- (void)applicationDidBecomeActive:(UIApplication *)application {
    if (_sapp.ios.suspended) {
        _sapp.ios.suspended = false;
        _sapp_ios_app_event(SAPP_EVENTTYPE_RESUMED);
    }
}

/* NOTE: this method will rarely ever be called, iOS application
    which are terminated by the user are usually killed via signal 9
    by the operating system.
*/
- (void)applicationWillTerminate:(UIApplication *)application {
    _SOKOL_UNUSED(application);
    _sapp_call_cleanup();
    _sapp_ios_discard_state();
    _sapp_discard_state();
}
@end

@implementation _sapp_textfield_dlg
- (void)keyboardWasShown:(NSNotification*)notif {
    _sapp.onscreen_keyboard_shown = true;
    /* query the keyboard's size, and modify the content view's size */
    if (_sapp.desc.ios_keyboard_resizes_canvas) {
        NSDictionary* info = notif.userInfo;
        CGFloat kbd_h = [[info objectForKey:UIKeyboardFrameEndUserInfoKey] CGRectValue].size.height;
        CGRect view_frame = UIScreen.mainScreen.bounds;
        view_frame.size.height -= kbd_h;
        _sapp.ios.view.frame = view_frame;
    }
}
- (void)keyboardWillBeHidden:(NSNotification*)notif {
    _sapp.onscreen_keyboard_shown = false;
    if (_sapp.desc.ios_keyboard_resizes_canvas) {
        _sapp.ios.view.frame = UIScreen.mainScreen.bounds;
    }
}
- (void)keyboardDidChangeFrame:(NSNotification*)notif {
    /* this is for the case when the screen rotation changes while the keyboard is open */
    if (_sapp.onscreen_keyboard_shown && _sapp.desc.ios_keyboard_resizes_canvas) {
        NSDictionary* info = notif.userInfo;
        CGFloat kbd_h = [[info objectForKey:UIKeyboardFrameEndUserInfoKey] CGRectValue].size.height;
        CGRect view_frame = UIScreen.mainScreen.bounds;
        view_frame.size.height -= kbd_h;
        _sapp.ios.view.frame = view_frame;
    }
}
- (BOOL)textField:(UITextField*)textField shouldChangeCharactersInRange:(NSRange)range replacementString:(NSString*)string {
    if (_sapp_events_enabled()) {
        const NSUInteger len = string.length;
        if (len > 0) {
            for (NSUInteger i = 0; i < len; i++) {
                unichar c = [string characterAtIndex:i];
                if (c >= 32) {
                    /* ignore surrogates for now */
                    if ((c < 0xD800) || (c > 0xDFFF)) {
                        _sapp_init_event(_sapp.main_window, SAPP_EVENTTYPE_CHAR);
                        _sapp.event.char_code = c;
                        _sapp_call_event(&_sapp.event);
                    }
                }
                if (c <= 32) {
                    sapp_keycode k = SAPP_KEYCODE_INVALID;
                    switch (c) {
                        case 10: k = SAPP_KEYCODE_ENTER; break;
                        case 32: k = SAPP_KEYCODE_SPACE; break;
                        default: break;
                    }
                    if (k != SAPP_KEYCODE_INVALID) {
                        _sapp_init_event(_sapp.main_window, SAPP_EVENTTYPE_KEY_DOWN);
                        _sapp.event.key_code = k;
                        _sapp_call_event(&_sapp.event);
                        _sapp_init_event(_sapp.main_window, SAPP_EVENTTYPE_KEY_UP);
                        _sapp.event.key_code = k;
                        _sapp_call_event(&_sapp.event);
                    }
                }
            }
        }
        else {
            /* this was a backspace */
            _sapp_init_event(_sapp.main_window, SAPP_EVENTTYPE_KEY_DOWN);
            _sapp.event.key_code = SAPP_KEYCODE_BACKSPACE;
            _sapp_call_event(&_sapp.event);
            _sapp_init_event(_sapp.main_window, SAPP_EVENTTYPE_KEY_UP);
            _sapp.event.key_code = SAPP_KEYCODE_BACKSPACE;
            _sapp_call_event(&_sapp.event);
        }
    }
    return NO;
}
@end

@implementation _sapp_ios_view
- (void)drawRect:(CGRect)rect {
    _SOKOL_UNUSED(rect);
    _sapp_ios_frame();
}
- (BOOL)isOpaque {
    return YES;
}
- (void)touchesBegan:(NSSet<UITouch *> *)touches withEvent:(UIEvent*)event {
    _sapp_ios_touch_event(SAPP_EVENTTYPE_TOUCHES_BEGAN, touches, event);
}
- (void)touchesMoved:(NSSet<UITouch *> *)touches withEvent:(UIEvent*)event {
    _sapp_ios_touch_event(SAPP_EVENTTYPE_TOUCHES_MOVED, touches, event);
}
- (void)touchesEnded:(NSSet<UITouch *> *)touches withEvent:(UIEvent*)event {
    _sapp_ios_touch_event(SAPP_EVENTTYPE_TOUCHES_ENDED, touches, event);
}
- (void)touchesCancelled:(NSSet<UITouch *> *)touches withEvent:(UIEvent*)event {
    _sapp_ios_touch_event(SAPP_EVENTTYPE_TOUCHES_CANCELLED, touches, event);
}
@end
#endif /* TARGET_OS_IPHONE */

#endif /* _SAPP_APPLE */

/*== EMSCRIPTEN ==============================================================*/
#if defined(_SAPP_EMSCRIPTEN)

#ifdef __cplusplus
extern "C" {
#endif

/* this function is called from a JS event handler when the user hides
    the onscreen keyboard pressing the 'dismiss keyboard key'
*/
EMSCRIPTEN_KEEPALIVE void _sapp_emsc_notify_keyboard_hidden(void) {
    _sapp.onscreen_keyboard_shown = false;
}

EMSCRIPTEN_KEEPALIVE void _sapp_emsc_onpaste(const char* str) {
    if (_sapp.main_window->clipboard.enabled) {
        _sapp_strcpy(str, _sapp.main_window->clipboard.buffer, _sapp.main_window->clipboard.buf_size);
        if (_sapp_events_enabled()) {
            _sapp_init_event(_sapp.main_window, SAPP_EVENTTYPE_CLIPBOARD_PASTED);
            _sapp_call_event(&_sapp.event);
        }
    }
}

/*  https://developer.mozilla.org/en-US/docs/Web/API/WindowEventHandlers/onbeforeunload */
EMSCRIPTEN_KEEPALIVE int _sapp_html5_get_ask_leave_site(void) {
    return _sapp.html5_ask_leave_site ? 1 : 0;
}

EMSCRIPTEN_KEEPALIVE void _sapp_emsc_begin_drop(int num) {
    if (!_sapp.main_window->drop.enabled) {
        return;
    }
    if (num < 0) {
        num = 0;
    }
    if (num > _sapp.main_window->drop.max_files) {
        num = _sapp.main_window->drop.max_files;
    }
    _sapp.main_window->drop.num_files = num;
    _sapp_clear_drop_buffer(_sapp.main_window);
}

EMSCRIPTEN_KEEPALIVE void _sapp_emsc_drop(int i, const char* name) {
    /* NOTE: name is only the filename part, not a path */
    if (!_sapp.main_window->drop.enabled) {
        return;
    }
    if (0 == name) {
        return;
    }
    SOKOL_ASSERT(_sapp.main_window->drop.num_files <= _sapp.main_window->drop.max_files);
    if ((i < 0) || (i >= _sapp.main_window->drop.num_files)) {
        return;
    }
    if (!_sapp_strcpy(name, _sapp_dropped_file_path_ptr(_sapp.main_window, i), _sapp.main_window->drop.max_path_length)) {
        SOKOL_LOG("sokol_app.h: dropped file path too long!\n");
        _sapp.main_window->drop.num_files = 0;
    }
}

EMSCRIPTEN_KEEPALIVE void _sapp_emsc_end_drop(int x, int y) {
    if (!_sapp.main_window->drop.enabled) {
        return;
    }
    if (0 == _sapp.main_window->drop.num_files) {
        /* there was an error copying the filenames */
        _sapp_clear_drop_buffer(_sapp.main_window);
        return;

    }
    if (_sapp_events_enabled()) {
        _sapp.main_window->mouse.x = (float)x * _sapp.dpi_scale;
        _sapp.main_window->mouse.y = (float)y * _sapp.dpi_scale;
        _sapp.main_window->mouse.dx = 0.0f;
        _sapp.main_window->mouse.dy = 0.0f;
        _sapp_init_event(_sapp.main_window, SAPP_EVENTTYPE_FILES_DROPPED);
        _sapp_call_event(&_sapp.event);
    }
}

EMSCRIPTEN_KEEPALIVE void _sapp_emsc_invoke_fetch_cb(int index, int success, int error_code, sapp_html5_fetch_callback callback, uint32_t fetched_size, void* buf_ptr, uint32_t buf_size, void* user_data) {
    sapp_html5_fetch_response response;
    memset(&response, 0, sizeof(response));
    response.succeeded = (0 != success);
    response.error_code = (sapp_html5_fetch_error) error_code;
    response.file_index = index;
    response.fetched_size = fetched_size;
    response.buffer_ptr = buf_ptr;
    response.buffer_size = buf_size;
    response.user_data = user_data;
    callback(&response);
}

#ifdef __cplusplus
} /* extern "C" */
#endif

/* Javascript helper functions for mobile virtual keyboard input */
EM_JS(void, sapp_js_create_textfield, (void), {
    var _sapp_inp = document.createElement("input");
    _sapp_inp.type = "text";
    _sapp_inp.id = "_sokol_app_input_element";
    _sapp_inp.autocapitalize = "none";
    _sapp_inp.addEventListener("focusout", function(_sapp_event) {
        __sapp_emsc_notify_keyboard_hidden()

    });
    document.body.append(_sapp_inp);
});

EM_JS(void, sapp_js_focus_textfield, (void), {
    document.getElementById("_sokol_app_input_element").focus();
});

EM_JS(void, sapp_js_unfocus_textfield, (void), {
    document.getElementById("_sokol_app_input_element").blur();
});

EM_JS(void, sapp_js_add_beforeunload_listener, (void), {
    Module.sokol_beforeunload = function(event) {
        if (__sapp_html5_get_ask_leave_site() != 0) {
            event.preventDefault();
            event.returnValue = ' ';
        }
    };
    window.addEventListener('beforeunload', Module.sokol_beforeunload);
});

EM_JS(void, sapp_js_remove_beforeunload_listener, (void), {
    window.removeEventListener('beforeunload', Module.sokol_beforeunload);
});

EM_JS(void, sapp_js_add_clipboard_listener, (void), {
    Module.sokol_paste = function(event) {
        var pasted_str = event.clipboardData.getData('text');
        ccall('_sapp_emsc_onpaste', 'void', ['string'], [pasted_str]);
    };
    window.addEventListener('paste', Module.sokol_paste);
});

EM_JS(void, sapp_js_remove_clipboard_listener, (void), {
    window.removeEventListener('paste', Module.sokol_paste);
});

EM_JS(void, sapp_js_write_clipboard, (const char* c_str), {
    var str = UTF8ToString(c_str);
    var ta = document.createElement('textarea');
    ta.setAttribute('autocomplete', 'off');
    ta.setAttribute('autocorrect', 'off');
    ta.setAttribute('autocapitalize', 'off');
    ta.setAttribute('spellcheck', 'false');
    ta.style.left = -100 + 'px';
    ta.style.top = -100 + 'px';
    ta.style.height = 1;
    ta.style.width = 1;
    ta.value = str;
    document.body.appendChild(ta);
    ta.select();
    document.execCommand('copy');
    document.body.removeChild(ta);
});

_SOKOL_PRIVATE void _sapp_emsc_set_clipboard_string(const char* str) {
    sapp_js_write_clipboard(str);
}

EM_JS(void, sapp_js_add_dragndrop_listeners, (const char* canvas_name_cstr), {
    Module.sokol_drop_files = [];
    var canvas_name = UTF8ToString(canvas_name_cstr);
    var canvas = document.getElementById(canvas_name);
    Module.sokol_dragenter = function(event) {
        event.stopPropagation();
        event.preventDefault();
    };
    Module.sokol_dragleave = function(event) {
        event.stopPropagation();
        event.preventDefault();
    };
    Module.sokol_dragover = function(event) {
        event.stopPropagation();
        event.preventDefault();
    };
    Module.sokol_drop = function(event) {
        event.stopPropagation();
        event.preventDefault();
        var files = event.dataTransfer.files;
        Module.sokol_dropped_files = files;
        __sapp_emsc_begin_drop(files.length);
        var i;
        for (i = 0; i < files.length; i++) {
            ccall('_sapp_emsc_drop', 'void', ['number', 'string'], [i, files[i].name]);
        }
        // FIXME? see computation of targetX/targetY in emscripten via getClientBoundingRect
        __sapp_emsc_end_drop(event.clientX, event.clientY);
    };
    canvas.addEventListener('dragenter', Module.sokol_dragenter, false);
    canvas.addEventListener('dragleave', Module.sokol_dragleave, false);
    canvas.addEventListener('dragover',  Module.sokol_dragover, false);
    canvas.addEventListener('drop',      Module.sokol_drop, false);
});

EM_JS(uint32_t, sapp_js_dropped_file_size, (int index), {
    if ((index < 0) || (index >= Module.sokol_dropped_files.length)) {
        return 0;
    }
    else {
        return Module.sokol_dropped_files[index].size;
    }
});

EM_JS(void, sapp_js_fetch_dropped_file, (int index, sapp_html5_fetch_callback callback, void* buf_ptr, uint32_t buf_size, void* user_data), {
    var reader = new FileReader();
    reader.onload = function(loadEvent) {
        var content = loadEvent.target.result;
        if (content.byteLength > buf_size) {
            // SAPP_HTML5_FETCH_ERROR_BUFFER_TOO_SMALL
            __sapp_emsc_invoke_fetch_cb(index, 0, 1, callback, 0, buf_ptr, buf_size, user_data);
        }
        else {
            HEAPU8.set(new Uint8Array(content), buf_ptr);
            __sapp_emsc_invoke_fetch_cb(index, 1, 0, callback, content.byteLength, buf_ptr, buf_size, user_data);
        }
    };
    reader.onerror = function() {
        // SAPP_HTML5_FETCH_ERROR_OTHER
        __sapp_emsc_invoke_fetch_cb(index, 0, 2, callback, 0, buf_ptr, buf_size, user_data);
    };
    reader.readAsArrayBuffer(Module.sokol_dropped_files[index]);
});

EM_JS(void, sapp_js_remove_dragndrop_listeners, (const char* canvas_name_cstr), {
    var canvas_name = UTF8ToString(canvas_name_cstr);
    var canvas = document.getElementById(canvas_name);
    canvas.removeEventListener('dragenter', Module.sokol_dragenter);
    canvas.removeEventListener('dragleave', Module.sokol_dragleave);
    canvas.removeEventListener('dragover',  Module.sokol_dragover);
    canvas.removeEventListener('drop',      Module.sokol_drop);
});

/* called from the emscripten event handler to update the keyboard visibility
    state, this must happen from an JS input event handler, otherwise
    the request will be ignored by the browser
*/
_SOKOL_PRIVATE void _sapp_emsc_update_keyboard_state(void) {
    if (_sapp.emsc.wants_show_keyboard) {
        /* create input text field on demand */
        if (!_sapp.emsc.textfield_created) {
            _sapp.emsc.textfield_created = true;
            sapp_js_create_textfield();
        }
        /* focus the text input field, this will bring up the keyboard */
        _sapp.onscreen_keyboard_shown = true;
        _sapp.emsc.wants_show_keyboard = false;
        sapp_js_focus_textfield();
    }
    if (_sapp.emsc.wants_hide_keyboard) {
        /* unfocus the text input field */
        if (_sapp.emsc.textfield_created) {
            _sapp.onscreen_keyboard_shown = false;
            _sapp.emsc.wants_hide_keyboard = false;
            sapp_js_unfocus_textfield();
        }
    }
}

/* actually showing the onscreen keyboard must be initiated from a JS
    input event handler, so we'll just keep track of the desired
    state, and the actual state change will happen with the next input event
*/
_SOKOL_PRIVATE void _sapp_emsc_show_keyboard(bool show) {
    if (show) {
        _sapp.emsc.wants_show_keyboard = true;
    }
    else {
        _sapp.emsc.wants_hide_keyboard = true;
    }
}

EM_JS(void, sapp_js_pointer_init, (const char* c_str_target), {
    // lookup and store canvas object by name
    var target_str = UTF8ToString(c_str_target);
    Module.sapp_emsc_target = document.getElementById(target_str);
    if (!Module.sapp_emsc_target) {
        console.log("sokol_app.h: invalid target:" + target_str);
    }
    if (!Module.sapp_emsc_target.requestPointerLock) {
        console.log("sokol_app.h: target doesn't support requestPointerLock:" + target_str);
    }
});

_SOKOL_PRIVATE EM_BOOL _sapp_emsc_pointerlockchange_cb(int emsc_type, const EmscriptenPointerlockChangeEvent* emsc_event, void* user_data) {
    _SOKOL_UNUSED(emsc_type);
    _SOKOL_UNUSED(user_data);
    _sapp.main_window->mouse.locked = emsc_event->isActive;
    return EM_TRUE;
}

_SOKOL_PRIVATE EM_BOOL _sapp_emsc_pointerlockerror_cb(int emsc_type, const void* reserved, void* user_data) {
    _SOKOL_UNUSED(emsc_type);
    _SOKOL_UNUSED(reserved);
    _SOKOL_UNUSED(user_data);
    _sapp.main_window->mouse.locked = false;
    _sapp.emsc.mouse_lock_requested = false;
    return true;
}

EM_JS(void, sapp_js_request_pointerlock, (void), {
    if (Module.sapp_emsc_target) {
        if (Module.sapp_emsc_target.requestPointerLock) {
            Module.sapp_emsc_target.requestPointerLock();
        }
    }
});

EM_JS(void, sapp_js_exit_pointerlock, (void), {
    if (document.exitPointerLock) {
        document.exitPointerLock();
    }
});

_SOKOL_PRIVATE void _sapp_emsc_lock_mouse(bool lock) {
    if (lock) {
        /* request mouse-lock during event handler invocation (see _sapp_emsc_update_mouse_lock_state) */
        _sapp.emsc.mouse_lock_requested = true;
    }
    else {
        /* NOTE: the _sapp.mouse_locked state will be set in the pointerlockchange callback */
        _sapp.emsc.mouse_lock_requested = false;
        sapp_js_exit_pointerlock();
    }
}

/* called from inside event handlers to check if mouse lock had been requested,
   and if yes, actually enter mouse lock.
*/
_SOKOL_PRIVATE void _sapp_emsc_update_mouse_lock_state(void) {
    if (_sapp.emsc.mouse_lock_requested) {
        _sapp.emsc.mouse_lock_requested = false;
        sapp_js_request_pointerlock();
    }
}

#if defined(SOKOL_WGPU)
_SOKOL_PRIVATE void _sapp_emsc_wgpu_surfaces_create(void);
_SOKOL_PRIVATE void _sapp_emsc_wgpu_surfaces_discard(void);
#endif

_SOKOL_PRIVATE EM_BOOL _sapp_emsc_size_changed(int event_type, const EmscriptenUiEvent* ui_event, void* user_data) {
    _SOKOL_UNUSED(event_type);
    _SOKOL_UNUSED(user_data);
    double w, h;
    emscripten_get_element_css_size(_sapp.html5_canvas_selector, &w, &h);
    /* The above method might report zero when toggling HTML5 fullscreen,
       in that case use the window's inner width reported by the
       emscripten event. This works ok when toggling *into* fullscreen
       but doesn't properly restore the previous canvas size when switching
       back from fullscreen.

       In general, due to the HTML5's fullscreen API's flaky nature it is
       recommended to use 'soft fullscreen' (stretching the WebGL canvas
       over the browser windows client rect) with a CSS definition like this:

            position: absolute;
            top: 0px;
            left: 0px;
            margin: 0px;
            border: 0;
            width: 100%;
            height: 100%;
            overflow: hidden;
            display: block;
    */
    if (w < 1.0) {
        w = ui_event->windowInnerWidth;
    }
    else {
        _sapp.main_window->window_width = (int) w;
    }
    if (h < 1.0) {
        h = ui_event->windowInnerHeight;
    }
    else {
        _sapp.main_window->window_height = (int) h;
    }
    if (_sapp.desc.window.high_dpi) {
        _sapp.dpi_scale = emscripten_get_device_pixel_ratio();
    }
    _sapp.main_window->framebuffer_width = (int) (w * _sapp.dpi_scale);
    _sapp.main_window->framebuffer_height = (int) (h * _sapp.dpi_scale);
    SOKOL_ASSERT((_sapp.main_window->framebuffer_width > 0) && (_sapp.main_window->framebuffer_height > 0));
    emscripten_set_canvas_element_size(_sapp.html5_canvas_selector, _sapp.main_window->framebuffer_width, _sapp.main_window->framebuffer_height);
    #if defined(SOKOL_WGPU)
        /* on WebGPU: recreate size-dependent rendering surfaces */
        _sapp_emsc_wgpu_surfaces_discard();
        _sapp_emsc_wgpu_surfaces_create();
    #endif
    if (_sapp_events_enabled()) {
        _sapp_init_event(_sapp.main_window, SAPP_EVENTTYPE_RESIZED);
        _sapp_call_event(&_sapp.event);
    }
    return true;
}

_SOKOL_PRIVATE EM_BOOL _sapp_emsc_mouse_cb(int emsc_type, const EmscriptenMouseEvent* emsc_event, void* user_data) {
    _SOKOL_UNUSED(user_data);
    if (_sapp.main_window->mouse.locked) {
        _sapp.main_window->mouse.dx = (float) emsc_event->movementX;
        _sapp.main_window->mouse.dy = (float) emsc_event->movementY;
    }
    else {
        float new_x = emsc_event->targetX * _sapp.dpi_scale;
        float new_y = emsc_event->targetY * _sapp.dpi_scale;
        if (_sapp.main_window->mouse.pos_valid) {
            _sapp.main_window->mouse.dx = new_x - _sapp.main_window->mouse.x;
            _sapp.main_window->mouse.dy = new_y - _sapp.main_window->mouse.y;
        }
        _sapp.main_window->mouse.x = new_x;
        _sapp.main_window->mouse.y = new_y;
        _sapp.main_window->mouse.pos_valid = true;
    }
    if (_sapp_events_enabled() && (emsc_event->button >= 0) && (emsc_event->button < SAPP_MAX_MOUSEBUTTONS)) {
        sapp_event_type type;
        bool is_button_event = false;
        switch (emsc_type) {
            case EMSCRIPTEN_EVENT_MOUSEDOWN:
                type = SAPP_EVENTTYPE_MOUSE_DOWN;
                is_button_event = true;
                break;
            case EMSCRIPTEN_EVENT_MOUSEUP:
                type = SAPP_EVENTTYPE_MOUSE_UP;
                is_button_event = true;
                break;
            case EMSCRIPTEN_EVENT_MOUSEMOVE:
                type = SAPP_EVENTTYPE_MOUSE_MOVE;
                break;
            case EMSCRIPTEN_EVENT_MOUSEENTER:
                type = SAPP_EVENTTYPE_MOUSE_ENTER;
                break;
            case EMSCRIPTEN_EVENT_MOUSELEAVE:
                type = SAPP_EVENTTYPE_MOUSE_LEAVE;
                break;
            default:
                type = SAPP_EVENTTYPE_INVALID;
                break;
        }
        if (type != SAPP_EVENTTYPE_INVALID) {
            _sapp_init_event(_sapp.main_window, type);
            if (emsc_event->ctrlKey) {
                _sapp.event.modifiers |= SAPP_MODIFIER_CTRL;
            }
            if (emsc_event->shiftKey) {
                _sapp.event.modifiers |= SAPP_MODIFIER_SHIFT;
            }
            if (emsc_event->altKey) {
                _sapp.event.modifiers |= SAPP_MODIFIER_ALT;
            }
            if (emsc_event->metaKey) {
                _sapp.event.modifiers |= SAPP_MODIFIER_SUPER;
            }
            if (is_button_event) {
                switch (emsc_event->button) {
                    case 0: _sapp.event.mouse_button = SAPP_MOUSEBUTTON_LEFT; break;
                    case 1: _sapp.event.mouse_button = SAPP_MOUSEBUTTON_MIDDLE; break;
                    case 2: _sapp.event.mouse_button = SAPP_MOUSEBUTTON_RIGHT; break;
                    default: _sapp.event.mouse_button = (sapp_mousebutton)emsc_event->button; break;
                }
            }
            else {
                _sapp.event.mouse_button = SAPP_MOUSEBUTTON_INVALID;
            }
            _sapp_call_event(&_sapp.event);
        }
        /* mouse lock can only be activated in mouse button events (not in move, enter or leave) */
        if (is_button_event) {
            _sapp_emsc_update_mouse_lock_state();
        }
    }
    _sapp_emsc_update_keyboard_state();
    return true;
}

_SOKOL_PRIVATE EM_BOOL _sapp_emsc_wheel_cb(int emsc_type, const EmscriptenWheelEvent* emsc_event, void* user_data) {
    _SOKOL_UNUSED(emsc_type);
    _SOKOL_UNUSED(user_data);
    if (_sapp_events_enabled()) {
        _sapp_init_event(_sapp.main_window, SAPP_EVENTTYPE_MOUSE_SCROLL);
        if (emsc_event->mouse.ctrlKey) {
            _sapp.event.modifiers |= SAPP_MODIFIER_CTRL;
        }
        if (emsc_event->mouse.shiftKey) {
            _sapp.event.modifiers |= SAPP_MODIFIER_SHIFT;
        }
        if (emsc_event->mouse.altKey) {
            _sapp.event.modifiers |= SAPP_MODIFIER_ALT;
        }
        if (emsc_event->mouse.metaKey) {
            _sapp.event.modifiers |= SAPP_MODIFIER_SUPER;
        }
        /* see https://github.com/floooh/sokol/issues/339 */
        float scale;
        switch (emsc_event->deltaMode) {
            case DOM_DELTA_PIXEL: scale = -0.04f; break;
            case DOM_DELTA_LINE:  scale = -1.33f; break;
            case DOM_DELTA_PAGE:  scale = -10.0f; break; // FIXME: this is a guess
            default:              scale = -0.1f; break;  // shouldn't happen
        }
        _sapp.event.scroll_x = scale * (float)emsc_event->deltaX;
        _sapp.event.scroll_y = scale * (float)emsc_event->deltaY;
        _sapp_call_event(&_sapp.event);
    }
    _sapp_emsc_update_keyboard_state();
    _sapp_emsc_update_mouse_lock_state();
    return true;
}

_SOKOL_PRIVATE EM_BOOL _sapp_emsc_key_cb(int emsc_type, const EmscriptenKeyboardEvent* emsc_event, void* user_data) {
    _SOKOL_UNUSED(user_data);
    bool retval = true;
    if (_sapp_events_enabled()) {
        sapp_event_type type;
        switch (emsc_type) {
            case EMSCRIPTEN_EVENT_KEYDOWN:
                type = SAPP_EVENTTYPE_KEY_DOWN;
                break;
            case EMSCRIPTEN_EVENT_KEYUP:
                type = SAPP_EVENTTYPE_KEY_UP;
                break;
            case EMSCRIPTEN_EVENT_KEYPRESS:
                type = SAPP_EVENTTYPE_CHAR;
                break;
            default:
                type = SAPP_EVENTTYPE_INVALID;
                break;
        }
        if (type != SAPP_EVENTTYPE_INVALID) {
            bool send_keyup_followup = false;
            _sapp_init_event(_sapp.main_window, type);
            _sapp.event.key_repeat = emsc_event->repeat;
            if (emsc_event->ctrlKey) {
                _sapp.event.modifiers |= SAPP_MODIFIER_CTRL;
            }
            if (emsc_event->shiftKey) {
                _sapp.event.modifiers |= SAPP_MODIFIER_SHIFT;
            }
            if (emsc_event->altKey) {
                _sapp.event.modifiers |= SAPP_MODIFIER_ALT;
            }
            if (emsc_event->metaKey) {
                _sapp.event.modifiers |= SAPP_MODIFIER_SUPER;
            }
            if (type == SAPP_EVENTTYPE_CHAR) {
                _sapp.event.char_code = emsc_event->charCode;
                /* workaround to make Cmd+V work on Safari */
                if ((emsc_event->metaKey) && (emsc_event->charCode == 118)) {
                    retval = false;
                }
            }
            else {
                _sapp.event.key_code = _sapp_translate_key(emsc_event->keyCode);
                /* Special hack for macOS: if the Super key is pressed, macOS doesn't
                    send keyUp events. As a workaround, to prevent keys from
                    "sticking", we'll send a keyup event following a keydown
                    when the SUPER key is pressed
                */
                if ((type == SAPP_EVENTTYPE_KEY_DOWN) &&
                    (_sapp.event.key_code != SAPP_KEYCODE_LEFT_SUPER) &&
                    (_sapp.event.key_code != SAPP_KEYCODE_RIGHT_SUPER) &&
                    (_sapp.event.modifiers & SAPP_MODIFIER_SUPER))
                {
                    send_keyup_followup = true;
                }
                /* only forward a certain key ranges to the browser */
                switch (_sapp.event.key_code) {
                    case SAPP_KEYCODE_WORLD_1:
                    case SAPP_KEYCODE_WORLD_2:
                    case SAPP_KEYCODE_ESCAPE:
                    case SAPP_KEYCODE_ENTER:
                    case SAPP_KEYCODE_TAB:
                    case SAPP_KEYCODE_BACKSPACE:
                    case SAPP_KEYCODE_INSERT:
                    case SAPP_KEYCODE_DELETE:
                    case SAPP_KEYCODE_RIGHT:
                    case SAPP_KEYCODE_LEFT:
                    case SAPP_KEYCODE_DOWN:
                    case SAPP_KEYCODE_UP:
                    case SAPP_KEYCODE_PAGE_UP:
                    case SAPP_KEYCODE_PAGE_DOWN:
                    case SAPP_KEYCODE_HOME:
                    case SAPP_KEYCODE_END:
                    case SAPP_KEYCODE_CAPS_LOCK:
                    case SAPP_KEYCODE_SCROLL_LOCK:
                    case SAPP_KEYCODE_NUM_LOCK:
                    case SAPP_KEYCODE_PRINT_SCREEN:
                    case SAPP_KEYCODE_PAUSE:
                    case SAPP_KEYCODE_F1:
                    case SAPP_KEYCODE_F2:
                    case SAPP_KEYCODE_F3:
                    case SAPP_KEYCODE_F4:
                    case SAPP_KEYCODE_F5:
                    case SAPP_KEYCODE_F6:
                    case SAPP_KEYCODE_F7:
                    case SAPP_KEYCODE_F8:
                    case SAPP_KEYCODE_F9:
                    case SAPP_KEYCODE_F10:
                    case SAPP_KEYCODE_F11:
                    case SAPP_KEYCODE_F12:
                    case SAPP_KEYCODE_F13:
                    case SAPP_KEYCODE_F14:
                    case SAPP_KEYCODE_F15:
                    case SAPP_KEYCODE_F16:
                    case SAPP_KEYCODE_F17:
                    case SAPP_KEYCODE_F18:
                    case SAPP_KEYCODE_F19:
                    case SAPP_KEYCODE_F20:
                    case SAPP_KEYCODE_F21:
                    case SAPP_KEYCODE_F22:
                    case SAPP_KEYCODE_F23:
                    case SAPP_KEYCODE_F24:
                    case SAPP_KEYCODE_F25:
                    case SAPP_KEYCODE_LEFT_SHIFT:
                    case SAPP_KEYCODE_LEFT_CONTROL:
                    case SAPP_KEYCODE_LEFT_ALT:
                    case SAPP_KEYCODE_LEFT_SUPER:
                    case SAPP_KEYCODE_RIGHT_SHIFT:
                       case SAPP_KEYCODE_RIGHT_ALT:
                    case SAPP_KEYCODE_RIGHT_SUPER:
                    case SAPP_KEYCODE_MENU:
                        /* consume the event */
                        break;
                    default:
                        /* forward key to browser */
                        retval = false;
                        break;
                }
            }
            if (_sapp_call_event(&_sapp.event)) {
                /* consume event via sapp_consume_event() */
                retval = true;
            }
            if (send_keyup_followup) {
                _sapp.event.type = SAPP_EVENTTYPE_KEY_UP;
                if (_sapp_call_event(&_sapp.event)) {
                    retval = true;
                }
            }
        }
    }
    _sapp_emsc_update_keyboard_state();
    _sapp_emsc_update_mouse_lock_state();
    return retval;
}

_SOKOL_PRIVATE EM_BOOL _sapp_emsc_touch_cb(int emsc_type, const EmscriptenTouchEvent* emsc_event, void* user_data) {
    _SOKOL_UNUSED(user_data);
    bool retval = true;
    if (_sapp_events_enabled()) {
        sapp_event_type type;
        switch (emsc_type) {
            case EMSCRIPTEN_EVENT_TOUCHSTART:
                type = SAPP_EVENTTYPE_TOUCHES_BEGAN;
                break;
            case EMSCRIPTEN_EVENT_TOUCHMOVE:
                type = SAPP_EVENTTYPE_TOUCHES_MOVED;
                break;
            case EMSCRIPTEN_EVENT_TOUCHEND:
                type = SAPP_EVENTTYPE_TOUCHES_ENDED;
                break;
            case EMSCRIPTEN_EVENT_TOUCHCANCEL:
                type = SAPP_EVENTTYPE_TOUCHES_CANCELLED;
                break;
            default:
                type = SAPP_EVENTTYPE_INVALID;
                retval = false;
                break;
        }
        if (type != SAPP_EVENTTYPE_INVALID) {
            _sapp_init_event(_sapp.main_window, type);
            if (emsc_event->ctrlKey) {
                _sapp.event.modifiers |= SAPP_MODIFIER_CTRL;
            }
            if (emsc_event->shiftKey) {
                _sapp.event.modifiers |= SAPP_MODIFIER_SHIFT;
            }
            if (emsc_event->altKey) {
                _sapp.event.modifiers |= SAPP_MODIFIER_ALT;
            }
            if (emsc_event->metaKey) {
                _sapp.event.modifiers |= SAPP_MODIFIER_SUPER;
            }
            _sapp.event.num_touches = emsc_event->numTouches;
            if (_sapp.event.num_touches > SAPP_MAX_TOUCHPOINTS) {
                _sapp.event.num_touches = SAPP_MAX_TOUCHPOINTS;
            }
            for (int i = 0; i < _sapp.event.num_touches; i++) {
                const EmscriptenTouchPoint* src = &emsc_event->touches[i];
                sapp_touchpoint* dst = &_sapp.event.touches[i];
                dst->identifier = src->identifier;
                dst->pos_x = src->targetX * _sapp.dpi_scale;
                dst->pos_y = src->targetY * _sapp.dpi_scale;
                dst->changed = src->isChanged;
            }
            _sapp_call_event(&_sapp.event);
        }
    }
    _sapp_emsc_update_keyboard_state();
    return retval;
}

_SOKOL_PRIVATE void _sapp_emsc_keytable_init(void) {
    _sapp.keycodes[8]   = SAPP_KEYCODE_BACKSPACE;
    _sapp.keycodes[9]   = SAPP_KEYCODE_TAB;
    _sapp.keycodes[13]  = SAPP_KEYCODE_ENTER;
    _sapp.keycodes[16]  = SAPP_KEYCODE_LEFT_SHIFT;
    _sapp.keycodes[17]  = SAPP_KEYCODE_LEFT_CONTROL;
    _sapp.keycodes[18]  = SAPP_KEYCODE_LEFT_ALT;
    _sapp.keycodes[19]  = SAPP_KEYCODE_PAUSE;
    _sapp.keycodes[27]  = SAPP_KEYCODE_ESCAPE;
    _sapp.keycodes[32]  = SAPP_KEYCODE_SPACE;
    _sapp.keycodes[33]  = SAPP_KEYCODE_PAGE_UP;
    _sapp.keycodes[34]  = SAPP_KEYCODE_PAGE_DOWN;
    _sapp.keycodes[35]  = SAPP_KEYCODE_END;
    _sapp.keycodes[36]  = SAPP_KEYCODE_HOME;
    _sapp.keycodes[37]  = SAPP_KEYCODE_LEFT;
    _sapp.keycodes[38]  = SAPP_KEYCODE_UP;
    _sapp.keycodes[39]  = SAPP_KEYCODE_RIGHT;
    _sapp.keycodes[40]  = SAPP_KEYCODE_DOWN;
    _sapp.keycodes[45]  = SAPP_KEYCODE_INSERT;
    _sapp.keycodes[46]  = SAPP_KEYCODE_DELETE;
    _sapp.keycodes[48]  = SAPP_KEYCODE_0;
    _sapp.keycodes[49]  = SAPP_KEYCODE_1;
    _sapp.keycodes[50]  = SAPP_KEYCODE_2;
    _sapp.keycodes[51]  = SAPP_KEYCODE_3;
    _sapp.keycodes[52]  = SAPP_KEYCODE_4;
    _sapp.keycodes[53]  = SAPP_KEYCODE_5;
    _sapp.keycodes[54]  = SAPP_KEYCODE_6;
    _sapp.keycodes[55]  = SAPP_KEYCODE_7;
    _sapp.keycodes[56]  = SAPP_KEYCODE_8;
    _sapp.keycodes[57]  = SAPP_KEYCODE_9;
    _sapp.keycodes[59]  = SAPP_KEYCODE_SEMICOLON;
    _sapp.keycodes[64]  = SAPP_KEYCODE_EQUAL;
    _sapp.keycodes[65]  = SAPP_KEYCODE_A;
    _sapp.keycodes[66]  = SAPP_KEYCODE_B;
    _sapp.keycodes[67]  = SAPP_KEYCODE_C;
    _sapp.keycodes[68]  = SAPP_KEYCODE_D;
    _sapp.keycodes[69]  = SAPP_KEYCODE_E;
    _sapp.keycodes[70]  = SAPP_KEYCODE_F;
    _sapp.keycodes[71]  = SAPP_KEYCODE_G;
    _sapp.keycodes[72]  = SAPP_KEYCODE_H;
    _sapp.keycodes[73]  = SAPP_KEYCODE_I;
    _sapp.keycodes[74]  = SAPP_KEYCODE_J;
    _sapp.keycodes[75]  = SAPP_KEYCODE_K;
    _sapp.keycodes[76]  = SAPP_KEYCODE_L;
    _sapp.keycodes[77]  = SAPP_KEYCODE_M;
    _sapp.keycodes[78]  = SAPP_KEYCODE_N;
    _sapp.keycodes[79]  = SAPP_KEYCODE_O;
    _sapp.keycodes[80]  = SAPP_KEYCODE_P;
    _sapp.keycodes[81]  = SAPP_KEYCODE_Q;
    _sapp.keycodes[82]  = SAPP_KEYCODE_R;
    _sapp.keycodes[83]  = SAPP_KEYCODE_S;
    _sapp.keycodes[84]  = SAPP_KEYCODE_T;
    _sapp.keycodes[85]  = SAPP_KEYCODE_U;
    _sapp.keycodes[86]  = SAPP_KEYCODE_V;
    _sapp.keycodes[87]  = SAPP_KEYCODE_W;
    _sapp.keycodes[88]  = SAPP_KEYCODE_X;
    _sapp.keycodes[89]  = SAPP_KEYCODE_Y;
    _sapp.keycodes[90]  = SAPP_KEYCODE_Z;
    _sapp.keycodes[91]  = SAPP_KEYCODE_LEFT_SUPER;
    _sapp.keycodes[93]  = SAPP_KEYCODE_MENU;
    _sapp.keycodes[96]  = SAPP_KEYCODE_KP_0;
    _sapp.keycodes[97]  = SAPP_KEYCODE_KP_1;
    _sapp.keycodes[98]  = SAPP_KEYCODE_KP_2;
    _sapp.keycodes[99]  = SAPP_KEYCODE_KP_3;
    _sapp.keycodes[100] = SAPP_KEYCODE_KP_4;
    _sapp.keycodes[101] = SAPP_KEYCODE_KP_5;
    _sapp.keycodes[102] = SAPP_KEYCODE_KP_6;
    _sapp.keycodes[103] = SAPP_KEYCODE_KP_7;
    _sapp.keycodes[104] = SAPP_KEYCODE_KP_8;
    _sapp.keycodes[105] = SAPP_KEYCODE_KP_9;
    _sapp.keycodes[106] = SAPP_KEYCODE_KP_MULTIPLY;
    _sapp.keycodes[107] = SAPP_KEYCODE_KP_ADD;
    _sapp.keycodes[109] = SAPP_KEYCODE_KP_SUBTRACT;
    _sapp.keycodes[110] = SAPP_KEYCODE_KP_DECIMAL;
    _sapp.keycodes[111] = SAPP_KEYCODE_KP_DIVIDE;
    _sapp.keycodes[112] = SAPP_KEYCODE_F1;
    _sapp.keycodes[113] = SAPP_KEYCODE_F2;
    _sapp.keycodes[114] = SAPP_KEYCODE_F3;
    _sapp.keycodes[115] = SAPP_KEYCODE_F4;
    _sapp.keycodes[116] = SAPP_KEYCODE_F5;
    _sapp.keycodes[117] = SAPP_KEYCODE_F6;
    _sapp.keycodes[118] = SAPP_KEYCODE_F7;
    _sapp.keycodes[119] = SAPP_KEYCODE_F8;
    _sapp.keycodes[120] = SAPP_KEYCODE_F9;
    _sapp.keycodes[121] = SAPP_KEYCODE_F10;
    _sapp.keycodes[122] = SAPP_KEYCODE_F11;
    _sapp.keycodes[123] = SAPP_KEYCODE_F12;
    _sapp.keycodes[144] = SAPP_KEYCODE_NUM_LOCK;
    _sapp.keycodes[145] = SAPP_KEYCODE_SCROLL_LOCK;
    _sapp.keycodes[173] = SAPP_KEYCODE_MINUS;
    _sapp.keycodes[186] = SAPP_KEYCODE_SEMICOLON;
    _sapp.keycodes[187] = SAPP_KEYCODE_EQUAL;
    _sapp.keycodes[188] = SAPP_KEYCODE_COMMA;
    _sapp.keycodes[189] = SAPP_KEYCODE_MINUS;
    _sapp.keycodes[190] = SAPP_KEYCODE_PERIOD;
    _sapp.keycodes[191] = SAPP_KEYCODE_SLASH;
    _sapp.keycodes[192] = SAPP_KEYCODE_GRAVE_ACCENT;
    _sapp.keycodes[219] = SAPP_KEYCODE_LEFT_BRACKET;
    _sapp.keycodes[220] = SAPP_KEYCODE_BACKSLASH;
    _sapp.keycodes[221] = SAPP_KEYCODE_RIGHT_BRACKET;
    _sapp.keycodes[222] = SAPP_KEYCODE_APOSTROPHE;
    _sapp.keycodes[224] = SAPP_KEYCODE_LEFT_SUPER;
}

#if defined(SOKOL_GLES2) || defined(SOKOL_GLES3)
_SOKOL_PRIVATE EM_BOOL _sapp_emsc_webgl_context_cb(int emsc_type, const void* reserved, void* user_data) {
    _SOKOL_UNUSED(reserved);
    _SOKOL_UNUSED(user_data);
    sapp_event_type type;
    switch (emsc_type) {
        case EMSCRIPTEN_EVENT_WEBGLCONTEXTLOST:     type = SAPP_EVENTTYPE_SUSPENDED; break;
        case EMSCRIPTEN_EVENT_WEBGLCONTEXTRESTORED: type = SAPP_EVENTTYPE_RESUMED; break;
        default:                                    type = SAPP_EVENTTYPE_INVALID; break;
    }
    if (_sapp_events_enabled() && (SAPP_EVENTTYPE_INVALID != type)) {
        _sapp_init_event(_sapp.main_window, type);
        _sapp_call_event(&_sapp.event);
    }
    return true;
}

_SOKOL_PRIVATE void _sapp_emsc_webgl_init(void) {
    EmscriptenWebGLContextAttributes attrs;
    emscripten_webgl_init_context_attributes(&attrs);
    attrs.alpha = _sapp.desc.window.alpha;
    attrs.depth = true;
    attrs.stencil = true;
    attrs.antialias = _sapp.main_window->sample_count > 1;
    attrs.premultipliedAlpha = _sapp.desc.html5_premultiplied_alpha;
    attrs.preserveDrawingBuffer = _sapp.desc.html5_preserve_drawing_buffer;
    attrs.enableExtensionsByDefault = true;
    #if defined(SOKOL_GLES3)
        if (_sapp.desc.gl_force_gles2) {
            attrs.majorVersion = 1;
            _sapp.gles2_fallback = true;
        }
        else {
            attrs.majorVersion = 2;
        }
    #endif
    EMSCRIPTEN_WEBGL_CONTEXT_HANDLE ctx = emscripten_webgl_create_context(_sapp.html5_canvas_selector, &attrs);
    if (!ctx) {
        attrs.majorVersion = 1;
        ctx = emscripten_webgl_create_context(_sapp.html5_canvas_selector, &attrs);
        _sapp.gles2_fallback = true;
    }
    emscripten_webgl_make_context_current(ctx);

    /* some WebGL extension are not enabled automatically by emscripten */
    emscripten_webgl_enable_extension(ctx, "WEBKIT_WEBGL_compressed_texture_pvrtc");
}
#endif

#if defined(SOKOL_WGPU)
#define _SAPP_EMSC_WGPU_STATE_INITIAL (0)
#define _SAPP_EMSC_WGPU_STATE_READY (1)
#define _SAPP_EMSC_WGPU_STATE_RUNNING (2)

#if defined(__cplusplus)
extern "C" {
#endif
/* called when the asynchronous WebGPU device + swapchain init code in JS has finished */
EMSCRIPTEN_KEEPALIVE void _sapp_emsc_wgpu_ready(int device_id, int swapchain_id, int swapchain_fmt) {
    SOKOL_ASSERT(0 == _sapp.emsc.wgpu.device);
    _sapp.emsc.wgpu.device = (WGPUDevice) device_id;
    _sapp.emsc.wgpu.swapchain = (WGPUSwapChain) swapchain_id;
    _sapp.emsc.wgpu.render_format = (WGPUTextureFormat) swapchain_fmt;
    _sapp.emsc.wgpu.state = _SAPP_EMSC_WGPU_STATE_READY;
}
#if defined(__cplusplus)
} // extern "C"
#endif

/* embedded JS function to handle all the asynchronous WebGPU setup */
EM_JS(void, sapp_js_wgpu_init, (), {
    WebGPU.initManagers();
    // FIXME: the extension activation must be more clever here
    navigator.gpu.requestAdapter().then(function(adapter) {
        console.log("wgpu adapter extensions: " + adapter.extensions);
        adapter.requestDevice({ extensions: ["textureCompressionBC"]}).then(function(device) {
            var gpuContext = document.getElementById("canvas").getContext("gpupresent");
            console.log("wgpu device extensions: " + adapter.extensions);
            gpuContext.getSwapChainPreferredFormat(device).then(function(fmt) {
                var swapChainDescriptor = { device: device, format: fmt };
                var swapChain = gpuContext.configureSwapChain(swapChainDescriptor);
                var deviceId = WebGPU.mgrDevice.create(device);
                var swapChainId = WebGPU.mgrSwapChain.create(swapChain);
                var fmtId = WebGPU.TextureFormat.findIndex(function(elm) { return elm==fmt; });
                console.log("wgpu device: " + device);
                console.log("wgpu swap chain: " + swapChain);
                console.log("wgpu preferred format: " + fmt + " (" + fmtId + ")");
                __sapp_emsc_wgpu_ready(deviceId, swapChainId, fmtId);
            });
        });
    });
});

_SOKOL_PRIVATE void _sapp_emsc_wgpu_surfaces_create(void) {
    SOKOL_ASSERT(_sapp.emsc.wgpu.device);
    SOKOL_ASSERT(_sapp.emsc.wgpu.swapchain);
    SOKOL_ASSERT(0 == _sapp.emsc.wgpu.depth_stencil_tex);
    SOKOL_ASSERT(0 == _sapp.emsc.wgpu.depth_stencil_view);
    SOKOL_ASSERT(0 == _sapp.emsc.wgpu.msaa_tex);
    SOKOL_ASSERT(0 == _sapp.emsc.wgpu.msaa_view);

    WGPUTextureDescriptor ds_desc;
    memset(&ds_desc, 0, sizeof(ds_desc));
    ds_desc.usage = WGPUTextureUsage_OutputAttachment;
    ds_desc.dimension = WGPUTextureDimension_2D;
    ds_desc.size.width = (uint32_t) _sapp.main_window->framebuffer_width;
    ds_desc.size.height = (uint32_t) _sapp.main_window->framebuffer_height;
    ds_desc.size.depth = 1;
    ds_desc.arrayLayerCount = 1;
    ds_desc.format = WGPUTextureFormat_Depth24PlusStencil8;
    ds_desc.mipLevelCount = 1;
    ds_desc.sampleCount = _sapp.main_window->sample_count;
    _sapp.emsc.wgpu.depth_stencil_tex = wgpuDeviceCreateTexture(_sapp.emsc.wgpu.device, &ds_desc);
    _sapp.emsc.wgpu.depth_stencil_view = wgpuTextureCreateView(_sapp.emsc.wgpu.depth_stencil_tex, 0);

    if (_sapp.main_window->sample_count > 1) {
        WGPUTextureDescriptor msaa_desc;
        memset(&msaa_desc, 0, sizeof(msaa_desc));
        msaa_desc.usage = WGPUTextureUsage_OutputAttachment;
        msaa_desc.dimension = WGPUTextureDimension_2D;
        msaa_desc.size.width = (uint32_t) _sapp.main_window->framebuffer_width;
        msaa_desc.size.height = (uint32_t) _sapp.main_window->framebuffer_height;
        msaa_desc.size.depth = 1;
        msaa_desc.arrayLayerCount = 1;
        msaa_desc.format = _sapp.emsc.wgpu.render_format;
        msaa_desc.mipLevelCount = 1;
        msaa_desc.sampleCount = _sapp.main_window->sample_count;
        _sapp.emsc.wgpu.msaa_tex = wgpuDeviceCreateTexture(_sapp.emsc.wgpu.device, &msaa_desc);
        _sapp.emsc.wgpu.msaa_view = wgpuTextureCreateView(_sapp.emsc.wgpu.msaa_tex, 0);
    }
}

_SOKOL_PRIVATE void _sapp_emsc_wgpu_surfaces_discard(void) {
    if (_sapp.emsc.wgpu.msaa_tex) {
        wgpuTextureRelease(_sapp.emsc.wgpu.msaa_tex);
        _sapp.emsc.wgpu.msaa_tex = 0;
    }
    if (_sapp.emsc.wgpu.msaa_view) {
        wgpuTextureViewRelease(_sapp.emsc.wgpu.msaa_view);
        _sapp.emsc.wgpu.msaa_view = 0;
    }
    if (_sapp.emsc.wgpu.depth_stencil_tex) {
        wgpuTextureRelease(_sapp.emsc.wgpu.depth_stencil_tex);
        _sapp.emsc.wgpu.depth_stencil_tex = 0;
    }
    if (_sapp.emsc.wgpu.depth_stencil_view) {
        wgpuTextureViewRelease(_sapp.emsc.wgpu.depth_stencil_view);
        _sapp.emsc.wgpu.depth_stencil_view = 0;
    }
}

_SOKOL_PRIVATE void _sapp_emsc_wgpu_next_frame(void) {
    if (_sapp.emsc.wgpu.swapchain_view) {
        wgpuTextureViewRelease(_sapp.emsc.wgpu.swapchain_view);
    }
    _sapp.emsc.wgpu.swapchain_view = wgpuSwapChainGetCurrentTextureView(_sapp.emsc.wgpu.swapchain);
}
#endif

_SOKOL_PRIVATE void _sapp_emsc_register_eventhandlers(void) {
    emscripten_set_mousedown_callback(_sapp.html5_canvas_selector, 0, true, _sapp_emsc_mouse_cb);
    emscripten_set_mouseup_callback(_sapp.html5_canvas_selector, 0, true, _sapp_emsc_mouse_cb);
    emscripten_set_mousemove_callback(_sapp.html5_canvas_selector, 0, true, _sapp_emsc_mouse_cb);
    emscripten_set_mouseenter_callback(_sapp.html5_canvas_selector, 0, true, _sapp_emsc_mouse_cb);
    emscripten_set_mouseleave_callback(_sapp.html5_canvas_selector, 0, true, _sapp_emsc_mouse_cb);
    emscripten_set_wheel_callback(_sapp.html5_canvas_selector, 0, true, _sapp_emsc_wheel_cb);
    emscripten_set_keydown_callback(EMSCRIPTEN_EVENT_TARGET_WINDOW, 0, true, _sapp_emsc_key_cb);
    emscripten_set_keyup_callback(EMSCRIPTEN_EVENT_TARGET_WINDOW, 0, true, _sapp_emsc_key_cb);
    emscripten_set_keypress_callback(EMSCRIPTEN_EVENT_TARGET_WINDOW, 0, true, _sapp_emsc_key_cb);
    emscripten_set_touchstart_callback(_sapp.html5_canvas_selector, 0, true, _sapp_emsc_touch_cb);
    emscripten_set_touchmove_callback(_sapp.html5_canvas_selector, 0, true, _sapp_emsc_touch_cb);
    emscripten_set_touchend_callback(_sapp.html5_canvas_selector, 0, true, _sapp_emsc_touch_cb);
    emscripten_set_touchcancel_callback(_sapp.html5_canvas_selector, 0, true, _sapp_emsc_touch_cb);
    emscripten_set_pointerlockchange_callback(EMSCRIPTEN_EVENT_TARGET_DOCUMENT, 0, true, _sapp_emsc_pointerlockchange_cb);
    emscripten_set_pointerlockerror_callback(EMSCRIPTEN_EVENT_TARGET_DOCUMENT, 0, true, _sapp_emsc_pointerlockerror_cb);
    sapp_js_add_beforeunload_listener();
    if (_sapp.main_window->clipboard.enabled) {
        sapp_js_add_clipboard_listener();
    }
    if (_sapp.main_window->drop.enabled) {
        sapp_js_add_dragndrop_listeners(&_sapp.html5_canvas_selector[1]);
    }
    #if defined(SOKOL_GLES2) || defined(SOKOL_GLES3)
        emscripten_set_webglcontextlost_callback(_sapp.html5_canvas_selector, 0, true, _sapp_emsc_webgl_context_cb);
        emscripten_set_webglcontextrestored_callback(_sapp.html5_canvas_selector, 0, true, _sapp_emsc_webgl_context_cb);
    #endif
}

_SOKOL_PRIVATE void _sapp_emsc_unregister_eventhandlers() {
    emscripten_set_mousedown_callback(_sapp.html5_canvas_selector, 0, true, 0);
    emscripten_set_mouseup_callback(_sapp.html5_canvas_selector, 0, true, 0);
    emscripten_set_mousemove_callback(_sapp.html5_canvas_selector, 0, true, 0);
    emscripten_set_mouseenter_callback(_sapp.html5_canvas_selector, 0, true, 0);
    emscripten_set_mouseleave_callback(_sapp.html5_canvas_selector, 0, true, 0);
    emscripten_set_wheel_callback(_sapp.html5_canvas_selector, 0, true, 0);
    emscripten_set_keydown_callback(EMSCRIPTEN_EVENT_TARGET_WINDOW, 0, true, 0);
    emscripten_set_keyup_callback(EMSCRIPTEN_EVENT_TARGET_WINDOW, 0, true, 0);
    emscripten_set_keypress_callback(EMSCRIPTEN_EVENT_TARGET_WINDOW, 0, true, 0);
    emscripten_set_touchstart_callback(_sapp.html5_canvas_selector, 0, true, 0);
    emscripten_set_touchmove_callback(_sapp.html5_canvas_selector, 0, true, 0);
    emscripten_set_touchend_callback(_sapp.html5_canvas_selector, 0, true, 0);
    emscripten_set_touchcancel_callback(_sapp.html5_canvas_selector, 0, true, 0);
    emscripten_set_pointerlockchange_callback(EMSCRIPTEN_EVENT_TARGET_DOCUMENT, 0, true, 0);
    emscripten_set_pointerlockerror_callback(EMSCRIPTEN_EVENT_TARGET_DOCUMENT, 0, true, 0);
    sapp_js_remove_beforeunload_listener();
    if (_sapp.main_window->clipboard.enabled) {
        sapp_js_remove_clipboard_listener();
    }
    if (_sapp.main_window->drop.enabled) {
        sapp_js_remove_dragndrop_listeners(&_sapp.html5_canvas_selector[1]);
    }
    #if defined(SOKOL_GLES2) || defined(SOKOL_GLES3)
        emscripten_set_webglcontextlost_callback(_sapp.html5_canvas_selector, 0, true, 0);
        emscripten_set_webglcontextrestored_callback(_sapp.html5_canvas_selector, 0, true, 0);
    #endif
}

_SOKOL_PRIVATE EM_BOOL _sapp_emsc_frame(double time, void* userData) {
    _SOKOL_UNUSED(time);
    _SOKOL_UNUSED(userData);

    #if defined(SOKOL_WGPU)
        /*
            on WebGPU, the emscripten frame callback will already be called while
            the asynchronous WebGPU device and swapchain initialization is still
            in progress
        */
        switch (_sapp.emsc.wgpu.state) {
            case _SAPP_EMSC_WGPU_STATE_INITIAL:
                /* async JS init hasn't finished yet */
                break;
            case _SAPP_EMSC_WGPU_STATE_READY:
                /* perform post-async init stuff */
                _sapp_emsc_wgpu_surfaces_create();
                _sapp.emsc.wgpu.state = _SAPP_EMSC_WGPU_STATE_RUNNING;
                break;
            case _SAPP_EMSC_WGPU_STATE_RUNNING:
                /* a regular frame */
                _sapp_emsc_wgpu_next_frame();
                _sapp_frame();
                break;
        }
    #else
        /* WebGL code path */
        _sapp_frame();
    #endif

    /* quit-handling */
    if (_sapp.quit_requested) {
        _sapp_init_event(_sapp.main_window, SAPP_EVENTTYPE_QUIT_REQUESTED);
        _sapp_call_event(&_sapp.event);
        if (_sapp.quit_requested) {
            _sapp.quit_ordered = true;
        }
    }
    if (_sapp.quit_ordered) {
        _sapp_emsc_unregister_eventhandlers();
        _sapp_call_cleanup();
        _sapp_discard_state();
        return EM_FALSE;
    }
    return EM_TRUE;
}

_SOKOL_PRIVATE void _sapp_emsc_run(const sapp_desc* desc) {
    _sapp_init_state(desc);
    _sapp_setup_pools();
    sapp_js_pointer_init(&_sapp.html5_canvas_selector[1]);
    _sapp_emsc_keytable_init();
    double w, h;
    if (_sapp.desc.html5_canvas_resize) {
        w = (double) _sapp.desc.window.width;
        h = (double) _sapp.desc.window.height;
    }
    else {
        emscripten_get_element_css_size(_sapp.html5_canvas_selector, &w, &h);
        emscripten_set_resize_callback(EMSCRIPTEN_EVENT_TARGET_WINDOW, 0, false, _sapp_emsc_size_changed);
    }
    if (_sapp.desc.window.high_dpi) {
        _sapp.dpi_scale = emscripten_get_device_pixel_ratio();
    }
    sapp_window main_window_id = sapp_create_window(&_sapp.desc.window);
    _sapp.main_window = _sapp_lookup_window(main_window_id.id);
    _sapp.main_window->window_width = (int) w;
    _sapp.main_window->window_height = (int) h;
    _sapp.main_window->framebuffer_width = (int) (w * _sapp.dpi_scale);
    _sapp.main_window->framebuffer_height = (int) (h * _sapp.dpi_scale);
    emscripten_set_canvas_element_size(_sapp.html5_canvas_selector, _sapp.main_window->framebuffer_width, _sapp.main_window->framebuffer_height);
    #if defined(SOKOL_GLES2) || defined(SOKOL_GLES3)
        _sapp_emsc_webgl_init();
    #elif defined(SOKOL_WGPU)
        sapp_js_wgpu_init();
    #endif
    _sapp.valid = true;
    _sapp_emsc_register_eventhandlers();

    /* start the frame loop */
    emscripten_request_animation_frame_loop(_sapp_emsc_frame, 0);

    /* NOT A BUG: do not call _sapp_discard_state() here, instead this is
       called in _sapp_emsc_frame() when the application is ordered to quit
     */
}

#if !defined(SOKOL_NO_ENTRY)
int main(int argc, char* argv[]) {
    sapp_desc desc = sokol_main(argc, argv);
    _sapp_emsc_run(&desc);
    return 0;
}
#endif /* SOKOL_NO_ENTRY */
#endif /* _SAPP_EMSCRIPTEN */

/*== MISC GL SUPPORT FUNCTIONS ================================================*/
#if defined(SOKOL_GLCORE33)
typedef struct {
    int         red_bits;
    int         green_bits;
    int         blue_bits;
    int         alpha_bits;
    int         depth_bits;
    int         stencil_bits;
    int         samples;
    bool        doublebuffer;
    uintptr_t   handle;
} _sapp_gl_fbconfig;

_SOKOL_PRIVATE void _sapp_gl_init_fbconfig(_sapp_gl_fbconfig* fbconfig) {
    memset(fbconfig, 0, sizeof(_sapp_gl_fbconfig));
    /* -1 means "don't care" */
    fbconfig->red_bits = -1;
    fbconfig->green_bits = -1;
    fbconfig->blue_bits = -1;
    fbconfig->alpha_bits = -1;
    fbconfig->depth_bits = -1;
    fbconfig->stencil_bits = -1;
    fbconfig->samples = -1;
}

_SOKOL_PRIVATE const _sapp_gl_fbconfig* _sapp_gl_choose_fbconfig(const _sapp_gl_fbconfig* desired, const _sapp_gl_fbconfig* alternatives, unsigned int count) {
    unsigned int i;
    unsigned int missing, least_missing = 1000000;
    unsigned int color_diff, least_color_diff = 10000000;
    unsigned int extra_diff, least_extra_diff = 10000000;
    const _sapp_gl_fbconfig* current;
    const _sapp_gl_fbconfig* closest = NULL;
    for (i = 0;  i < count;  i++) {
        current = alternatives + i;
        if (desired->doublebuffer != current->doublebuffer) {
            continue;
        }
        missing = 0;
        if (desired->alpha_bits > 0 && current->alpha_bits == 0) {
            missing++;
        }
        if (desired->depth_bits > 0 && current->depth_bits == 0) {
            missing++;
        }
        if (desired->stencil_bits > 0 && current->stencil_bits == 0) {
            missing++;
        }
        if (desired->samples > 0 && current->samples == 0) {
            /* Technically, several multisampling buffers could be
                involved, but that's a lower level implementation detail and
                not important to us here, so we count them as one
            */
            missing++;
        }

        /* These polynomials make many small channel size differences matter
            less than one large channel size difference
            Calculate color channel size difference value
        */
        color_diff = 0;
        if (desired->red_bits != -1) {
            color_diff += (desired->red_bits - current->red_bits) * (desired->red_bits - current->red_bits);
        }
        if (desired->green_bits != -1) {
            color_diff += (desired->green_bits - current->green_bits) * (desired->green_bits - current->green_bits);
        }
        if (desired->blue_bits != -1) {
            color_diff += (desired->blue_bits - current->blue_bits) * (desired->blue_bits - current->blue_bits);
        }

        /* Calculate non-color channel size difference value */
        extra_diff = 0;
        if (desired->alpha_bits != -1) {
            extra_diff += (desired->alpha_bits - current->alpha_bits) * (desired->alpha_bits - current->alpha_bits);
        }
        if (desired->depth_bits != -1) {
            extra_diff += (desired->depth_bits - current->depth_bits) * (desired->depth_bits - current->depth_bits);
        }
        if (desired->stencil_bits != -1) {
            extra_diff += (desired->stencil_bits - current->stencil_bits) * (desired->stencil_bits - current->stencil_bits);
        }
        if (desired->samples != -1) {
            extra_diff += (desired->samples - current->samples) * (desired->samples - current->samples);
        }

        /* Figure out if the current one is better than the best one found so far
            Least number of missing buffers is the most important heuristic,
            then color buffer size match and lastly size match for other buffers
        */
        if (missing < least_missing) {
            closest = current;
        }
        else if (missing == least_missing) {
            if ((color_diff < least_color_diff) ||
                (color_diff == least_color_diff && extra_diff < least_extra_diff))
            {
                closest = current;
            }
        }
        if (current == closest) {
            least_missing = missing;
            least_color_diff = color_diff;
            least_extra_diff = extra_diff;
        }
    }
    return closest;
}
#endif

/*== WINDOWS DESKTOP and UWP====================================================*/
#if defined(_SAPP_WIN32) || defined(_SAPP_UWP)
_SOKOL_PRIVATE bool _sapp_win32_uwp_utf8_to_wide(const char* src, wchar_t* dst, int dst_num_bytes) {
    SOKOL_ASSERT(src && dst && (dst_num_bytes > 1));
    memset(dst, 0, dst_num_bytes);
    const int dst_chars = dst_num_bytes / sizeof(wchar_t);
    const int dst_needed = MultiByteToWideChar(CP_UTF8, 0, src, -1, 0, 0);
    if ((dst_needed > 0) && (dst_needed < dst_chars)) {
        MultiByteToWideChar(CP_UTF8, 0, src, -1, dst, dst_chars);
        return true;
    }
    else {
        /* input string doesn't fit into destination buffer */
        return false;
    }
}

_SOKOL_PRIVATE void _sapp_win32_uwp_app_event(_sapp_window_t* window, sapp_event_type type) {
    if (_sapp_events_enabled()) {
        _sapp_init_event(window, type);
        _sapp_call_event(&_sapp.event);
    }
}

_SOKOL_PRIVATE void _sapp_win32_uwp_init_keytable(void) {
    /* same as GLFW */
    _sapp.keycodes[0x00B] = SAPP_KEYCODE_0;
    _sapp.keycodes[0x002] = SAPP_KEYCODE_1;
    _sapp.keycodes[0x003] = SAPP_KEYCODE_2;
    _sapp.keycodes[0x004] = SAPP_KEYCODE_3;
    _sapp.keycodes[0x005] = SAPP_KEYCODE_4;
    _sapp.keycodes[0x006] = SAPP_KEYCODE_5;
    _sapp.keycodes[0x007] = SAPP_KEYCODE_6;
    _sapp.keycodes[0x008] = SAPP_KEYCODE_7;
    _sapp.keycodes[0x009] = SAPP_KEYCODE_8;
    _sapp.keycodes[0x00A] = SAPP_KEYCODE_9;
    _sapp.keycodes[0x01E] = SAPP_KEYCODE_A;
    _sapp.keycodes[0x030] = SAPP_KEYCODE_B;
    _sapp.keycodes[0x02E] = SAPP_KEYCODE_C;
    _sapp.keycodes[0x020] = SAPP_KEYCODE_D;
    _sapp.keycodes[0x012] = SAPP_KEYCODE_E;
    _sapp.keycodes[0x021] = SAPP_KEYCODE_F;
    _sapp.keycodes[0x022] = SAPP_KEYCODE_G;
    _sapp.keycodes[0x023] = SAPP_KEYCODE_H;
    _sapp.keycodes[0x017] = SAPP_KEYCODE_I;
    _sapp.keycodes[0x024] = SAPP_KEYCODE_J;
    _sapp.keycodes[0x025] = SAPP_KEYCODE_K;
    _sapp.keycodes[0x026] = SAPP_KEYCODE_L;
    _sapp.keycodes[0x032] = SAPP_KEYCODE_M;
    _sapp.keycodes[0x031] = SAPP_KEYCODE_N;
    _sapp.keycodes[0x018] = SAPP_KEYCODE_O;
    _sapp.keycodes[0x019] = SAPP_KEYCODE_P;
    _sapp.keycodes[0x010] = SAPP_KEYCODE_Q;
    _sapp.keycodes[0x013] = SAPP_KEYCODE_R;
    _sapp.keycodes[0x01F] = SAPP_KEYCODE_S;
    _sapp.keycodes[0x014] = SAPP_KEYCODE_T;
    _sapp.keycodes[0x016] = SAPP_KEYCODE_U;
    _sapp.keycodes[0x02F] = SAPP_KEYCODE_V;
    _sapp.keycodes[0x011] = SAPP_KEYCODE_W;
    _sapp.keycodes[0x02D] = SAPP_KEYCODE_X;
    _sapp.keycodes[0x015] = SAPP_KEYCODE_Y;
    _sapp.keycodes[0x02C] = SAPP_KEYCODE_Z;
    _sapp.keycodes[0x028] = SAPP_KEYCODE_APOSTROPHE;
    _sapp.keycodes[0x02B] = SAPP_KEYCODE_BACKSLASH;
    _sapp.keycodes[0x033] = SAPP_KEYCODE_COMMA;
    _sapp.keycodes[0x00D] = SAPP_KEYCODE_EQUAL;
    _sapp.keycodes[0x029] = SAPP_KEYCODE_GRAVE_ACCENT;
    _sapp.keycodes[0x01A] = SAPP_KEYCODE_LEFT_BRACKET;
    _sapp.keycodes[0x00C] = SAPP_KEYCODE_MINUS;
    _sapp.keycodes[0x034] = SAPP_KEYCODE_PERIOD;
    _sapp.keycodes[0x01B] = SAPP_KEYCODE_RIGHT_BRACKET;
    _sapp.keycodes[0x027] = SAPP_KEYCODE_SEMICOLON;
    _sapp.keycodes[0x035] = SAPP_KEYCODE_SLASH;
    _sapp.keycodes[0x056] = SAPP_KEYCODE_WORLD_2;
    _sapp.keycodes[0x00E] = SAPP_KEYCODE_BACKSPACE;
    _sapp.keycodes[0x153] = SAPP_KEYCODE_DELETE;
    _sapp.keycodes[0x14F] = SAPP_KEYCODE_END;
    _sapp.keycodes[0x01C] = SAPP_KEYCODE_ENTER;
    _sapp.keycodes[0x001] = SAPP_KEYCODE_ESCAPE;
    _sapp.keycodes[0x147] = SAPP_KEYCODE_HOME;
    _sapp.keycodes[0x152] = SAPP_KEYCODE_INSERT;
    _sapp.keycodes[0x15D] = SAPP_KEYCODE_MENU;
    _sapp.keycodes[0x151] = SAPP_KEYCODE_PAGE_DOWN;
    _sapp.keycodes[0x149] = SAPP_KEYCODE_PAGE_UP;
    _sapp.keycodes[0x045] = SAPP_KEYCODE_PAUSE;
    _sapp.keycodes[0x146] = SAPP_KEYCODE_PAUSE;
    _sapp.keycodes[0x039] = SAPP_KEYCODE_SPACE;
    _sapp.keycodes[0x00F] = SAPP_KEYCODE_TAB;
    _sapp.keycodes[0x03A] = SAPP_KEYCODE_CAPS_LOCK;
    _sapp.keycodes[0x145] = SAPP_KEYCODE_NUM_LOCK;
    _sapp.keycodes[0x046] = SAPP_KEYCODE_SCROLL_LOCK;
    _sapp.keycodes[0x03B] = SAPP_KEYCODE_F1;
    _sapp.keycodes[0x03C] = SAPP_KEYCODE_F2;
    _sapp.keycodes[0x03D] = SAPP_KEYCODE_F3;
    _sapp.keycodes[0x03E] = SAPP_KEYCODE_F4;
    _sapp.keycodes[0x03F] = SAPP_KEYCODE_F5;
    _sapp.keycodes[0x040] = SAPP_KEYCODE_F6;
    _sapp.keycodes[0x041] = SAPP_KEYCODE_F7;
    _sapp.keycodes[0x042] = SAPP_KEYCODE_F8;
    _sapp.keycodes[0x043] = SAPP_KEYCODE_F9;
    _sapp.keycodes[0x044] = SAPP_KEYCODE_F10;
    _sapp.keycodes[0x057] = SAPP_KEYCODE_F11;
    _sapp.keycodes[0x058] = SAPP_KEYCODE_F12;
    _sapp.keycodes[0x064] = SAPP_KEYCODE_F13;
    _sapp.keycodes[0x065] = SAPP_KEYCODE_F14;
    _sapp.keycodes[0x066] = SAPP_KEYCODE_F15;
    _sapp.keycodes[0x067] = SAPP_KEYCODE_F16;
    _sapp.keycodes[0x068] = SAPP_KEYCODE_F17;
    _sapp.keycodes[0x069] = SAPP_KEYCODE_F18;
    _sapp.keycodes[0x06A] = SAPP_KEYCODE_F19;
    _sapp.keycodes[0x06B] = SAPP_KEYCODE_F20;
    _sapp.keycodes[0x06C] = SAPP_KEYCODE_F21;
    _sapp.keycodes[0x06D] = SAPP_KEYCODE_F22;
    _sapp.keycodes[0x06E] = SAPP_KEYCODE_F23;
    _sapp.keycodes[0x076] = SAPP_KEYCODE_F24;
    _sapp.keycodes[0x038] = SAPP_KEYCODE_LEFT_ALT;
    _sapp.keycodes[0x01D] = SAPP_KEYCODE_LEFT_CONTROL;
    _sapp.keycodes[0x02A] = SAPP_KEYCODE_LEFT_SHIFT;
    _sapp.keycodes[0x15B] = SAPP_KEYCODE_LEFT_SUPER;
    _sapp.keycodes[0x137] = SAPP_KEYCODE_PRINT_SCREEN;
    _sapp.keycodes[0x138] = SAPP_KEYCODE_RIGHT_ALT;
    _sapp.keycodes[0x11D] = SAPP_KEYCODE_RIGHT_CONTROL;
    _sapp.keycodes[0x036] = SAPP_KEYCODE_RIGHT_SHIFT;
    _sapp.keycodes[0x15C] = SAPP_KEYCODE_RIGHT_SUPER;
    _sapp.keycodes[0x150] = SAPP_KEYCODE_DOWN;
    _sapp.keycodes[0x14B] = SAPP_KEYCODE_LEFT;
    _sapp.keycodes[0x14D] = SAPP_KEYCODE_RIGHT;
    _sapp.keycodes[0x148] = SAPP_KEYCODE_UP;
    _sapp.keycodes[0x052] = SAPP_KEYCODE_KP_0;
    _sapp.keycodes[0x04F] = SAPP_KEYCODE_KP_1;
    _sapp.keycodes[0x050] = SAPP_KEYCODE_KP_2;
    _sapp.keycodes[0x051] = SAPP_KEYCODE_KP_3;
    _sapp.keycodes[0x04B] = SAPP_KEYCODE_KP_4;
    _sapp.keycodes[0x04C] = SAPP_KEYCODE_KP_5;
    _sapp.keycodes[0x04D] = SAPP_KEYCODE_KP_6;
    _sapp.keycodes[0x047] = SAPP_KEYCODE_KP_7;
    _sapp.keycodes[0x048] = SAPP_KEYCODE_KP_8;
    _sapp.keycodes[0x049] = SAPP_KEYCODE_KP_9;
    _sapp.keycodes[0x04E] = SAPP_KEYCODE_KP_ADD;
    _sapp.keycodes[0x053] = SAPP_KEYCODE_KP_DECIMAL;
    _sapp.keycodes[0x135] = SAPP_KEYCODE_KP_DIVIDE;
    _sapp.keycodes[0x11C] = SAPP_KEYCODE_KP_ENTER;
    _sapp.keycodes[0x037] = SAPP_KEYCODE_KP_MULTIPLY;
    _sapp.keycodes[0x04A] = SAPP_KEYCODE_KP_SUBTRACT;
}
#endif // _SAPP_WIN32 || _SAPP_UWP

/*== WINDOWS DESKTOP===========================================================*/
#if defined(_SAPP_WIN32)

#if defined(SOKOL_D3D11)

#if defined(__cplusplus)
#define _sapp_d3d11_Release(self) (self)->Release()
#else
#define _sapp_d3d11_Release(self) (self)->lpVtbl->Release(self)
#endif

#define _SAPP_SAFE_RELEASE(obj) if (obj) { _sapp_d3d11_Release(obj); obj=0; }

static inline HRESULT _sapp_dxgi_GetBuffer(IDXGISwapChain* self, UINT Buffer, REFIID riid, void** ppSurface) {
    #if defined(__cplusplus)
        return self->GetBuffer(Buffer, riid, ppSurface);
    #else
        return self->lpVtbl->GetBuffer(self, Buffer, riid, ppSurface);
    #endif
}

static inline HRESULT _sapp_d3d11_CreateRenderTargetView(ID3D11Device* self, ID3D11Resource *pResource, const D3D11_RENDER_TARGET_VIEW_DESC* pDesc, ID3D11RenderTargetView** ppRTView) {
    #if defined(__cplusplus)
        return self->CreateRenderTargetView(pResource, pDesc, ppRTView);
    #else
        return self->lpVtbl->CreateRenderTargetView(self, pResource, pDesc, ppRTView);
    #endif
}

static inline HRESULT _sapp_d3d11_CreateTexture2D(ID3D11Device* self, const D3D11_TEXTURE2D_DESC* pDesc, const D3D11_SUBRESOURCE_DATA* pInitialData, ID3D11Texture2D** ppTexture2D) {
    #if defined(__cplusplus)
        return self->CreateTexture2D(pDesc, pInitialData, ppTexture2D);
    #else
        return self->lpVtbl->CreateTexture2D(self, pDesc, pInitialData, ppTexture2D);
    #endif
}

static inline HRESULT _sapp_d3d11_CreateDepthStencilView(ID3D11Device* self, ID3D11Resource* pResource, const D3D11_DEPTH_STENCIL_VIEW_DESC* pDesc, ID3D11DepthStencilView** ppDepthStencilView) {
    #if defined(__cplusplus)
        return self->CreateDepthStencilView(pResource, pDesc, ppDepthStencilView);
    #else
        return self->lpVtbl->CreateDepthStencilView(self, pResource, pDesc, ppDepthStencilView);
    #endif
}

static inline void _sapp_d3d11_ResolveSubresource(ID3D11DeviceContext* self, ID3D11Resource* pDstResource, UINT DstSubresource, ID3D11Resource* pSrcResource, UINT SrcSubresource, DXGI_FORMAT Format) {
    #if defined(__cplusplus)
        self->ResolveSubresource(pDstResource, DstSubresource, pSrcResource, SrcSubresource, Format);
    #else
        self->lpVtbl->ResolveSubresource(self, pDstResource, DstSubresource, pSrcResource, SrcSubresource, Format);
    #endif
}

static inline HRESULT _sapp_dxgi_ResizeBuffers(IDXGISwapChain* self, UINT BufferCount, UINT Width, UINT Height, DXGI_FORMAT NewFormat, UINT SwapChainFlags) {
    #if defined(__cplusplus)
        return self->ResizeBuffers(BufferCount, Width, Height, NewFormat, SwapChainFlags);
    #else
        return self->lpVtbl->ResizeBuffers(self, BufferCount, Width, Height, NewFormat, SwapChainFlags);
    #endif
}

static inline HRESULT _sapp_dxgi_Present(IDXGISwapChain* self, UINT SyncInterval, UINT Flags) {
    #if defined(__cplusplus)
        return self->Present(SyncInterval, Flags);
    #else
        return self->lpVtbl->Present(self, SyncInterval, Flags);
    #endif
}

static inline HRESULT _sapp_dxgi_CreateSwapChain(IDXGIFactory* self, ID3D11Device* device, DXGI_SWAP_CHAIN_DESC* sc_desc, IDXGISwapChain** swap_chain) {
    #if defined(__cplusplus)
        return self->CreateSwapChain(device, sc_desc, swap_chain);
    #else
        return self->lpVtbl->CreateSwapChain(self, (IUnknown*)device, sc_desc, swap_chain);
    #endif
}

static inline HRESULT _sapp_dxgi_CreateDXGIFactory(IDXGIFactory** dxgi_factory) {
    #if defined(__cplusplus)
        return CreateDXGIFactory(__uuidof(IDXGIFactory), (void**)dxgi_factory);
    #else
        return CreateDXGIFactory(&IID_IDXGIFactory, (void**)&_sapp.d3d11.dxgi_factory);
    #endif
}

_SOKOL_PRIVATE void _sapp_d3d11_create_device(void) {
    int create_flags = D3D11_CREATE_DEVICE_SINGLETHREADED | D3D11_CREATE_DEVICE_BGRA_SUPPORT;
    #if defined(SOKOL_DEBUG)
        create_flags |= D3D11_CREATE_DEVICE_DEBUG;
    #endif
    D3D_FEATURE_LEVEL feature_level;
    HRESULT hr = D3D11CreateDevice(
        NULL,                           /* pAdapter (use default) */
        D3D_DRIVER_TYPE_HARDWARE,       /* DriverType */
        NULL,                           /* Software */
        create_flags,                   /* Flags */
        NULL,                           /* pFeatureLevels */
        0,                              /* FeatureLevels */
        D3D11_SDK_VERSION,              /* SDKVersion */
        &_sapp.d3d11.device,            /* ppDevice */
        &feature_level,                 /* pFeatureLevel */
        &_sapp.d3d11.device_context);   /* ppImmediateContext */
    _SOKOL_UNUSED(hr);
    SOKOL_ASSERT(SUCCEEDED(hr) && _sapp.d3d11.device && _sapp.d3d11.device_context);

    // We need a dxgi factory to create multiple swapchains
    hr = _sapp_dxgi_CreateDXGIFactory(&_sapp.d3d11.dxgi_factory);
    SOKOL_ASSERT(SUCCEEDED(hr) && _sapp.d3d11.dxgi_factory);
}

_SOKOL_PRIVATE void _sapp_d3d11_create_swapchain(_sapp_window_t* window) {
    DXGI_SWAP_CHAIN_DESC* sc_desc = &window->d3d11.swap_chain_desc;
    sc_desc->BufferDesc.Width = window->framebuffer_width;
    sc_desc->BufferDesc.Height = window->framebuffer_height;
    sc_desc->BufferDesc.Format = DXGI_FORMAT_B8G8R8A8_UNORM;
    sc_desc->BufferDesc.RefreshRate.Numerator = 60;
    sc_desc->BufferDesc.RefreshRate.Denominator = 1;
    sc_desc->OutputWindow = window->win32.hwnd;
    sc_desc->Windowed = true;
    if (_sapp.win32.is_win10_or_greater) {
        sc_desc->BufferCount = 2;
        sc_desc->SwapEffect = (DXGI_SWAP_EFFECT) _SAPP_DXGI_SWAP_EFFECT_FLIP_DISCARD;
    }
    else {
        sc_desc->BufferCount = 1;
        sc_desc->SwapEffect = DXGI_SWAP_EFFECT_DISCARD;
    }
    sc_desc->SampleDesc.Count = 1;
    sc_desc->SampleDesc.Quality = 0;
    sc_desc->BufferUsage = DXGI_USAGE_RENDER_TARGET_OUTPUT;
    
    HRESULT hr = _sapp_dxgi_CreateSwapChain(
        _sapp.d3d11.dxgi_factory,               /* dxgi_factory */
        _sapp.d3d11.device,                     /* *pDevice */
        sc_desc,                                /* Swapchain Desc */
        &window->d3d11.swap_chain               /* ppSwapChain */
        );

    SOKOL_ASSERT(SUCCEEDED(hr) && window->d3d11.swap_chain);
}

_SOKOL_PRIVATE void _sapp_d3d11_destroy_device() {
    _SAPP_SAFE_RELEASE(_sapp.d3d11.device_context);
    _SAPP_SAFE_RELEASE(_sapp.d3d11.device);
    _SAPP_SAFE_RELEASE(_sapp.d3d11.dxgi_factory);
}

_SOKOL_PRIVATE void _sapp_d3d11_destroy_swapchain(_sapp_window_t* window) {
    _SAPP_SAFE_RELEASE(window->d3d11.swap_chain);
}

_SOKOL_PRIVATE void _sapp_d3d11_create_default_render_target(_sapp_window_t* window) {
    SOKOL_ASSERT(0 == window->d3d11.rt);
    SOKOL_ASSERT(0 == window->d3d11.rtv);
    SOKOL_ASSERT(0 == window->d3d11.msaa_rt);
    SOKOL_ASSERT(0 == window->d3d11.msaa_rtv);
    SOKOL_ASSERT(0 == window->d3d11.ds);
    SOKOL_ASSERT(0 == window->d3d11.dsv);

    HRESULT hr;

    /* view for the swapchain-created framebuffer */
    #ifdef __cplusplus
    hr = _sapp_dxgi_GetBuffer(window->d3d11.swap_chain, 0, IID_ID3D11Texture2D, (void**)&window->d3d11.rt);
    #else
    hr = _sapp_dxgi_GetBuffer(window->d3d11.swap_chain, 0, &IID_ID3D11Texture2D, (void**)&window->d3d11.rt);
    #endif
    SOKOL_ASSERT(SUCCEEDED(hr) && window->d3d11.rt);
    hr = _sapp_d3d11_CreateRenderTargetView(_sapp.d3d11.device, (ID3D11Resource*)window->d3d11.rt, NULL, &window->d3d11.rtv);
    SOKOL_ASSERT(SUCCEEDED(hr) && window->d3d11.rtv);

    /* common desc for MSAA and depth-stencil texture */
    D3D11_TEXTURE2D_DESC tex_desc;
    memset(&tex_desc, 0, sizeof(tex_desc));
    tex_desc.Width = window->framebuffer_width;
    tex_desc.Height = window->framebuffer_height;
    tex_desc.MipLevels = 1;
    tex_desc.ArraySize = 1;
    tex_desc.Usage = D3D11_USAGE_DEFAULT;
    tex_desc.BindFlags = D3D11_BIND_RENDER_TARGET;
    tex_desc.SampleDesc.Count = window->sample_count;
    tex_desc.SampleDesc.Quality = window->sample_count > 1 ? D3D11_STANDARD_MULTISAMPLE_PATTERN : 0;

    /* create MSAA texture and view if antialiasing requested */
    if (window->sample_count > 1) {
        tex_desc.Format = DXGI_FORMAT_B8G8R8A8_UNORM;
        hr = _sapp_d3d11_CreateTexture2D(_sapp.d3d11.device, &tex_desc, NULL, &window->d3d11.msaa_rt);
        SOKOL_ASSERT(SUCCEEDED(hr) && window->d3d11.msaa_rt);
        hr = _sapp_d3d11_CreateRenderTargetView(_sapp.d3d11.device, (ID3D11Resource*)window->d3d11.msaa_rt, NULL, &window->d3d11.msaa_rtv);
        SOKOL_ASSERT(SUCCEEDED(hr) && window->d3d11.msaa_rtv);
    }

    /* texture and view for the depth-stencil-surface */
    tex_desc.Format = DXGI_FORMAT_D24_UNORM_S8_UINT;
    tex_desc.BindFlags = D3D11_BIND_DEPTH_STENCIL;
    hr = _sapp_d3d11_CreateTexture2D(_sapp.d3d11.device, &tex_desc, NULL, &window->d3d11.ds);
    SOKOL_ASSERT(SUCCEEDED(hr) && window->d3d11.ds);
    hr = _sapp_d3d11_CreateDepthStencilView(_sapp.d3d11.device, (ID3D11Resource*)window->d3d11.ds, NULL, &window->d3d11.dsv);
    SOKOL_ASSERT(SUCCEEDED(hr) && window->d3d11.dsv);
}

_SOKOL_PRIVATE void _sapp_d3d11_destroy_default_render_target(_sapp_window_t* window) {
    _SAPP_SAFE_RELEASE(window->d3d11.rt);
    _SAPP_SAFE_RELEASE(window->d3d11.rtv);
    _SAPP_SAFE_RELEASE(window->d3d11.msaa_rt);
    _SAPP_SAFE_RELEASE(window->d3d11.msaa_rtv);
    _SAPP_SAFE_RELEASE(window->d3d11.ds);
    _SAPP_SAFE_RELEASE(window->d3d11.dsv);
}

_SOKOL_PRIVATE void _sapp_d3d11_resize_default_render_target(_sapp_window_t* window) {
    if (window->d3d11.swap_chain) {
        _sapp_d3d11_destroy_default_render_target(window);
        _sapp_dxgi_ResizeBuffers(window->d3d11.swap_chain, window->d3d11.swap_chain_desc.BufferCount, window->framebuffer_width, window->framebuffer_height, DXGI_FORMAT_B8G8R8A8_UNORM, 0);
        _sapp_d3d11_create_default_render_target(window);
    }
}

_SOKOL_PRIVATE void _sapp_d3d11_present(_sapp_window_t* window) {
    /* do MSAA resolve if needed */
    if (window->sample_count > 1) {
        SOKOL_ASSERT(window->d3d11.rt);
        SOKOL_ASSERT(window->d3d11.msaa_rt);
        _sapp_d3d11_ResolveSubresource(_sapp.d3d11.device_context, (ID3D11Resource*)window->d3d11.rt, 0, (ID3D11Resource*)window->d3d11.msaa_rt, 0, DXGI_FORMAT_B8G8R8A8_UNORM);
    }
    _sapp_dxgi_Present(window->d3d11.swap_chain, window->swap_interval, 0);
}

#endif /* SOKOL_D3D11 */

#if defined(SOKOL_GLCORE33)
_SOKOL_PRIVATE void _sapp_wgl_init(void) {
    _sapp.wgl.opengl32 = LoadLibraryA("opengl32.dll");
    if (!_sapp.wgl.opengl32) {
        _sapp_fail("Failed to load opengl32.dll\n");
    }
    SOKOL_ASSERT(_sapp.wgl.opengl32);
    _sapp.wgl.CreateContext = (PFN_wglCreateContext) GetProcAddress(_sapp.wgl.opengl32, "wglCreateContext");
    SOKOL_ASSERT(_sapp.wgl.CreateContext);
    _sapp.wgl.DeleteContext = (PFN_wglDeleteContext) GetProcAddress(_sapp.wgl.opengl32, "wglDeleteContext");
    SOKOL_ASSERT(_sapp.wgl.DeleteContext);
    _sapp.wgl.GetProcAddress = (PFN_wglGetProcAddress) GetProcAddress(_sapp.wgl.opengl32, "wglGetProcAddress");
    SOKOL_ASSERT(_sapp.wgl.GetProcAddress);
    _sapp.wgl.GetCurrentDC = (PFN_wglGetCurrentDC) GetProcAddress(_sapp.wgl.opengl32, "wglGetCurrentDC");
    SOKOL_ASSERT(_sapp.wgl.GetCurrentDC);
    _sapp.wgl.MakeCurrent = (PFN_wglMakeCurrent) GetProcAddress(_sapp.wgl.opengl32, "wglMakeCurrent");
    SOKOL_ASSERT(_sapp.wgl.MakeCurrent);

    _sapp.wgl.msg_hwnd = CreateWindowExW(WS_EX_OVERLAPPEDWINDOW,
        L"SOKOLAPP",
        L"sokol-app message window",
        WS_CLIPSIBLINGS|WS_CLIPCHILDREN,
        0, 0, 1, 1,
        NULL, NULL,
        GetModuleHandleW(NULL),
        NULL);
    if (!_sapp.wgl.msg_hwnd) {
        _sapp_fail("Win32: failed to create helper window!\n");
    }
    ShowWindow(_sapp.wgl.msg_hwnd, SW_HIDE);
    MSG msg;
    while (PeekMessageW(&msg, _sapp.wgl.msg_hwnd, 0, 0, PM_REMOVE)) {
        TranslateMessage(&msg);
        DispatchMessageW(&msg);
    }
    _sapp.wgl.msg_dc = GetDC(_sapp.wgl.msg_hwnd);
    if (!_sapp.wgl.msg_dc) {
        _sapp_fail("Win32: failed to obtain helper window DC!\n");
    }
}

_SOKOL_PRIVATE void _sapp_wgl_shutdown(void) {
    SOKOL_ASSERT(_sapp.wgl.opengl32 && _sapp.wgl.msg_hwnd);
    DestroyWindow(_sapp.wgl.msg_hwnd); _sapp.wgl.msg_hwnd = 0;
    FreeLibrary(_sapp.wgl.opengl32); _sapp.wgl.opengl32 = 0;
}

_SOKOL_PRIVATE bool _sapp_wgl_has_ext(const char* ext, const char* extensions) {
    SOKOL_ASSERT(ext && extensions);
    const char* start = extensions;
    while (true) {
        const char* where = strstr(start, ext);
        if (!where) {
            return false;
        }
        const char* terminator = where + strlen(ext);
        if ((where == start) || (*(where - 1) == ' ')) {
            if (*terminator == ' ' || *terminator == '\0') {
                break;
            }
        }
        start = terminator;
    }
    return true;
}

_SOKOL_PRIVATE bool _sapp_wgl_ext_supported(const char* ext) {
    SOKOL_ASSERT(ext);
    if (_sapp.wgl.GetExtensionsStringEXT) {
        const char* extensions = _sapp.wgl.GetExtensionsStringEXT();
        if (extensions) {
            if (_sapp_wgl_has_ext(ext, extensions)) {
                return true;
            }
        }
    }
    if (_sapp.wgl.GetExtensionsStringARB) {
        const char* extensions = _sapp.wgl.GetExtensionsStringARB(_sapp.wgl.GetCurrentDC());
        if (extensions) {
            if (_sapp_wgl_has_ext(ext, extensions)) {
                return true;
            }
        }
    }
    return false;
}

_SOKOL_PRIVATE void _sapp_wgl_load_extensions(void) {
    SOKOL_ASSERT(_sapp.wgl.msg_dc);
    PIXELFORMATDESCRIPTOR pfd;
    memset(&pfd, 0, sizeof(pfd));
    pfd.nSize = sizeof(pfd);
    pfd.nVersion = 1;
    pfd.dwFlags = PFD_DRAW_TO_WINDOW | PFD_SUPPORT_OPENGL | PFD_DOUBLEBUFFER;
    pfd.iPixelType = PFD_TYPE_RGBA;
    pfd.cColorBits = 24;
    if (!SetPixelFormat(_sapp.wgl.msg_dc, ChoosePixelFormat(_sapp.wgl.msg_dc, &pfd), &pfd)) {
        _sapp_fail("WGL: failed to set pixel format for dummy context\n");
    }
    HGLRC rc = _sapp.wgl.CreateContext(_sapp.wgl.msg_dc);
    if (!rc) {
        _sapp_fail("WGL: Failed to create dummy context\n");
    }
    if (!_sapp.wgl.MakeCurrent(_sapp.wgl.msg_dc, rc)) {
        _sapp_fail("WGL: Failed to make context current\n");
    }
    _sapp.wgl.GetExtensionsStringEXT = (PFNWGLGETEXTENSIONSSTRINGEXTPROC) _sapp.wgl.GetProcAddress("wglGetExtensionsStringEXT");
    _sapp.wgl.GetExtensionsStringARB = (PFNWGLGETEXTENSIONSSTRINGARBPROC) _sapp.wgl.GetProcAddress("wglGetExtensionsStringARB");
    _sapp.wgl.CreateContextAttribsARB = (PFNWGLCREATECONTEXTATTRIBSARBPROC) _sapp.wgl.GetProcAddress("wglCreateContextAttribsARB");
    _sapp.wgl.SwapIntervalEXT = (PFNWGLSWAPINTERVALEXTPROC) _sapp.wgl.GetProcAddress("wglSwapIntervalEXT");
    _sapp.wgl.GetPixelFormatAttribivARB = (PFNWGLGETPIXELFORMATATTRIBIVARBPROC) _sapp.wgl.GetProcAddress("wglGetPixelFormatAttribivARB");
    _sapp.wgl.arb_multisample = _sapp_wgl_ext_supported("WGL_ARB_multisample");
    _sapp.wgl.arb_create_context = _sapp_wgl_ext_supported("WGL_ARB_create_context");
    _sapp.wgl.arb_create_context_profile = _sapp_wgl_ext_supported("WGL_ARB_create_context_profile");
    _sapp.wgl.ext_swap_control = _sapp_wgl_ext_supported("WGL_EXT_swap_control");
    _sapp.wgl.arb_pixel_format = _sapp_wgl_ext_supported("WGL_ARB_pixel_format");

    /* 
        Moved to here from _sapp_win32_run, since we need an active context for this to work. I have heard before that technically these should be loaded 
        on the same context as their usage, but never experienced any problems in practice.
    */
    #if !defined(SOKOL_WIN32_NO_GL_LOADER)
        _sapp_win32_gl_loadfuncs();
    #endif

    _sapp.wgl.MakeCurrent(_sapp.wgl.msg_dc, 0);
    _sapp.wgl.DeleteContext(rc);
}

_SOKOL_PRIVATE int _sapp_wgl_attrib(_sapp_window_t* window, int pixel_format, int attrib) {
    SOKOL_ASSERT(_sapp.wgl.arb_pixel_format);
    int value = 0;
    if (!_sapp.wgl.GetPixelFormatAttribivARB(window->win32.dc, pixel_format, 0, 1, &attrib, &value)) {
        _sapp_fail("WGL: Failed to retrieve pixel format attribute\n");
    }
    return value;
}

_SOKOL_PRIVATE int _sapp_wgl_find_pixel_format(_sapp_window_t* window) {
    SOKOL_ASSERT(window->win32.dc);
    SOKOL_ASSERT(_sapp.wgl.arb_pixel_format);
    const _sapp_gl_fbconfig* closest;

    int native_count = _sapp_wgl_attrib(window, 1, WGL_NUMBER_PIXEL_FORMATS_ARB);
    _sapp_gl_fbconfig* usable_configs = (_sapp_gl_fbconfig*) SOKOL_CALLOC(native_count, sizeof(_sapp_gl_fbconfig));
    int usable_count = 0;
    for (int i = 0; i < native_count; i++) {
        const int n = i + 1;
        _sapp_gl_fbconfig* u = usable_configs + usable_count;
        _sapp_gl_init_fbconfig(u);
        if (!_sapp_wgl_attrib(window, n, WGL_SUPPORT_OPENGL_ARB) || !_sapp_wgl_attrib(window, n, WGL_DRAW_TO_WINDOW_ARB)) {
            continue;
        }
        if (_sapp_wgl_attrib(window, n, WGL_PIXEL_TYPE_ARB) != WGL_TYPE_RGBA_ARB) {
            continue;
        }
        if (_sapp_wgl_attrib(window, n, WGL_ACCELERATION_ARB) == WGL_NO_ACCELERATION_ARB) {
            continue;
        }
        u->red_bits     = _sapp_wgl_attrib(window, n, WGL_RED_BITS_ARB);
        u->green_bits   = _sapp_wgl_attrib(window, n, WGL_GREEN_BITS_ARB);
        u->blue_bits    = _sapp_wgl_attrib(window, n, WGL_BLUE_BITS_ARB);
        u->alpha_bits   = _sapp_wgl_attrib(window, n, WGL_ALPHA_BITS_ARB);
        u->depth_bits   = _sapp_wgl_attrib(window, n, WGL_DEPTH_BITS_ARB);
        u->stencil_bits = _sapp_wgl_attrib(window, n, WGL_STENCIL_BITS_ARB);
        if (_sapp_wgl_attrib(window, n, WGL_DOUBLE_BUFFER_ARB)) {
            u->doublebuffer = true;
        }
        if (_sapp.wgl.arb_multisample) {
            u->samples = _sapp_wgl_attrib(window, n, WGL_SAMPLES_ARB);
        }
        u->handle = n;
        usable_count++;
    }
    SOKOL_ASSERT(usable_count > 0);
    _sapp_gl_fbconfig desired;
    _sapp_gl_init_fbconfig(&desired);
    desired.red_bits = 8;
    desired.green_bits = 8;
    desired.blue_bits = 8;
    desired.alpha_bits = 8;
    desired.depth_bits = 24;
    desired.stencil_bits = 8;
    desired.doublebuffer = true;
    desired.samples = window->sample_count > 1 ? window->sample_count : 0;
    closest = _sapp_gl_choose_fbconfig(&desired, usable_configs, usable_count);
    int pixel_format = 0;
    if (closest) {
        pixel_format = (int) closest->handle;
    }
    SOKOL_FREE(usable_configs);
    return pixel_format;
}

_SOKOL_PRIVATE void _sapp_wgl_create_context(_sapp_window_t* window) {
    int pixel_format = _sapp_wgl_find_pixel_format(window);
    if (0 == pixel_format) {
        _sapp_fail("WGL: Didn't find matching pixel format.\n");
    }
    PIXELFORMATDESCRIPTOR pfd;
    if (!DescribePixelFormat(window->win32.dc, pixel_format, sizeof(pfd), &pfd)) {
        _sapp_fail("WGL: Failed to retrieve PFD for selected pixel format!\n");
    }
    if (!SetPixelFormat(window->win32.dc, pixel_format, &pfd)) {
        _sapp_fail("WGL: Failed to set selected pixel format!\n");
    }
    if (!_sapp.wgl.arb_create_context) {
        _sapp_fail("WGL: ARB_create_context required!\n");
    }
    if (!_sapp.wgl.arb_create_context_profile) {
        _sapp_fail("WGL: ARB_create_context_profile required!\n");
    }
    const int attrs[] = {
        WGL_CONTEXT_MAJOR_VERSION_ARB, 3,
        WGL_CONTEXT_MINOR_VERSION_ARB, 3,
        WGL_CONTEXT_FLAGS_ARB, WGL_CONTEXT_FORWARD_COMPATIBLE_BIT_ARB,
        WGL_CONTEXT_PROFILE_MASK_ARB, WGL_CONTEXT_CORE_PROFILE_BIT_ARB,
        0, 0
    };
    window->wgl.gl_ctx = _sapp.wgl.CreateContextAttribsARB(window->win32.dc, 0, attrs);
    if (!window->wgl.gl_ctx) {
        const DWORD err = GetLastError();
        if (err == (0xc0070000 | ERROR_INVALID_VERSION_ARB)) {
            _sapp_fail("WGL: Driver does not support OpenGL version 3.3\n");
        }
        else if (err == (0xc0070000 | ERROR_INVALID_PROFILE_ARB)) {
            _sapp_fail("WGL: Driver does not support the requested OpenGL profile");
        }
        else if (err == (0xc0070000 | ERROR_INCOMPATIBLE_DEVICE_CONTEXTS_ARB)) {
            _sapp_fail("WGL: The share context is not compatible with the requested context");
        }
        else {
            _sapp_fail("WGL: Failed to create OpenGL context");
        }
    }
    _sapp.wgl.MakeCurrent(window->win32.dc, window->wgl.gl_ctx);
    if (_sapp.wgl.ext_swap_control) {
        /* FIXME: DwmIsCompositionEnabled() (see GLFW) */
        _sapp.wgl.SwapIntervalEXT(window->swap_interval);
    }
}

_SOKOL_PRIVATE void _sapp_wgl_destroy_context(_sapp_window_t* window) {
    SOKOL_ASSERT(window->wgl.gl_ctx);
    _sapp.wgl.DeleteContext(window->wgl.gl_ctx);
    window->wgl.gl_ctx = 0;
}

_SOKOL_PRIVATE void _sapp_wgl_swap_buffers(_sapp_window_t* window) {
    SOKOL_ASSERT(window->win32.dc);
    /* FIXME: DwmIsCompositionEnabled? (see GLFW) */
    SwapBuffers(window->win32.dc);
}
#endif /* SOKOL_GLCORE33 */

_SOKOL_PRIVATE bool _sapp_win32_wide_to_utf8(const wchar_t* src, char* dst, int dst_num_bytes) {
    SOKOL_ASSERT(src && dst && (dst_num_bytes > 1));
    memset(dst, 0, dst_num_bytes);
    const int bytes_needed = WideCharToMultiByte(CP_UTF8, 0, src, -1, NULL, 0, NULL, NULL);
    if (bytes_needed <= dst_num_bytes) {
        WideCharToMultiByte(CP_UTF8, 0, src, -1, dst, dst_num_bytes, NULL, NULL);
        return true;
    }
    else {
        return false;
    }
}

_SOKOL_PRIVATE void _sapp_win32_toggle_fullscreen(_sapp_window_t* window) {
    HMONITOR monitor = MonitorFromWindow(window->win32.hwnd, MONITOR_DEFAULTTONEAREST);
    MONITORINFO minfo;
    memset(&minfo, 0, sizeof(minfo));
    minfo.cbSize = sizeof(MONITORINFO);
    GetMonitorInfo(monitor, &minfo);
    const RECT mr = minfo.rcMonitor;
    const int monitor_w = mr.right - mr.left;
    const int monitor_h = mr.bottom - mr.top;

    const DWORD win_ex_style = WS_EX_APPWINDOW | WS_EX_WINDOWEDGE;
    DWORD win_style;
    RECT rect = { 0, 0, 0, 0 };

    // TODO: Update to window specific desc, we currently don't store the window desc inside the window, needed?
    window->fullscreen = !window->fullscreen;
    if (!window->fullscreen) {
        win_style = WS_CLIPSIBLINGS | WS_CLIPCHILDREN | WS_CAPTION | WS_SYSMENU | WS_MINIMIZEBOX | WS_MAXIMIZEBOX | WS_SIZEBOX;
        rect.right = (int) ((float)_sapp.desc.window.width * _sapp.win32.dpi.window_scale);
        rect.bottom = (int) ((float)_sapp.desc.window.height * _sapp.win32.dpi.window_scale);
    }
    else {
        win_style = WS_POPUP | WS_SYSMENU | WS_VISIBLE;
        rect.right = monitor_w;
        rect.bottom = monitor_h;
    }
    AdjustWindowRectEx(&rect, win_style, FALSE, win_ex_style);
    int win_width = rect.right - rect.left;
    int win_height = rect.bottom - rect.top;
    if (!window->fullscreen) {
        rect.left = (monitor_w - win_width) / 2;
        rect.top = (monitor_h - win_height) / 2;
    }

    SetWindowLongPtr(window->win32.hwnd, GWL_STYLE, win_style);
    SetWindowPos(window->win32.hwnd, HWND_TOP, mr.left + rect.left, mr.top + rect.top, win_width, win_height, SWP_SHOWWINDOW | SWP_FRAMECHANGED);
}

_SOKOL_PRIVATE void _sapp_win32_show_mouse(bool visible) {
    /* NOTE: this function is only called when the mouse visibility actually changes */
    ShowCursor((BOOL)visible);
}

_SOKOL_PRIVATE void _sapp_win32_capture_mouse(_sapp_window_t* window, uint8_t btn_mask) {
    // TODO: window specific capture flag, what exactly happens here? Don't fully understand the code yet. 
    if (0 == _sapp.win32.mouse_capture_mask) {
        SetCapture(window->win32.hwnd);
    }
    _sapp.win32.mouse_capture_mask |= btn_mask;
}

_SOKOL_PRIVATE void _sapp_win32_release_mouse(uint8_t btn_mask) {
    if (0 != _sapp.win32.mouse_capture_mask) {
        _sapp.win32.mouse_capture_mask &= ~btn_mask;
        if (0 == _sapp.win32.mouse_capture_mask) {
            ReleaseCapture();
        }
    }
}

_SOKOL_PRIVATE void _sapp_win32_lock_mouse(_sapp_window_t* window, bool lock) {
    if (lock == window->mouse.locked) {
        return;
    }
    window->mouse.dx = 0.0f;
    window->mouse.dy = 0.0f;
    window->mouse.locked = lock;
    _sapp_win32_release_mouse(0xFF);
    if (window->mouse.locked) {
        /* store the current mouse position, so it can be restored when unlocked */
        POINT pos;
        BOOL res = GetCursorPos(&pos);
        SOKOL_ASSERT(res); _SOKOL_UNUSED(res);
        window->win32.mouse_locked_x = pos.x;
        window->win32.mouse_locked_y = pos.y;

        /* while the mouse is locked, make the mouse cursor invisible and
           confine the mouse movement to a small rectangle inside our window
           (so that we dont miss any mouse up events)
        */
        RECT client_rect = {
            window->win32.mouse_locked_x,
            window->win32.mouse_locked_y,
            window->win32.mouse_locked_x,
            window->win32.mouse_locked_y
        };
        ClipCursor(&client_rect);

        /* make the mouse cursor invisible, this will stack with sapp_show_mouse() */
        ShowCursor(FALSE);

        /* enable raw input for mouse, starts sending WM_INPUT messages to WinProc (see GLFW) */
        const RAWINPUTDEVICE rid = {
            0x01,                   // usUsagePage: HID_USAGE_PAGE_GENERIC
            0x02,                   // usUsage: HID_USAGE_GENERIC_MOUSE
            0,                      // dwFlags
            window->win32.hwnd      // hwndTarget
        };
        if (!RegisterRawInputDevices(&rid, 1, sizeof(rid))) {
            SOKOL_LOG("RegisterRawInputDevices() failed (on mouse lock).\n");
        }
        /* in case the raw mouse device only supports absolute position reporting,
           we need to skip the dx/dy compution for the first WM_INPUT event
        */
        _sapp.win32.raw_input_mousepos_valid = false;
    }
    else {
        /* disable raw input for mouse */
        const RAWINPUTDEVICE rid = { 0x01, 0x02, RIDEV_REMOVE, NULL };
        if (!RegisterRawInputDevices(&rid, 1, sizeof(rid))) {
            SOKOL_LOG("RegisterRawInputDevices() failed (on mouse unlock).\n");
        }

        /* let the mouse roam freely again */
        ClipCursor(NULL);
        ShowCursor(TRUE);

        /* restore the 'pre-locked' mouse position */
        BOOL res = SetCursorPos(window->win32.mouse_locked_x, window->win32.mouse_locked_y);
        SOKOL_ASSERT(res); _SOKOL_UNUSED(res);
    }
}

/* updates current window and framebuffer size from the window's client rect, returns true if size has changed */
_SOKOL_PRIVATE bool _sapp_win32_update_dimensions(_sapp_window_t* window) {
    RECT rect;
    if (GetClientRect(window->win32.hwnd, &rect)) {
        // DISCUSS: should dpi scale be per window? I don't even know if that's possible
        window->window_width = (int)((float)(rect.right - rect.left) / _sapp.win32.dpi.window_scale);
        window->window_height = (int)((float)(rect.bottom - rect.top) / _sapp.win32.dpi.window_scale);
        const int fb_width = (int)((float)window->window_width * _sapp.win32.dpi.content_scale);
        const int fb_height = (int)((float)window->window_height * _sapp.win32.dpi.content_scale);
        if ((fb_width != window->framebuffer_width) || (fb_height != window->framebuffer_height)) {
            window->framebuffer_width = fb_width;
            window->framebuffer_height = fb_height;
            /* prevent a framebuffer size of 0 when window is minimized */
            if (window->framebuffer_width == 0) {
                window->framebuffer_width = 1;
            }
            if (window->framebuffer_height == 0) {
                window->framebuffer_height = 1;
            }
            return true;
        }
    }
    else {
        window->window_width = window->window_height = 1;
        window->framebuffer_width = window->framebuffer_height = 1;
    }
    return false;
}

_SOKOL_PRIVATE uint32_t _sapp_win32_mods(void) {
    uint32_t mods = 0;
    if (GetKeyState(VK_SHIFT) & (1<<15)) {
        mods |= SAPP_MODIFIER_SHIFT;
    }
    if (GetKeyState(VK_CONTROL) & (1<<15)) {
        mods |= SAPP_MODIFIER_CTRL;
    }
    if (GetKeyState(VK_MENU) & (1<<15)) {
        mods |= SAPP_MODIFIER_ALT;
    }
    if ((GetKeyState(VK_LWIN) | GetKeyState(VK_RWIN)) & (1<<15)) {
        mods |= SAPP_MODIFIER_SUPER;
    }
    return mods;
}

_SOKOL_PRIVATE void _sapp_win32_mouse_event(_sapp_window_t* window, sapp_event_type type, sapp_mousebutton btn) {
    if (_sapp_events_enabled()) {
        _sapp_init_event(window, type);
        _sapp.event.modifiers = _sapp_win32_mods();
        _sapp.event.mouse_button = btn;
        _sapp_call_event(&_sapp.event);
    }
}

_SOKOL_PRIVATE void _sapp_win32_scroll_event(_sapp_window_t* window, float x, float y) {
    if (_sapp_events_enabled()) {
        _sapp_init_event(window, SAPP_EVENTTYPE_MOUSE_SCROLL);
        _sapp.event.modifiers = _sapp_win32_mods();
        _sapp.event.scroll_x = -x / 30.0f;
        _sapp.event.scroll_y = y / 30.0f;
        _sapp_call_event(&_sapp.event);
    }
}

_SOKOL_PRIVATE void _sapp_win32_key_event(_sapp_window_t* window, sapp_event_type type, int vk, bool repeat) {
    if (_sapp_events_enabled() && (vk < SAPP_MAX_KEYCODES)) {
        _sapp_init_event(window, type);
        _sapp.event.modifiers = _sapp_win32_mods();
        _sapp.event.key_code = _sapp.keycodes[vk];
        _sapp.event.key_repeat = repeat;
        _sapp_call_event(&_sapp.event);
        /* check if a CLIPBOARD_PASTED event must be sent too */
        if (window->clipboard.enabled &&
            (type == SAPP_EVENTTYPE_KEY_DOWN) &&
            (_sapp.event.modifiers == SAPP_MODIFIER_CTRL) &&
            (_sapp.event.key_code == SAPP_KEYCODE_V))
        {
            _sapp_init_event(window, SAPP_EVENTTYPE_CLIPBOARD_PASTED);
            _sapp_call_event(&_sapp.event);
        }
    }
}

_SOKOL_PRIVATE void _sapp_win32_char_event(_sapp_window_t* window, uint32_t c, bool repeat) {
    if (_sapp_events_enabled() && (c >= 32)) {
        _sapp_init_event(window, SAPP_EVENTTYPE_CHAR);
        _sapp.event.modifiers = _sapp_win32_mods();
        _sapp.event.char_code = c;
        _sapp.event.key_repeat = repeat;
        _sapp_call_event(&_sapp.event);
    }
}

_SOKOL_PRIVATE void _sapp_win32_files_dropped(_sapp_window_t* window, HDROP hdrop) {
    if (!window->drop.enabled) {
        return;
    }
    _sapp_clear_drop_buffer(window);
    bool drop_failed = false;
    const int count = (int) DragQueryFileW(hdrop, 0xffffffff, NULL, 0);
    window->drop.num_files = (count > window->drop.max_files) ? window->drop.max_files : count;
    for (int i = 0;  i < window->drop.num_files;  i++) {
        const UINT num_chars = DragQueryFileW(hdrop, i, NULL, 0) + 1;
        WCHAR* buffer = (WCHAR*) SOKOL_CALLOC(num_chars, sizeof(WCHAR));
        DragQueryFileW(hdrop, i, buffer, num_chars);
        if (!_sapp_win32_wide_to_utf8(buffer, _sapp_dropped_file_path_ptr(window, i), window->drop.max_path_length)) {
            SOKOL_LOG("sokol_app.h: dropped file path too long (sapp_desc.max_dropped_file_path_length)\n");
            drop_failed = true;
        }
        SOKOL_FREE(buffer);
    }
    DragFinish(hdrop);
    if (!drop_failed) {
        if (_sapp_events_enabled()) {
            _sapp_init_event(window, SAPP_EVENTTYPE_FILES_DROPPED);
            _sapp_call_event(&_sapp.event);
        }
    }
    else {
        _sapp_clear_drop_buffer(window);
        window->drop.num_files = 0;
    }
}

_SOKOL_PRIVATE LRESULT CALLBACK _sapp_win32_wndproc(HWND hWnd, UINT uMsg, WPARAM wParam, LPARAM lParam) {
    _sapp_window_t* window = (_sapp_window_t*)GetPropA(hWnd, _SAPP_WINDOW_PROP);
    if (window && !window->win32.in_create_window) {
        switch (uMsg) {
            case WM_CLOSE:
                if(window == _sapp.main_window){
                    /* only give user a chance to intervene when sapp_quit() wasn't already called */
                    if (!_sapp.quit_ordered) {
                        /* if window should be closed and event handling is enabled, give user code
                            a change to intervene via sapp_cancel_quit()
                        */
                        _sapp.quit_requested = true;
                        _sapp_win32_uwp_app_event(window, SAPP_EVENTTYPE_QUIT_REQUESTED);
                        /* if user code hasn't intervened, quit the app */
                        if (_sapp.quit_requested) {
                            _sapp.quit_ordered = true;
                        }
                    }
                    if (_sapp.quit_ordered) {
                        PostQuitMessage(0);
                    }
                }
                else {
                    // DISCUSS: wo we want to give the user a per window opportunity to cancel closure requests?
                    _sapp_win32_uwp_app_event(window, SAPP_EVENTTYPE_WINDOW_CLOSED);
                    sapp_destroy_window(_sapp_window(window->id));
                }
                return 0;
            case WM_SYSCOMMAND:
                switch (wParam & 0xFFF0) {
                    case SC_SCREENSAVE:
                    case SC_MONITORPOWER:
                        if (window->fullscreen) {
                            /* disable screen saver and blanking in fullscreen mode */
                            return 0;
                        }
                        break;
                    case SC_KEYMENU:
                        /* user trying to access menu via ALT */
                        return 0;
                }
                break;
            case WM_ERASEBKGND:
                return 1;
            case WM_SIZE:
                {
                    const bool iconified = wParam == SIZE_MINIMIZED;
                    if (iconified != window->win32.iconified) {
                        window->win32.iconified = iconified;
                        if (iconified) {
                            _sapp_win32_uwp_app_event(window, SAPP_EVENTTYPE_ICONIFIED);
                        }
                        else {
                            _sapp_win32_uwp_app_event(window, SAPP_EVENTTYPE_RESTORED);
                        }
                    }
                }
                break;
            case WM_SETCURSOR:
                if (window->user_cursor) {
                    if (LOWORD(lParam) == HTCLIENT) {
                        _sapp_win32_uwp_app_event(window, SAPP_EVENTTYPE_UPDATE_CURSOR);
                        return 1;
                    }
                }
                break;
            case WM_LBUTTONDOWN:
                _sapp_win32_mouse_event(window, SAPP_EVENTTYPE_MOUSE_DOWN, SAPP_MOUSEBUTTON_LEFT);
                _sapp_win32_capture_mouse(window, 1<<SAPP_MOUSEBUTTON_LEFT);
                break;
            case WM_RBUTTONDOWN:
                _sapp_win32_mouse_event(window, SAPP_EVENTTYPE_MOUSE_DOWN, SAPP_MOUSEBUTTON_RIGHT);
                _sapp_win32_capture_mouse(window, 1<<SAPP_MOUSEBUTTON_RIGHT);
                break;
            case WM_MBUTTONDOWN:
                _sapp_win32_mouse_event(window, SAPP_EVENTTYPE_MOUSE_DOWN, SAPP_MOUSEBUTTON_MIDDLE);
                _sapp_win32_capture_mouse(window, 1<<SAPP_MOUSEBUTTON_MIDDLE);
                break;
            case WM_LBUTTONUP:
                _sapp_win32_mouse_event(window, SAPP_EVENTTYPE_MOUSE_UP, SAPP_MOUSEBUTTON_LEFT);
                _sapp_win32_release_mouse(1<<SAPP_MOUSEBUTTON_LEFT);
                break;
            case WM_RBUTTONUP:
                _sapp_win32_mouse_event(window, SAPP_EVENTTYPE_MOUSE_UP, SAPP_MOUSEBUTTON_RIGHT);
                _sapp_win32_release_mouse(1<<SAPP_MOUSEBUTTON_RIGHT);
                break;
            case WM_MBUTTONUP:
                _sapp_win32_mouse_event(window, SAPP_EVENTTYPE_MOUSE_UP, SAPP_MOUSEBUTTON_MIDDLE);
                _sapp_win32_release_mouse(1<<SAPP_MOUSEBUTTON_MIDDLE);
                break;
            case WM_MOUSEMOVE:
                if (!window->mouse.locked) {
                    const float new_x  = (float)GET_X_LPARAM(lParam) * _sapp.win32.dpi.mouse_scale;
                    const float new_y = (float)GET_Y_LPARAM(lParam) * _sapp.win32.dpi.mouse_scale;
                    /* don't update dx/dy in the very first event */
                    if (window->mouse.pos_valid) {
                        window->mouse.dx = new_x - window->mouse.x;
                        window->mouse.dy = new_y - window->mouse.y;
                    }
                    window->mouse.x = new_x;
                    window->mouse.y = new_y;
                    window->mouse.pos_valid = true;
                    if (!window->win32.mouse_tracked) {
                        window->win32.mouse_tracked = true;
                        TRACKMOUSEEVENT tme;
                        memset(&tme, 0, sizeof(tme));
                        tme.cbSize = sizeof(tme);
                        tme.dwFlags = TME_LEAVE;
                        tme.hwndTrack = window->win32.hwnd;
                        TrackMouseEvent(&tme);
                        _sapp_win32_mouse_event(window, SAPP_EVENTTYPE_MOUSE_ENTER, SAPP_MOUSEBUTTON_INVALID);
                    }
                    _sapp_win32_mouse_event(window, SAPP_EVENTTYPE_MOUSE_MOVE, SAPP_MOUSEBUTTON_INVALID);
                }
                break;
            case WM_INPUT:
                /* raw mouse input during mouse-lock */
                if (window->mouse.locked) {
                    HRAWINPUT ri = (HRAWINPUT) lParam;
                    UINT size = sizeof(_sapp.win32.raw_input_data);
                    if (-1 == GetRawInputData(ri, RID_INPUT, &_sapp.win32.raw_input_data, &size, sizeof(RAWINPUTHEADER))) {
                        SOKOL_LOG("GetRawInputData() failed\n");
                        break;
                    }
                    const RAWINPUT* raw_mouse_data = (const RAWINPUT*) &_sapp.win32.raw_input_data;
                    if (raw_mouse_data->data.mouse.usFlags & MOUSE_MOVE_ABSOLUTE) {
                        /* mouse only reports absolute position
                           NOTE: THIS IS UNTESTED, it's unclear from reading the
                           Win32 RawInput docs under which circumstances absolute
                           positions are sent.
                        */
                        if (_sapp.win32.raw_input_mousepos_valid) {
                            LONG new_x = raw_mouse_data->data.mouse.lLastX;
                            LONG new_y = raw_mouse_data->data.mouse.lLastY;
                            window->mouse.dx = (float) (new_x - _sapp.win32.raw_input_mousepos_x);
                            window->mouse.dy = (float) (new_y - _sapp.win32.raw_input_mousepos_y);
                            _sapp.win32.raw_input_mousepos_x = new_x;
                            _sapp.win32.raw_input_mousepos_y = new_y;
                            _sapp.win32.raw_input_mousepos_valid = true;
                        }
                    }
                    else {
                        /* mouse reports movement delta (this seems to be the common case) */
                        window->mouse.dx = (float) raw_mouse_data->data.mouse.lLastX;
                        window->mouse.dy = (float) raw_mouse_data->data.mouse.lLastY;
                    }
                    _sapp_win32_mouse_event(window, SAPP_EVENTTYPE_MOUSE_MOVE, SAPP_MOUSEBUTTON_INVALID);
                }
                break;

            case WM_MOUSELEAVE:
                if (!window->mouse.locked) {
                    window->win32.mouse_tracked = false;
                    _sapp_win32_mouse_event(window, SAPP_EVENTTYPE_MOUSE_LEAVE, SAPP_MOUSEBUTTON_INVALID);
                }
                break;
            case WM_MOUSEWHEEL:
                _sapp_win32_scroll_event(window, 0.0f, (float)((SHORT)HIWORD(wParam)));
                break;
            case WM_MOUSEHWHEEL:
                _sapp_win32_scroll_event(window, (float)((SHORT)HIWORD(wParam)), 0.0f);
                break;
            case WM_CHAR:
                _sapp_win32_char_event(window, (uint32_t)wParam, !!(lParam&0x40000000));
                break;
            case WM_KEYDOWN:
            case WM_SYSKEYDOWN:
                _sapp_win32_key_event(window, SAPP_EVENTTYPE_KEY_DOWN, (int)(HIWORD(lParam)&0x1FF), !!(lParam&0x40000000));
                break;
            case WM_KEYUP:
            case WM_SYSKEYUP:
                _sapp_win32_key_event(window, SAPP_EVENTTYPE_KEY_UP, (int)(HIWORD(lParam)&0x1FF), false);
                break;
            case WM_ENTERSIZEMOVE:
                SetTimer(window->win32.hwnd, 1, USER_TIMER_MINIMUM, NULL);
                break;
            case WM_EXITSIZEMOVE:
                KillTimer(window->win32.hwnd, 1);
                break;
            case WM_TIMER:
                // TODO: I think we may have to consider current context here, since in the run situation of update, we ensure that the main context is active.
                // This also currently pauses ALL windows, not just the one being resized.
                _sapp_frame();
                #if defined(SOKOL_D3D11)
                    _sapp_d3d11_present(window);
                #endif
                #if defined(SOKOL_GLCORE33)
                    _sapp_wgl_swap_buffers(window);
                #endif
                /* NOTE: resizing the swap-chain during resize leads to a substantial
                   memory spike (hundreds of megabytes for a few seconds).

                if (_sapp_win32_update_dimensions()) {
                    #if defined(SOKOL_D3D11)
                    _sapp_d3d11_resize_default_render_target(window);
                    #endif
                    _sapp_win32_uwp_app_event(SAPP_EVENTTYPE_RESIZED);
                }
                */
                break;
            case WM_DROPFILES:
                _sapp_win32_files_dropped(window, (HDROP)wParam);
                break;
            default:
                break;
        }
    }
    return DefWindowProcW(hWnd, uMsg, wParam, lParam);
}

_SOKOL_PRIVATE void _sapp_win32_create_window(_sapp_window_t* window, const sapp_window_desc* desc) {
    DWORD win_style;
    const DWORD win_ex_style = WS_EX_APPWINDOW | WS_EX_WINDOWEDGE;
    RECT rect = { 0, 0, 0, 0 };
    if (desc->fullscreen) {
        win_style = WS_POPUP | WS_SYSMENU | WS_VISIBLE;
        rect.right = GetSystemMetrics(SM_CXSCREEN);
        rect.bottom = GetSystemMetrics(SM_CYSCREEN);
    }
    else {
        win_style = WS_CLIPSIBLINGS | WS_CLIPCHILDREN | WS_CAPTION | WS_SYSMENU | WS_MINIMIZEBOX | WS_MAXIMIZEBOX | WS_SIZEBOX;
        rect.right = (int) ((float)desc->width * _sapp.win32.dpi.window_scale);
        rect.bottom = (int) ((float)desc->height * _sapp.win32.dpi.window_scale);
    }
    AdjustWindowRectEx(&rect, win_style, FALSE, win_ex_style);
    const int win_width = rect.right - rect.left;
    const int win_height = rect.bottom - rect.top;
    window->win32.in_create_window = true;

    _sapp_window_t* parent = _sapp_lookup_window(desc->parent_window.id);
    
    window->win32.hwnd = CreateWindowExW(
        win_ex_style,                           /* dwExStyle */
        L"SOKOLAPP",                            /* lpClassName */
        window->window_title_wide,              /* lpWindowName */
        win_style,                              /* dwStyle */
        CW_USEDEFAULT,                          /* X */
        CW_USEDEFAULT,                          /* Y */
        win_width,                              /* nWidth */
        win_height,                             /* nHeight */
        parent ? parent->win32.hwnd : NULL,     /* hWndParent */
        NULL,                                   /* hMenu */
        GetModuleHandle(NULL),                  /* hInstance */
        NULL);                                  /* lParam */
    SetPropA(window->win32.hwnd, _SAPP_WINDOW_PROP, window);
    ShowWindow(window->win32.hwnd, SW_SHOW);
    window->win32.in_create_window = false;
    window->win32.dc = GetDC(window->win32.hwnd);
    SOKOL_ASSERT(window->win32.dc);
    _sapp_win32_update_dimensions(window);

    DragAcceptFiles(window->win32.hwnd, 1);
}

_SOKOL_PRIVATE void _sapp_win32_destroy_window(_sapp_window_t* window) {
    DestroyWindow(window->win32.hwnd); 
    window->win32.hwnd = 0;
}

_SOKOL_PRIVATE void _sapp_win32_init_dpi(void) {

    typedef BOOL(WINAPI * SETPROCESSDPIAWARE_T)(void);
    typedef HRESULT(WINAPI * SETPROCESSDPIAWARENESS_T)(PROCESS_DPI_AWARENESS);
    typedef HRESULT(WINAPI * GETDPIFORMONITOR_T)(HMONITOR, MONITOR_DPI_TYPE, UINT*, UINT*);

    SETPROCESSDPIAWARE_T fn_setprocessdpiaware = 0;
    SETPROCESSDPIAWARENESS_T fn_setprocessdpiawareness = 0;
    GETDPIFORMONITOR_T fn_getdpiformonitor = 0;
    HINSTANCE user32 = LoadLibraryA("user32.dll");
    if (user32) {
        fn_setprocessdpiaware = (SETPROCESSDPIAWARE_T) GetProcAddress(user32, "SetProcessDPIAware");
    }
    HINSTANCE shcore = LoadLibraryA("shcore.dll");
    if (shcore) {
        fn_setprocessdpiawareness = (SETPROCESSDPIAWARENESS_T) GetProcAddress(shcore, "SetProcessDpiAwareness");
        fn_getdpiformonitor = (GETDPIFORMONITOR_T) GetProcAddress(shcore, "GetDpiForMonitor");
    }
    if (fn_setprocessdpiawareness) {
        /* if the app didn't request HighDPI rendering, let Windows do the upscaling */
        PROCESS_DPI_AWARENESS process_dpi_awareness = PROCESS_SYSTEM_DPI_AWARE;
        _sapp.win32.dpi.aware = true;
        if (!_sapp.desc.window.high_dpi) {
            process_dpi_awareness = PROCESS_DPI_UNAWARE;
            _sapp.win32.dpi.aware = false;
        }
        fn_setprocessdpiawareness(process_dpi_awareness);
    }
    else if (fn_setprocessdpiaware) {
        fn_setprocessdpiaware();
        _sapp.win32.dpi.aware = true;
    }
    /* get dpi scale factor for main monitor */
    if (fn_getdpiformonitor && _sapp.win32.dpi.aware) {
        POINT pt = { 1, 1 };
        HMONITOR hm = MonitorFromPoint(pt, MONITOR_DEFAULTTONEAREST);
        UINT dpix, dpiy;
        HRESULT hr = fn_getdpiformonitor(hm, MDT_EFFECTIVE_DPI, &dpix, &dpiy);
        _SOKOL_UNUSED(hr);
        SOKOL_ASSERT(SUCCEEDED(hr));
        /* clamp window scale to an integer factor */
        _sapp.win32.dpi.window_scale = (float)dpix / 96.0f;
    }
    else {
        _sapp.win32.dpi.window_scale = 1.0f;
    }
    if (_sapp.desc.window.high_dpi) {
        _sapp.win32.dpi.content_scale = _sapp.win32.dpi.window_scale;
        _sapp.win32.dpi.mouse_scale = 1.0f;
    }
    else {
        _sapp.win32.dpi.content_scale = 1.0f;
        _sapp.win32.dpi.mouse_scale = 1.0f / _sapp.win32.dpi.window_scale;
    }
    _sapp.dpi_scale = _sapp.win32.dpi.content_scale;
    if (user32) {
        FreeLibrary(user32);
    }
    if (shcore) {
        FreeLibrary(shcore);
    }
}

_SOKOL_PRIVATE bool _sapp_win32_set_clipboard_string(_sapp_window_t* window, const char* str) {
    SOKOL_ASSERT(str);
    SOKOL_ASSERT(window->win32.hwnd);
    SOKOL_ASSERT(window->clipboard.enabled && (window->clipboard.buf_size > 0));

    wchar_t* wchar_buf = 0;
    const int wchar_buf_size = window->clipboard.buf_size * sizeof(wchar_t);
    HANDLE object = GlobalAlloc(GMEM_MOVEABLE, wchar_buf_size);
    if (!object) {
        goto error;
    }
    wchar_buf = (wchar_t*) GlobalLock(object);
    if (!wchar_buf) {
        goto error;
    }
    if (!_sapp_win32_uwp_utf8_to_wide(str, wchar_buf, wchar_buf_size)) {
        goto error;
    }
    GlobalUnlock(wchar_buf);
    wchar_buf = 0;
    if (!OpenClipboard(window->win32.hwnd)) {
        goto error;
    }
    EmptyClipboard();
    SetClipboardData(CF_UNICODETEXT, object);
    CloseClipboard();
    return true;

error:
    if (wchar_buf) {
        GlobalUnlock(object);
    }
    if (object) {
        GlobalFree(object);
    }
    return false;
}

_SOKOL_PRIVATE const char* _sapp_win32_get_clipboard_string(_sapp_window_t* window) {
    SOKOL_ASSERT(window->clipboard.enabled && window->clipboard.buffer);
    SOKOL_ASSERT(window->win32.hwnd);
    if (!OpenClipboard(window->win32.hwnd)) {
        /* silently ignore any errors and just return the current
           content of the local clipboard buffer
        */
        return window->clipboard.buffer;
    }
    HANDLE object = GetClipboardData(CF_UNICODETEXT);
    if (!object) {
        CloseClipboard();
        return window->clipboard.buffer;
    }
    const wchar_t* wchar_buf = (const wchar_t*) GlobalLock(object);
    if (!wchar_buf) {
        CloseClipboard();
        return window->clipboard.buffer;
    }
    if (!_sapp_win32_wide_to_utf8(wchar_buf, window->clipboard.buffer, window->clipboard.buf_size)) {
        SOKOL_LOG("sokol_app.h: clipboard string didn't fit into clipboard buffer\n");
    }
    GlobalUnlock(object);
    CloseClipboard();
    return window->clipboard.buffer;
}

_SOKOL_PRIVATE void _sapp_win32_update_window_title(_sapp_window_t* window) {
    _sapp_win32_uwp_utf8_to_wide(window->window_title, window->window_title_wide, sizeof(window->window_title_wide));
    SetWindowTextW(window->win32.hwnd, window->window_title_wide);
}

/* don't laugh, but this seems to be the easiest and most robust
   way to check if we're running on Win10

   From: https://github.com/videolan/vlc/blob/232fb13b0d6110c4d1b683cde24cf9a7f2c5c2ea/modules/video_output/win32/d3d11_swapchain.c#L263
*/
_SOKOL_PRIVATE bool _sapp_win32_is_win10_or_greater(void) {
    HMODULE h = GetModuleHandleW(L"kernel32.dll");
    if (NULL != h) {
        return (NULL != GetProcAddress(h, "GetSystemCpuSetInformation"));
    }
    else {
        return false;
    }
}

_SOKOL_PRIVATE void _sapp_win32_run(const sapp_desc* desc) {
    _sapp_init_state(desc);
    _sapp_setup_pools();
    _sapp.win32.is_win10_or_greater = _sapp_win32_is_win10_or_greater();
    _sapp_win32_uwp_init_keytable();
    _sapp_win32_init_dpi();

    WNDCLASSW wndclassw;
    memset(&wndclassw, 0, sizeof(wndclassw));
    wndclassw.style = CS_HREDRAW | CS_VREDRAW | CS_OWNDC;
    wndclassw.lpfnWndProc = (WNDPROC) _sapp_win32_wndproc;
    wndclassw.hInstance = GetModuleHandleW(NULL);
    wndclassw.hCursor = LoadCursor(NULL, IDC_ARROW);
    wndclassw.hIcon = LoadIcon(NULL, IDI_WINLOGO);
    wndclassw.lpszClassName = L"SOKOLAPP";
    RegisterClassW(&wndclassw);

    #if defined(SOKOL_D3D11)
        _sapp_d3d11_create_device();
    #elif defined(SOKOL_GLCORE33)
        _sapp_wgl_init();
        _sapp_wgl_load_extensions();
    #endif

    sapp_window main_window_id = sapp_create_window(&_sapp.desc.window);
    _sapp.main_window = _sapp_lookup_window(main_window_id.id);
    _sapp.valid = true;

    bool done = false;
    while (!(done || _sapp.quit_ordered)) {
        MSG msg;
        while (PeekMessageW(&msg, NULL, 0, 0, PM_REMOVE)) {
            if (WM_QUIT == msg.message) {
                done = true;
                continue;
            }
            else {
                TranslateMessage(&msg);
                DispatchMessage(&msg);
            }
        }
        sapp_gl_make_context_current(_sapp_window(_sapp.main_window->id));
        _sapp_frame();

        // DISCUSS: Not ideal, since we're checking for valid ids, but probably still better than keeping an additional linked list?
        for (int i = 1; i < _sapp.window_pool.size; i++) {
            if(_sapp.windows[i].id != SAPP_INVALID_ID){
                _sapp_window_t* window = &_sapp.windows[i];

                #if defined(SOKOL_D3D11)
                _sapp_d3d11_present(window);
                if (IsIconic(window->win32.hwnd)) {
                    Sleep(16 * window->swap_interval);
                }
                #elif defined(SOKOL_GLCORE33)
                _sapp_wgl_swap_buffers(window);       
                #endif

                /* check for window resized, this cannot happen in WM_SIZE as it explodes memory usage */
                if (_sapp_win32_update_dimensions(window)) {
                    #if defined(SOKOL_D3D11)
                    _sapp_d3d11_resize_default_render_target(window);
                    #endif
                    _sapp_win32_uwp_app_event(window, SAPP_EVENTTYPE_RESIZED);
                }
            }
        }        
        
        if (_sapp.quit_requested) {
            PostMessage(_sapp.main_window->win32.hwnd, WM_CLOSE, 0, 0);
        }
    }
    _sapp_call_cleanup();

    UnregisterClassW(L"SOKOLAPP", GetModuleHandleW(NULL));

    for (int i = 1; i < _sapp.window_pool.size; i++) {
        if(_sapp.windows[i].id != SAPP_INVALID_ID){
            // TODO: Is there a better way to handle this instead of creating a tmp object?
            sapp_destroy_window(_sapp_window(_sapp.windows[i].id));
        }
    }
    #if defined(SOKOL_D3D11)
        _sapp_d3d11_destroy_device();
    #elif defined(SOKOL_GLCORE33)
        _sapp_wgl_shutdown();
    #endif
    _sapp_discard_state();
}

_SOKOL_PRIVATE char** _sapp_win32_command_line_to_utf8_argv(LPWSTR w_command_line, int* o_argc) {
    int argc = 0;
    char** argv = 0;
    char* args;

    LPWSTR* w_argv = CommandLineToArgvW(w_command_line, &argc);
    if (w_argv == NULL) {
        _sapp_fail("Win32: failed to parse command line");
    } else {
        size_t size = wcslen(w_command_line) * 4;
        argv = (char**) SOKOL_CALLOC(1, (argc + 1) * sizeof(char*) + size);
        args = (char*)&argv[argc + 1];
        int n;
        for (int i = 0; i < argc; ++i) {
            n = WideCharToMultiByte(CP_UTF8, 0, w_argv[i], -1, args, (int)size, NULL, NULL);
            if (n == 0) {
                _sapp_fail("Win32: failed to convert all arguments to utf8");
                break;
            }
            argv[i] = args;
            size -= n;
            args += n;
        }
        LocalFree(w_argv);
    }
    *o_argc = argc;
    return argv;
}

#if !defined(SOKOL_NO_ENTRY)
#if defined(SOKOL_WIN32_FORCE_MAIN)
int main(int argc, char* argv[]) {
    sapp_desc desc = sokol_main(argc, argv);
    _sapp_win32_run(&desc);
    return 0;
}
#else
int WINAPI WinMain(_In_ HINSTANCE hInstance, _In_opt_ HINSTANCE hPrevInstance, _In_ LPSTR lpCmdLine, _In_ int nCmdShow) {
    _SOKOL_UNUSED(hInstance);
    _SOKOL_UNUSED(hPrevInstance);
    _SOKOL_UNUSED(lpCmdLine);
    _SOKOL_UNUSED(nCmdShow);
    int argc_utf8 = 0;
    char** argv_utf8 = _sapp_win32_command_line_to_utf8_argv(GetCommandLineW(), &argc_utf8);
    sapp_desc desc = sokol_main(argc_utf8, argv_utf8);
    _sapp_win32_run(&desc);
    SOKOL_FREE(argv_utf8);
    return 0;
}
#endif /* SOKOL_WIN32_FORCE_MAIN */
#endif /* SOKOL_NO_ENTRY */

#ifdef _MSC_VER
    #pragma warning(pop)
#endif

#endif /* _SAPP_WIN32 */

/*== UWP ================================================================*/
#if defined(_SAPP_UWP)

// Helper functions
_SOKOL_PRIVATE void _sapp_uwp_configure_dpi(float monitor_dpi) {
    _sapp.uwp.dpi.window_scale = monitor_dpi / 96.0f;
    if (_sapp.desc.window.high_dpi) {
        _sapp.uwp.dpi.content_scale = _sapp.uwp.dpi.window_scale;
        _sapp.uwp.dpi.mouse_scale = 1.0f * _sapp.uwp.dpi.window_scale;
    }
    else {
        _sapp.uwp.dpi.content_scale = 1.0f;
        _sapp.uwp.dpi.mouse_scale = 1.0f;
    }
    _sapp.dpi_scale = _sapp.uwp.dpi.content_scale;
}

_SOKOL_PRIVATE void _sapp_uwp_show_mouse(bool visible) {
    using namespace winrt::Windows::UI::Core;

    /* NOTE: this function is only called when the mouse visibility actually changes */
    CoreWindow::GetForCurrentThread().PointerCursor(visible ?
        CoreCursor(CoreCursorType::Arrow, 0) :
        CoreCursor(nullptr));
}

_SOKOL_PRIVATE uint32_t _sapp_uwp_mods(winrt::Windows::UI::Core::CoreWindow const& sender_window) {
    using namespace winrt::Windows::System;
    using namespace winrt::Windows::UI::Core;

    uint32_t mods = 0;
    if ((sender_window.GetKeyState(VirtualKey::Shift) & CoreVirtualKeyStates::Down) == CoreVirtualKeyStates::Down) {
        mods |= SAPP_MODIFIER_SHIFT;
    }
    if ((sender_window.GetKeyState(VirtualKey::Control) & CoreVirtualKeyStates::Down) == CoreVirtualKeyStates::Down) {
        mods |= SAPP_MODIFIER_CTRL;
    }
    if ((sender_window.GetKeyState(VirtualKey::Menu) & CoreVirtualKeyStates::Down) == CoreVirtualKeyStates::Down) {
        mods |= SAPP_MODIFIER_ALT;
    }
    if (((sender_window.GetKeyState(VirtualKey::LeftWindows) & CoreVirtualKeyStates::Down) == CoreVirtualKeyStates::Down) ||
        ((sender_window.GetKeyState(VirtualKey::RightWindows) & CoreVirtualKeyStates::Down) == CoreVirtualKeyStates::Down))
    {
        mods |= SAPP_MODIFIER_SUPER;
    }
    return mods;
}

_SOKOL_PRIVATE void _sapp_uwp_mouse_event(sapp_event_type type, sapp_mousebutton btn, winrt::Windows::UI::Core::CoreWindow const& sender_window) {
    if (_sapp_events_enabled()) {
        _sapp_init_event(_sapp.main_window, type);
        _sapp.event.modifiers = _sapp_uwp_mods(sender_window);
        _sapp.event.mouse_button = btn;
        _sapp_call_event(&_sapp.event);
    }
}

_SOKOL_PRIVATE void _sapp_uwp_scroll_event(float delta, bool horizontal, winrt::Windows::UI::Core::CoreWindow const& sender_window) {
    if (_sapp_events_enabled()) {
        _sapp_init_event(_sapp.main_window, SAPP_EVENTTYPE_MOUSE_SCROLL);
        _sapp.event.modifiers = _sapp_uwp_mods(sender_window);
        _sapp.event.scroll_x = horizontal ? (-delta / 30.0f) : 0.0f;
        _sapp.event.scroll_y = horizontal ? 0.0f : (delta / 30.0f);
        _sapp_call_event(&_sapp.event);
    }
}

_SOKOL_PRIVATE void _sapp_uwp_extract_mouse_button_events(winrt::Windows::UI::Core::CoreWindow const& sender, winrt::Windows::UI::Core::PointerEventArgs const& args) {

    // we need to figure out ourselves what mouse buttons have been pressed and released,
    // because UWP doesn't properly send down/up mouse button events when multiple buttons
    // are pressed down, so we also need to check the mouse button state in other mouse events
    // to track what buttons have been pressed down and released
    //
    auto properties = args.CurrentPoint().Properties();
    const uint8_t lmb_bit = (1 << SAPP_MOUSEBUTTON_LEFT);
    const uint8_t rmb_bit = (1 << SAPP_MOUSEBUTTON_RIGHT);
    const uint8_t mmb_bit = (1 << SAPP_MOUSEBUTTON_MIDDLE);
    uint8_t new_btns = 0;
    if (properties.IsLeftButtonPressed()) {
        new_btns |= lmb_bit;
    }
    if (properties.IsRightButtonPressed()) {
        new_btns |= rmb_bit;
    }
    if (properties.IsMiddleButtonPressed()) {
        new_btns |= mmb_bit;
    }
    const uint8_t old_btns = _sapp.uwp.mouse_buttons;
    const uint8_t chg_btns = new_btns ^ old_btns;

    _sapp.uwp.mouse_buttons = new_btns;

    sapp_event_type type = SAPP_EVENTTYPE_INVALID;
    sapp_mousebutton btn = SAPP_MOUSEBUTTON_INVALID;
    if (chg_btns & lmb_bit) {
        btn = SAPP_MOUSEBUTTON_LEFT;
        type = (new_btns & lmb_bit) ? SAPP_EVENTTYPE_MOUSE_DOWN : SAPP_EVENTTYPE_MOUSE_UP;
    }
    if (chg_btns & rmb_bit) {
        btn = SAPP_MOUSEBUTTON_RIGHT;
        type = (new_btns & rmb_bit) ? SAPP_EVENTTYPE_MOUSE_DOWN : SAPP_EVENTTYPE_MOUSE_UP;
    }
    if (chg_btns & mmb_bit) {
        btn = SAPP_MOUSEBUTTON_MIDDLE;
        type = (new_btns & mmb_bit) ? SAPP_EVENTTYPE_MOUSE_DOWN : SAPP_EVENTTYPE_MOUSE_UP;
    }
    if (type != SAPP_EVENTTYPE_INVALID) {
        _sapp_uwp_mouse_event(type, btn, sender);
    }
}

_SOKOL_PRIVATE void _sapp_uwp_key_event(sapp_event_type type, winrt::Windows::UI::Core::CoreWindow const& sender_window, winrt::Windows::UI::Core::KeyEventArgs const& args) {
    auto key_status = args.KeyStatus();
    uint32_t ext_scan_code = key_status.ScanCode | (key_status.IsExtendedKey ? 0x100 : 0);
    if (_sapp_events_enabled() && (ext_scan_code < SAPP_MAX_KEYCODES)) {
        _sapp_init_event(_sapp.main_window, type);
        _sapp.event.modifiers = _sapp_uwp_mods(sender_window);
        _sapp.event.key_code = _sapp.keycodes[ext_scan_code];
        _sapp.event.key_repeat = type == SAPP_EVENTTYPE_KEY_UP ? false : key_status.WasKeyDown;
        _sapp_call_event(&_sapp.event);
        /* check if a CLIPBOARD_PASTED event must be sent too */
        if (_sapp.main_window->clipboard.enabled &&
            (type == SAPP_EVENTTYPE_KEY_DOWN) &&
            (_sapp.event.modifiers == SAPP_MODIFIER_CTRL) &&
            (_sapp.event.key_code == SAPP_KEYCODE_V))
        {
            _sapp_init_event(_sapp.main_window, SAPP_EVENTTYPE_CLIPBOARD_PASTED);
            _sapp_call_event(&_sapp.event);
        }
    }
}

_SOKOL_PRIVATE void _sapp_uwp_char_event(uint32_t c, bool repeat, winrt::Windows::UI::Core::CoreWindow const& sender_window) {
    if (_sapp_events_enabled() && (c >= 32)) {
        _sapp_init_event(_sapp.main_window, SAPP_EVENTTYPE_CHAR);
        _sapp.event.modifiers = _sapp_uwp_mods(sender_window);
        _sapp.event.char_code = c;
        _sapp.event.key_repeat = repeat;
        _sapp_call_event(&_sapp.event);
    }
}

_SOKOL_PRIVATE void _sapp_uwp_toggle_fullscreen(void) {
    auto appView = winrt::Windows::UI::ViewManagement::ApplicationView::GetForCurrentView();
    _sapp.main_window->fullscreen = appView.IsFullScreenMode();
    if (!_sapp.main_window->fullscreen) {
        appView.TryEnterFullScreenMode();
    }
    else {
        appView.ExitFullScreenMode();
    }
    _sapp.main_window->fullscreen = appView.IsFullScreenMode();
}

namespace {/* Empty namespace to ensure internal linkage (same as _SOKOL_PRIVATE) */

// Controls all the DirectX device resources.
class DeviceResources {
public:
    // Provides an interface for an application that owns DeviceResources to be notified of the device being lost or created.
    interface IDeviceNotify {
        virtual void OnDeviceLost() = 0;
        virtual void OnDeviceRestored() = 0;
    };

    DeviceResources();
    ~DeviceResources();
    void SetWindow(winrt::Windows::UI::Core::CoreWindow const& window);
    void SetLogicalSize(winrt::Windows::Foundation::Size logicalSize);
    void SetCurrentOrientation(winrt::Windows::Graphics::Display::DisplayOrientations currentOrientation);
    void SetDpi(float dpi);
    void ValidateDevice();
    void HandleDeviceLost();
    void RegisterDeviceNotify(IDeviceNotify* deviceNotify);
    void Trim();
    void Present();

private:

    // Swapchain Rotation Matrices (Z-rotation)
    static inline const DirectX::XMFLOAT4X4 DeviceResources::m_rotation0 = {
        1.0f, 0.0f, 0.0f, 0.0f,
        0.0f, 1.0f, 0.0f, 0.0f,
        0.0f, 0.0f, 1.0f, 0.0f,
        0.0f, 0.0f, 0.0f, 1.0f
    };
    static inline const DirectX::XMFLOAT4X4 DeviceResources::m_rotation90 = {
        0.0f, 1.0f, 0.0f, 0.0f,
        -1.0f, 0.0f, 0.0f, 0.0f,
        0.0f, 0.0f, 1.0f, 0.0f,
        0.0f, 0.0f, 0.0f, 1.0f
    };
    static inline const DirectX::XMFLOAT4X4 DeviceResources::m_rotation180 = {
        -1.0f, 0.0f, 0.0f, 0.0f,
        0.0f, -1.0f, 0.0f, 0.0f,
        0.0f, 0.0f, 1.0f, 0.0f,
        0.0f, 0.0f, 0.0f, 1.0f
    };
    static inline const DirectX::XMFLOAT4X4 DeviceResources::m_rotation270 = {
        0.0f, -1.0f, 0.0f, 0.0f,
        1.0f, 0.0f, 0.0f, 0.0f,
        0.0f, 0.0f, 1.0f, 0.0f,
        0.0f, 0.0f, 0.0f, 1.0f
    };

    void CreateDeviceResources();
    void CreateWindowSizeDependentResources();
    void UpdateRenderTargetSize();
    DXGI_MODE_ROTATION ComputeDisplayRotation();
    bool SdkLayersAvailable();

    // Direct3D objects.
    winrt::com_ptr<ID3D11Device3> m_d3dDevice;
    winrt::com_ptr<ID3D11DeviceContext3> m_d3dContext;
    winrt::com_ptr<IDXGISwapChain3> m_swapChain;

    // Direct3D rendering objects. Required for 3D.
    winrt::com_ptr<ID3D11Texture2D1> m_d3dRenderTarget;
    winrt::com_ptr<ID3D11RenderTargetView1> m_d3dRenderTargetView;
    winrt::com_ptr<ID3D11Texture2D1> m_d3dMSAARenderTarget;
    winrt::com_ptr<ID3D11RenderTargetView1> m_d3dMSAARenderTargetView;
    winrt::com_ptr<ID3D11Texture2D1> m_d3dDepthStencil;
    winrt::com_ptr<ID3D11DepthStencilView> m_d3dDepthStencilView;
    D3D11_VIEWPORT m_screenViewport = { };

    // Cached reference to the Window.
    winrt::agile_ref< winrt::Windows::UI::Core::CoreWindow> m_window;

    // Cached device properties.
    D3D_FEATURE_LEVEL m_d3dFeatureLevel = D3D_FEATURE_LEVEL_9_1;
    winrt::Windows::Foundation::Size m_d3dRenderTargetSize = { };
    winrt::Windows::Foundation::Size m_outputSize = { };
    winrt::Windows::Foundation::Size m_logicalSize = { };
    winrt::Windows::Graphics::Display::DisplayOrientations m_nativeOrientation = winrt::Windows::Graphics::Display::DisplayOrientations::None;
    winrt::Windows::Graphics::Display::DisplayOrientations m_currentOrientation = winrt::Windows::Graphics::Display::DisplayOrientations::None;
    float m_dpi = -1.0f;

    // Transforms used for display orientation.
    DirectX::XMFLOAT4X4 m_orientationTransform3D;

    // The IDeviceNotify can be held directly as it owns the DeviceResources.
    IDeviceNotify* m_deviceNotify = nullptr;
};

// Main entry point for our app. Connects the app with the Windows shell and handles application lifecycle events.
struct App : winrt::implements<App, winrt::Windows::ApplicationModel::Core::IFrameworkViewSource, winrt::Windows::ApplicationModel::Core::IFrameworkView> {
public:
    // IFrameworkViewSource Methods
    winrt::Windows::ApplicationModel::Core::IFrameworkView CreateView() { return *this; }

    // IFrameworkView Methods.
    virtual void Initialize(winrt::Windows::ApplicationModel::Core::CoreApplicationView const& applicationView);
    virtual void SetWindow(winrt::Windows::UI::Core::CoreWindow const& window);
    virtual void Load(winrt::hstring const& entryPoint);
    virtual void Run();
    virtual void Uninitialize();

protected:
    // Application lifecycle event handlers
    void OnActivated(winrt::Windows::ApplicationModel::Core::CoreApplicationView const& applicationView, winrt::Windows::ApplicationModel::Activation::IActivatedEventArgs const& args);
    void OnSuspending(winrt::Windows::Foundation::IInspectable const& sender, winrt::Windows::ApplicationModel::SuspendingEventArgs const& args);
    void OnResuming(winrt::Windows::Foundation::IInspectable const& sender, winrt::Windows::Foundation::IInspectable const& args);

    // Window event handlers
    void OnWindowSizeChanged(winrt::Windows::UI::Core::CoreWindow const& sender, winrt::Windows::UI::Core::WindowSizeChangedEventArgs const& args);
    void OnVisibilityChanged(winrt::Windows::UI::Core::CoreWindow const& sender, winrt::Windows::UI::Core::VisibilityChangedEventArgs const& args);

    // Navigation event handlers
    void OnBackRequested(winrt::Windows::Foundation::IInspectable const& sender, winrt::Windows::UI::Core::BackRequestedEventArgs const& args);

    // Input event handlers
    void OnKeyDown(winrt::Windows::UI::Core::CoreWindow const& sender, winrt::Windows::UI::Core::KeyEventArgs const& args);
    void OnKeyUp(winrt::Windows::UI::Core::CoreWindow const& sender, winrt::Windows::UI::Core::KeyEventArgs const& args);
    void OnCharacterReceived(winrt::Windows::UI::Core::CoreWindow const& sender, winrt::Windows::UI::Core::CharacterReceivedEventArgs const& args);

    // Pointer event handlers
    void OnPointerEntered(winrt::Windows::UI::Core::CoreWindow const& sender, winrt::Windows::UI::Core::PointerEventArgs const& args);
    void OnPointerExited(winrt::Windows::UI::Core::CoreWindow const& sender, winrt::Windows::UI::Core::PointerEventArgs const& args);
    void OnPointerPressed(winrt::Windows::UI::Core::CoreWindow const& sender, winrt::Windows::UI::Core::PointerEventArgs const& args);
    void OnPointerReleased(winrt::Windows::UI::Core::CoreWindow const& sender, winrt::Windows::UI::Core::PointerEventArgs const& args);
    void OnPointerMoved(winrt::Windows::UI::Core::CoreWindow const& sender, winrt::Windows::UI::Core::PointerEventArgs const& args);
    void OnPointerWheelChanged(winrt::Windows::UI::Core::CoreWindow const& sender, winrt::Windows::UI::Core::PointerEventArgs const& args);

    // DisplayInformation event handlers.
    void OnDpiChanged(winrt::Windows::Graphics::Display::DisplayInformation const& sender, winrt::Windows::Foundation::IInspectable const& args);
    void OnOrientationChanged(winrt::Windows::Graphics::Display::DisplayInformation const& sender, winrt::Windows::Foundation::IInspectable const& args);
    void OnDisplayContentsInvalidated(winrt::Windows::Graphics::Display::DisplayInformation const& sender, winrt::Windows::Foundation::IInspectable const& args);

private:
    std::unique_ptr<DeviceResources> m_deviceResources;
    bool m_windowVisible = true;
};

DeviceResources::DeviceResources() {
    CreateDeviceResources();
}

DeviceResources::~DeviceResources() {
    // Cleanup Sokol Context
    _sapp.d3d11.device = nullptr;
    _sapp.d3d11.device_context = nullptr;
}

void DeviceResources::CreateDeviceResources() {
    // This flag adds support for surfaces with a different color channel ordering
    // than the API default. It is required for compatibility with Direct2D.
    UINT creationFlags = D3D11_CREATE_DEVICE_BGRA_SUPPORT;

    #if defined(_DEBUG)
    if (SdkLayersAvailable()) {
        // If the project is in a debug build, enable debugging via SDK Layers with this flag.
        creationFlags |= D3D11_CREATE_DEVICE_DEBUG;
    }
    #endif

    // This array defines the set of DirectX hardware feature levels this app will support.
    // Note the ordering should be preserved.
    // Don't forget to declare your application's minimum required feature level in its
    // description.  All applications are assumed to support 9.1 unless otherwise stated.
    D3D_FEATURE_LEVEL featureLevels[] = {
        D3D_FEATURE_LEVEL_12_1,
        D3D_FEATURE_LEVEL_12_0,
        D3D_FEATURE_LEVEL_11_1,
        D3D_FEATURE_LEVEL_11_0,
        D3D_FEATURE_LEVEL_10_1,
        D3D_FEATURE_LEVEL_10_0,
        D3D_FEATURE_LEVEL_9_3,
        D3D_FEATURE_LEVEL_9_2,
        D3D_FEATURE_LEVEL_9_1
    };

    // Create the Direct3D 11 API device object and a corresponding context.
    winrt::com_ptr<ID3D11Device> device;
    winrt::com_ptr<ID3D11DeviceContext> context;

    HRESULT hr = D3D11CreateDevice(
        nullptr,                    // Specify nullptr to use the default adapter.
        D3D_DRIVER_TYPE_HARDWARE,   // Create a device using the hardware graphics driver.
        0,                          // Should be 0 unless the driver is D3D_DRIVER_TYPE_SOFTWARE.
        creationFlags,              // Set debug and Direct2D compatibility flags.
        featureLevels,              // List of feature levels this app can support.
        ARRAYSIZE(featureLevels),   // Size of the list above.
        D3D11_SDK_VERSION,          // Always set this to D3D11_SDK_VERSION for Microsoft Store apps.
        device.put(),               // Returns the Direct3D device created.
        &m_d3dFeatureLevel,         // Returns feature level of device created.
        context.put()               // Returns the device immediate context.
    );

    if (FAILED(hr)) {
        // If the initialization fails, fall back to the WARP device.
        // For more information on WARP, see:
        // https://go.microsoft.com/fwlink/?LinkId=286690
        winrt::check_hresult(
            D3D11CreateDevice(
                nullptr,
                D3D_DRIVER_TYPE_WARP, // Create a WARP device instead of a hardware device.
                0,
                creationFlags,
                featureLevels,
                ARRAYSIZE(featureLevels),
                D3D11_SDK_VERSION,
                device.put(),
                &m_d3dFeatureLevel,
                context.put()
            )
        );
    }

    // Store pointers to the Direct3D 11.3 API device and immediate context.
    m_d3dDevice = device.as<ID3D11Device3>();
    m_d3dContext = context.as<ID3D11DeviceContext3>();

    // Setup Sokol Context
    _sapp.d3d11.device = m_d3dDevice.get();
    _sapp.d3d11.device_context = m_d3dContext.get();
}

void DeviceResources::CreateWindowSizeDependentResources() {
    // Cleanup Sokol Context (these are non-owning raw pointers)
    _sapp.main_window->d3d11.rt = nullptr;
    _sapp.main_window->d3d11.rtv = nullptr;
    _sapp.main_window->d3d11.msaa_rt = nullptr;
    _sapp.main_window->d3d11.msaa_rtv = nullptr;
    _sapp.main_window->d3d11.ds = nullptr;
    _sapp.main_window->d3d11.dsv = nullptr;

    // Clear the previous window size specific context.
    ID3D11RenderTargetView* nullViews[] = { nullptr };
    m_d3dContext->OMSetRenderTargets(ARRAYSIZE(nullViews), nullViews, nullptr);
    // these are smart pointers, setting to nullptr will delete the objects
    m_d3dRenderTarget = nullptr;
    m_d3dRenderTargetView = nullptr;
    m_d3dMSAARenderTarget = nullptr;
    m_d3dMSAARenderTargetView = nullptr;
    m_d3dDepthStencilView = nullptr;
    m_d3dDepthStencil = nullptr;
    m_d3dContext->Flush1(D3D11_CONTEXT_TYPE_ALL, nullptr);

    UpdateRenderTargetSize();

    // The width and height of the swap chain must be based on the window's
    // natively-oriented width and height. If the window is not in the native
    // orientation, the dimensions must be reversed.
    DXGI_MODE_ROTATION displayRotation = ComputeDisplayRotation();

    bool swapDimensions = displayRotation == DXGI_MODE_ROTATION_ROTATE90 || displayRotation == DXGI_MODE_ROTATION_ROTATE270;
    m_d3dRenderTargetSize.Width = swapDimensions ? m_outputSize.Height : m_outputSize.Width;
    m_d3dRenderTargetSize.Height = swapDimensions ? m_outputSize.Width : m_outputSize.Height;

    if (m_swapChain != nullptr) {
        // If the swap chain already exists, resize it.
        HRESULT hr = m_swapChain->ResizeBuffers(
            2, // Double-buffered swap chain.
            lround(m_d3dRenderTargetSize.Width),
            lround(m_d3dRenderTargetSize.Height),
            DXGI_FORMAT_B8G8R8A8_UNORM,
            0
        );

        if (hr == DXGI_ERROR_DEVICE_REMOVED || hr == DXGI_ERROR_DEVICE_RESET) {
            // If the device was removed for any reason, a new device and swap chain will need to be created.
            HandleDeviceLost();

            // Everything is set up now. Do not continue execution of this method. HandleDeviceLost will reenter this method
            // and correctly set up the new device.
            return;
        }
        else {
            winrt::check_hresult(hr);
        }
    }
    else {
        // Otherwise, create a new one using the same adapter as the existing Direct3D device.
        DXGI_SCALING scaling = (_sapp.uwp.dpi.content_scale == _sapp.uwp.dpi.window_scale) ? DXGI_SCALING_NONE : DXGI_SCALING_STRETCH;
        DXGI_SWAP_CHAIN_DESC1 swapChainDesc = { 0 };

        swapChainDesc.Width = lround(m_d3dRenderTargetSize.Width);      // Match the size of the window.
        swapChainDesc.Height = lround(m_d3dRenderTargetSize.Height);
        swapChainDesc.Format = DXGI_FORMAT_B8G8R8A8_UNORM;              // This is the most common swap chain format.
        swapChainDesc.Stereo = false;
        swapChainDesc.SampleDesc.Count = 1;                             // Don't use multi-sampling.
        swapChainDesc.SampleDesc.Quality = 0;
        swapChainDesc.BufferUsage = DXGI_USAGE_RENDER_TARGET_OUTPUT;
        swapChainDesc.BufferCount = 2;                                  // Use double-buffering to minimize latency.
        swapChainDesc.SwapEffect = DXGI_SWAP_EFFECT_FLIP_SEQUENTIAL;    // All Microsoft Store apps must use this SwapEffect.
        swapChainDesc.Flags = 0;
        swapChainDesc.Scaling = scaling;
        swapChainDesc.AlphaMode = DXGI_ALPHA_MODE_IGNORE;

        // This sequence obtains the DXGI factory that was used to create the Direct3D device above.
        winrt::com_ptr<IDXGIDevice3> dxgiDevice = m_d3dDevice.as<IDXGIDevice3>();
        winrt::com_ptr<IDXGIAdapter> dxgiAdapter;
        winrt::check_hresult(dxgiDevice->GetAdapter(dxgiAdapter.put()));
        winrt::com_ptr<IDXGIFactory4> dxgiFactory;
        winrt::check_hresult(dxgiAdapter->GetParent(__uuidof(IDXGIFactory4), dxgiFactory.put_void()));
        winrt::com_ptr<IDXGISwapChain1> swapChain;
        winrt::check_hresult(dxgiFactory->CreateSwapChainForCoreWindow(m_d3dDevice.get(), m_window.get().as<::IUnknown>().get(), &swapChainDesc, nullptr, swapChain.put()));
        m_swapChain = swapChain.as<IDXGISwapChain3>();

        // Ensure that DXGI does not queue more than one frame at a time. This both reduces latency and
        // ensures that the application will only render after each VSync, minimizing power consumption.
        winrt::check_hresult(dxgiDevice->SetMaximumFrameLatency(1));

        // Setup Sokol Context
        winrt::check_hresult(swapChain->GetDesc(&_sapp.main_window->d3d11.swap_chain_desc));
        _sapp.main_window->d3d11.swap_chain = m_swapChain.as<IDXGISwapChain3>().detach();
    }

    // Set the proper orientation for the swap chain, and generate 2D and
    // 3D matrix transformations for rendering to the rotated swap chain.
    // Note the rotation angle for the 2D and 3D transforms are different.
    // This is due to the difference in coordinate spaces.  Additionally,
    // the 3D matrix is specified explicitly to avoid rounding errors.
    switch (displayRotation) {
        case DXGI_MODE_ROTATION_IDENTITY:
            m_orientationTransform3D = m_rotation0;
            break;

        case DXGI_MODE_ROTATION_ROTATE90:
            m_orientationTransform3D = m_rotation270;
            break;

        case DXGI_MODE_ROTATION_ROTATE180:
            m_orientationTransform3D = m_rotation180;
            break;

        case DXGI_MODE_ROTATION_ROTATE270:
            m_orientationTransform3D = m_rotation90;
            break;
    }
    winrt::check_hresult(m_swapChain->SetRotation(displayRotation));

    // Create a render target view of the swap chain back buffer.
    winrt::check_hresult(m_swapChain->GetBuffer(0, IID_PPV_ARGS(&m_d3dRenderTarget)));
    winrt::check_hresult(m_d3dDevice->CreateRenderTargetView1(m_d3dRenderTarget.get(), nullptr, m_d3dRenderTargetView.put()));

    // Create MSAA texture and view if needed
    if (_sapp.main_window->sample_count > 1) {
        CD3D11_TEXTURE2D_DESC1 msaaTexDesc(
            DXGI_FORMAT_B8G8R8A8_UNORM,
            lround(m_d3dRenderTargetSize.Width),
            lround(m_d3dRenderTargetSize.Height),
            1,  // arraySize
            1,  // mipLevels
            D3D11_BIND_RENDER_TARGET,
            D3D11_USAGE_DEFAULT,
            0,  // cpuAccessFlags
            _sapp.main_window->sample_count,
            _sapp.main_window->sample_count > 1 ? D3D11_STANDARD_MULTISAMPLE_PATTERN : 0
        );
        winrt::check_hresult(m_d3dDevice->CreateTexture2D1(&msaaTexDesc, nullptr, m_d3dMSAARenderTarget.put()));
        winrt::check_hresult(m_d3dDevice->CreateRenderTargetView1(m_d3dMSAARenderTarget.get(), nullptr, m_d3dMSAARenderTargetView.put()));
    }

    // Create a depth stencil view for use with 3D rendering if needed.
    CD3D11_TEXTURE2D_DESC1 depthStencilDesc(
        DXGI_FORMAT_D24_UNORM_S8_UINT,
        lround(m_d3dRenderTargetSize.Width),
        lround(m_d3dRenderTargetSize.Height),
        1, // This depth stencil view has only one texture.
        1, // Use a single mipmap level.
        D3D11_BIND_DEPTH_STENCIL,
        D3D11_USAGE_DEFAULT,
        0,  // cpuAccessFlag
        _sapp.main_window->sample_count,
        _sapp.main_window->sample_count > 1 ? D3D11_STANDARD_MULTISAMPLE_PATTERN : 0
    );
    winrt::check_hresult(m_d3dDevice->CreateTexture2D1(&depthStencilDesc, nullptr, m_d3dDepthStencil.put()));

    CD3D11_DEPTH_STENCIL_VIEW_DESC depthStencilViewDesc(D3D11_DSV_DIMENSION_TEXTURE2D);
    winrt::check_hresult(m_d3dDevice->CreateDepthStencilView(m_d3dDepthStencil.get(), nullptr, m_d3dDepthStencilView.put()));

    // Set sokol window and framebuffer sizes
    _sapp.main_window->window_width = (int) m_logicalSize.Width;
    _sapp.main_window->window_height = (int) m_logicalSize.Height;
    _sapp.main_window->framebuffer_width = lround(m_d3dRenderTargetSize.Width);
    _sapp.main_window->framebuffer_height = lround(m_d3dRenderTargetSize.Height);

    // Setup Sokol Context
    _sapp.main_window->d3d11.rt = m_d3dRenderTarget.as<ID3D11Texture2D>().get();
    _sapp.main_window->d3d11.rtv = m_d3dRenderTargetView.as<ID3D11RenderTargetView>().get();
    _sapp.main_window->d3d11.ds = m_d3dDepthStencil.as<ID3D11Texture2D>().get();
    _sapp.main_window->d3d11.dsv = m_d3dDepthStencilView.get();
    if (_sapp.main_window->sample_count > 1) {
        _sapp.main_window->d3d11.msaa_rt = m_d3dMSAARenderTarget.as<ID3D11Texture2D>().get();
        _sapp.main_window->d3d11.msaa_rtv = m_d3dMSAARenderTargetView.as<ID3D11RenderTargetView>().get();
    }

    // Sokol app is now valid
    _sapp.valid = true;
}

// Determine the dimensions of the render target and whether it will be scaled down.
void DeviceResources::UpdateRenderTargetSize() {
    // Calculate the necessary render target size in pixels.
    m_outputSize.Width = m_logicalSize.Width * _sapp.uwp.dpi.content_scale;
    m_outputSize.Height = m_logicalSize.Height * _sapp.uwp.dpi.content_scale;

    // Prevent zero size DirectX content from being created.
    m_outputSize.Width = std::max(m_outputSize.Width, 1.0f);
    m_outputSize.Height = std::max(m_outputSize.Height, 1.0f);
}

// This method is called when the CoreWindow is created (or re-created).
void DeviceResources::SetWindow(winrt::Windows::UI::Core::CoreWindow const& window) {
    auto currentDisplayInformation = winrt::Windows::Graphics::Display::DisplayInformation::GetForCurrentView();
    m_window = window;
    m_logicalSize = winrt::Windows::Foundation::Size(window.Bounds().Width, window.Bounds().Height);
    m_nativeOrientation = currentDisplayInformation.NativeOrientation();
    m_currentOrientation = currentDisplayInformation.CurrentOrientation();
    m_dpi = currentDisplayInformation.LogicalDpi();
    _sapp_uwp_configure_dpi(m_dpi);
    CreateWindowSizeDependentResources();
}

// This method is called in the event handler for the SizeChanged event.
void DeviceResources::SetLogicalSize(winrt::Windows::Foundation::Size logicalSize) {
    if (m_logicalSize != logicalSize) {
        m_logicalSize = logicalSize;
        CreateWindowSizeDependentResources();
    }
}

// This method is called in the event handler for the DpiChanged event.
void DeviceResources::SetDpi(float dpi) {
    if (dpi != m_dpi) {
        m_dpi = dpi;
        _sapp_uwp_configure_dpi(m_dpi);
        // When the display DPI changes, the logical size of the window (measured in Dips) also changes and needs to be updated.
        auto window = m_window.get();
        m_logicalSize = winrt::Windows::Foundation::Size(window.Bounds().Width, window.Bounds().Height);
        CreateWindowSizeDependentResources();
    }
}

// This method is called in the event handler for the OrientationChanged event.
void DeviceResources::SetCurrentOrientation(winrt::Windows::Graphics::Display::DisplayOrientations currentOrientation) {
    if (m_currentOrientation != currentOrientation) {
        m_currentOrientation = currentOrientation;
        CreateWindowSizeDependentResources();
    }
}

// This method is called in the event handler for the DisplayContentsInvalidated event.
void DeviceResources::ValidateDevice() {
    // The D3D Device is no longer valid if the default adapter changed since the device
    // was created or if the device has been removed.

    // First, get the information for the default adapter from when the device was created.
    winrt::com_ptr<IDXGIDevice3> dxgiDevice = m_d3dDevice.as< IDXGIDevice3>();
    winrt::com_ptr<IDXGIAdapter> deviceAdapter;
    winrt::check_hresult(dxgiDevice->GetAdapter(deviceAdapter.put()));
    winrt::com_ptr<IDXGIFactory4> deviceFactory;
    winrt::check_hresult(deviceAdapter->GetParent(IID_PPV_ARGS(&deviceFactory)));
    winrt::com_ptr<IDXGIAdapter1> previousDefaultAdapter;
    winrt::check_hresult(deviceFactory->EnumAdapters1(0, previousDefaultAdapter.put()));
    DXGI_ADAPTER_DESC1 previousDesc;
    winrt::check_hresult(previousDefaultAdapter->GetDesc1(&previousDesc));

    // Next, get the information for the current default adapter.
    winrt::com_ptr<IDXGIFactory4> currentFactory;
    winrt::check_hresult(CreateDXGIFactory1(IID_PPV_ARGS(&currentFactory)));
    winrt::com_ptr<IDXGIAdapter1> currentDefaultAdapter;
    winrt::check_hresult(currentFactory->EnumAdapters1(0, currentDefaultAdapter.put()));
    DXGI_ADAPTER_DESC1 currentDesc;
    winrt::check_hresult(currentDefaultAdapter->GetDesc1(&currentDesc));

    // If the adapter LUIDs don't match, or if the device reports that it has been removed,
    // a new D3D device must be created.
    if (previousDesc.AdapterLuid.LowPart != currentDesc.AdapterLuid.LowPart ||
        previousDesc.AdapterLuid.HighPart != currentDesc.AdapterLuid.HighPart ||
        FAILED(m_d3dDevice->GetDeviceRemovedReason()))
    {
        // Release references to resources related to the old device.
        dxgiDevice = nullptr;
        deviceAdapter = nullptr;
        deviceFactory = nullptr;
        previousDefaultAdapter = nullptr;

        // Create a new device and swap chain.
        HandleDeviceLost();
    }
}

// Recreate all device resources and set them back to the current state.
void DeviceResources::HandleDeviceLost() {
    m_swapChain = nullptr;
    if (m_deviceNotify != nullptr) {
        m_deviceNotify->OnDeviceLost();
    }
    CreateDeviceResources();
    CreateWindowSizeDependentResources();
    if (m_deviceNotify != nullptr) {
        m_deviceNotify->OnDeviceRestored();
    }
}

// Register our DeviceNotify to be informed on device lost and creation.
void DeviceResources::RegisterDeviceNotify(IDeviceNotify* deviceNotify) {
    m_deviceNotify = deviceNotify;
}

// Call this method when the app suspends. It provides a hint to the driver that the app
// is entering an idle state and that temporary buffers can be reclaimed for use by other apps.
void DeviceResources::Trim() {
    m_d3dDevice.as<IDXGIDevice3>()->Trim();
}

// Present the contents of the swap chain to the screen.
void DeviceResources::Present() {

    // MSAA resolve if needed
    if (_sapp.main_window->sample_count > 1) {
        m_d3dContext->ResolveSubresource(m_d3dRenderTarget.get(), 0, m_d3dMSAARenderTarget.get(), 0, DXGI_FORMAT_B8G8R8A8_UNORM);
        m_d3dContext->DiscardView1(m_d3dMSAARenderTargetView.get(), nullptr, 0);
    }

    // The first argument instructs DXGI to block until VSync, putting the application
    // to sleep until the next VSync. This ensures we don't waste any cycles rendering
    // frames that will never be displayed to the screen.
    DXGI_PRESENT_PARAMETERS parameters = { 0 };
    HRESULT hr = m_swapChain->Present1(1, 0, &parameters);

    // Discard the contents of the render target.
    // This is a valid operation only when the existing contents will be entirely
    // overwritten. If dirty or scroll rects are used, this call should be removed.
    m_d3dContext->DiscardView1(m_d3dRenderTargetView.get(), nullptr, 0);

    // Discard the contents of the depth stencil.
    m_d3dContext->DiscardView1(m_d3dDepthStencilView.get(), nullptr, 0);

    // If the device was removed either by a disconnection or a driver upgrade, we
    // must recreate all device resources.
    if (hr == DXGI_ERROR_DEVICE_REMOVED || hr == DXGI_ERROR_DEVICE_RESET) {
        HandleDeviceLost();
    }
    else {
        winrt::check_hresult(hr);
    }
}

// This method determines the rotation between the display device's native orientation and the
// current display orientation.
DXGI_MODE_ROTATION DeviceResources::ComputeDisplayRotation() {
    DXGI_MODE_ROTATION rotation = DXGI_MODE_ROTATION_UNSPECIFIED;

    // Note: NativeOrientation can only be Landscape or Portrait even though
    // the DisplayOrientations enum has other values.
    switch (m_nativeOrientation) {
        case winrt::Windows::Graphics::Display::DisplayOrientations::Landscape:
            switch (m_currentOrientation) {
                case winrt::Windows::Graphics::Display::DisplayOrientations::Landscape:
                    rotation = DXGI_MODE_ROTATION_IDENTITY;
                    break;

                case winrt::Windows::Graphics::Display::DisplayOrientations::Portrait:
                    rotation = DXGI_MODE_ROTATION_ROTATE270;
                    break;

                case winrt::Windows::Graphics::Display::DisplayOrientations::LandscapeFlipped:
                    rotation = DXGI_MODE_ROTATION_ROTATE180;
                    break;

                case winrt::Windows::Graphics::Display::DisplayOrientations::PortraitFlipped:
                    rotation = DXGI_MODE_ROTATION_ROTATE90;
                    break;
            }
            break;

        case winrt::Windows::Graphics::Display::DisplayOrientations::Portrait:
            switch (m_currentOrientation) {
                case winrt::Windows::Graphics::Display::DisplayOrientations::Landscape:
                    rotation = DXGI_MODE_ROTATION_ROTATE90;
                    break;

                case winrt::Windows::Graphics::Display::DisplayOrientations::Portrait:
                    rotation = DXGI_MODE_ROTATION_IDENTITY;
                    break;

                case winrt::Windows::Graphics::Display::DisplayOrientations::LandscapeFlipped:
                    rotation = DXGI_MODE_ROTATION_ROTATE270;
                    break;

                case winrt::Windows::Graphics::Display::DisplayOrientations::PortraitFlipped:
                    rotation = DXGI_MODE_ROTATION_ROTATE180;
                    break;
            }
            break;
    }
    return rotation;
}

// Check for SDK Layer support.
bool DeviceResources::SdkLayersAvailable() {
    #if defined(_DEBUG)
        HRESULT hr = D3D11CreateDevice(
            nullptr,
            D3D_DRIVER_TYPE_NULL,       // There is no need to create a real hardware device.
            0,
            D3D11_CREATE_DEVICE_DEBUG,  // Check for the SDK layers.
            nullptr,                    // Any feature level will do.
            0,
            D3D11_SDK_VERSION,          // Always set this to D3D11_SDK_VERSION for Microsoft Store apps.
            nullptr,                    // No need to keep the D3D device reference.
            nullptr,                    // No need to know the feature level.
            nullptr                     // No need to keep the D3D device context reference.
        );
        return SUCCEEDED(hr);
    #else
        return false;
    #endif
}

// The first method called when the IFrameworkView is being created.
void App::Initialize(winrt::Windows::ApplicationModel::Core::CoreApplicationView const& applicationView) {
    // Register event handlers for app lifecycle. This example includes Activated, so that we
    // can make the CoreWindow active and start rendering on the window.
    applicationView.Activated({ this, &App::OnActivated });

    winrt::Windows::ApplicationModel::Core::CoreApplication::Suspending({ this, &App::OnSuspending });
    winrt::Windows::ApplicationModel::Core::CoreApplication::Resuming({ this, &App::OnResuming });

    // At this point we have access to the device.
    // We can create the device-dependent resources.
    m_deviceResources = std::make_unique<DeviceResources>();
}

// Called when the CoreWindow object is created (or re-created).
void App::SetWindow(winrt::Windows::UI::Core::CoreWindow const& window) {
    window.SizeChanged({ this, &App::OnWindowSizeChanged });
    window.VisibilityChanged({ this, &App::OnVisibilityChanged });

    window.KeyDown({ this, &App::OnKeyDown });
    window.KeyUp({ this, &App::OnKeyUp });
    window.CharacterReceived({ this, &App::OnCharacterReceived });

    window.PointerEntered({ this, &App::OnPointerEntered });
    window.PointerExited({ this, &App::OnPointerExited });
    window.PointerPressed({ this, &App::OnPointerPressed });
    window.PointerReleased({ this, &App::OnPointerReleased });
    window.PointerMoved({ this, &App::OnPointerMoved });
    window.PointerWheelChanged({ this, &App::OnPointerWheelChanged });

    auto currentDisplayInformation = winrt::Windows::Graphics::Display::DisplayInformation::GetForCurrentView();

    currentDisplayInformation.DpiChanged({ this, &App::OnDpiChanged });
    currentDisplayInformation.OrientationChanged({ this, &App::OnOrientationChanged });
    winrt::Windows::Graphics::Display::DisplayInformation::DisplayContentsInvalidated({ this, &App::OnDisplayContentsInvalidated });

    winrt::Windows::UI::Core::SystemNavigationManager::GetForCurrentView().BackRequested({ this, &App::OnBackRequested });

    m_deviceResources->SetWindow(window);
}

// Initializes scene resources, or loads a previously saved app state.
void App::Load(winrt::hstring const& entryPoint) {
    _SOKOL_UNUSED(entryPoint);
}

// This method is called after the window becomes active.
void App::Run() {
    // NOTE: UWP will simply terminate an application, it's not possible to detect when an application is being closed
    while (true) {
        if (m_windowVisible) {
            winrt::Windows::UI::Core::CoreWindow::GetForCurrentThread().Dispatcher().ProcessEvents(winrt::Windows::UI::Core::CoreProcessEventsOption::ProcessAllIfPresent);
            _sapp_frame();
            m_deviceResources->Present();
        }
        else {
            winrt::Windows::UI::Core::CoreWindow::GetForCurrentThread().Dispatcher().ProcessEvents(winrt::Windows::UI::Core::CoreProcessEventsOption::ProcessOneAndAllPending);
        }
    }
}

// Required for IFrameworkView.
// Terminate events do not cause Uninitialize to be called. It will be called if your IFrameworkView
// class is torn down while the app is in the foreground.
void App::Uninitialize() {
    // empty
}

// Application lifecycle event handlers.
void App::OnActivated(winrt::Windows::ApplicationModel::Core::CoreApplicationView const& applicationView, winrt::Windows::ApplicationModel::Activation::IActivatedEventArgs const& args) {
    _SOKOL_UNUSED(args);
    _SOKOL_UNUSED(applicationView);
    auto appView = winrt::Windows::UI::ViewManagement::ApplicationView::GetForCurrentView();
    auto targetSize = winrt::Windows::Foundation::Size((float)_sapp.desc.window.width, (float)_sapp.desc.window.height);
    appView.SetPreferredMinSize(targetSize);
    appView.TryResizeView(targetSize);

    // Disabling this since it can only append the title to the app name (Title - Appname).
    // There's no way of just setting a string to be the window title.
    //appView.Title(_sapp.main_window->window_title_wide);

    // Run() won't start until the CoreWindow is activated.
    winrt::Windows::UI::Core::CoreWindow::GetForCurrentThread().Activate();
    if (_sapp.desc.window.fullscreen) {
        appView.TryEnterFullScreenMode();
    }
    _sapp.main_window->fullscreen = appView.IsFullScreenMode();
}

void App::OnSuspending(winrt::Windows::Foundation::IInspectable const& sender, winrt::Windows::ApplicationModel::SuspendingEventArgs const& args) {
    _SOKOL_UNUSED(sender);
    _SOKOL_UNUSED(args);
    _sapp_win32_uwp_app_event(_sapp.main_window, SAPP_EVENTTYPE_SUSPENDED);
}

void App::OnResuming(winrt::Windows::Foundation::IInspectable const& sender, winrt::Windows::Foundation::IInspectable const& args) {
    _SOKOL_UNUSED(args);
    _SOKOL_UNUSED(sender);
    _sapp_win32_uwp_app_event(_sapp.main_window, SAPP_EVENTTYPE_RESUMED);
}

void App::OnWindowSizeChanged(winrt::Windows::UI::Core::CoreWindow const& sender, winrt::Windows::UI::Core::WindowSizeChangedEventArgs const& args) {
    _SOKOL_UNUSED(args);
    m_deviceResources->SetLogicalSize(winrt::Windows::Foundation::Size(sender.Bounds().Width, sender.Bounds().Height));
    _sapp_win32_uwp_app_event(_sapp.main_window, SAPP_EVENTTYPE_RESIZED);
}

void App::OnVisibilityChanged(winrt::Windows::UI::Core::CoreWindow const& sender, winrt::Windows::UI::Core::VisibilityChangedEventArgs const& args) {
    _SOKOL_UNUSED(sender);
    m_windowVisible = args.Visible();
    _sapp_win32_uwp_app_event(_sapp.main_window, m_windowVisible ? SAPP_EVENTTYPE_RESTORED : SAPP_EVENTTYPE_ICONIFIED);
}

void App::OnBackRequested(winrt::Windows::Foundation::IInspectable const& sender, winrt::Windows::UI::Core::BackRequestedEventArgs const& args) {
    _SOKOL_UNUSED(sender);
    args.Handled(true);
}

void App::OnKeyDown(winrt::Windows::UI::Core::CoreWindow const& sender, winrt::Windows::UI::Core::KeyEventArgs const& args) {
    auto status = args.KeyStatus();
    _sapp_uwp_key_event(SAPP_EVENTTYPE_KEY_DOWN, sender, args);
}

void App::OnKeyUp(winrt::Windows::UI::Core::CoreWindow const& sender, winrt::Windows::UI::Core::KeyEventArgs const& args) {
    auto status = args.KeyStatus();
    _sapp_uwp_key_event(SAPP_EVENTTYPE_KEY_UP, sender, args);
}

void App::OnCharacterReceived(winrt::Windows::UI::Core::CoreWindow const& sender, winrt::Windows::UI::Core::CharacterReceivedEventArgs const& args) {
    _sapp_uwp_char_event(args.KeyCode(), args.KeyStatus().WasKeyDown, sender);
}

void App::OnPointerEntered(winrt::Windows::UI::Core::CoreWindow const& sender, winrt::Windows::UI::Core::PointerEventArgs const& args) {
    _SOKOL_UNUSED(args);
    _sapp.uwp.mouse_tracked = true;
    _sapp_uwp_mouse_event(SAPP_EVENTTYPE_MOUSE_ENTER, SAPP_MOUSEBUTTON_INVALID, sender);
}

void App::OnPointerExited(winrt::Windows::UI::Core::CoreWindow const& sender, winrt::Windows::UI::Core::PointerEventArgs const& args) {
    _SOKOL_UNUSED(args);
    _sapp.uwp.mouse_tracked = false;
    _sapp_uwp_mouse_event(SAPP_EVENTTYPE_MOUSE_LEAVE, SAPP_MOUSEBUTTON_INVALID, sender);
}

void App::OnPointerPressed(winrt::Windows::UI::Core::CoreWindow const& sender, winrt::Windows::UI::Core::PointerEventArgs const& args) {
    _sapp_uwp_extract_mouse_button_events(sender, args);
}

// NOTE: for some reason this event handler is never called??
void App::OnPointerReleased(winrt::Windows::UI::Core::CoreWindow const& sender, winrt::Windows::UI::Core::PointerEventArgs const& args) {
    _sapp_uwp_extract_mouse_button_events(sender, args);
}

void App::OnPointerMoved(winrt::Windows::UI::Core::CoreWindow const& sender, winrt::Windows::UI::Core::PointerEventArgs const& args) {
    auto position = args.CurrentPoint().Position();
    const float new_x = (float)(int)(position.X * _sapp.uwp.dpi.mouse_scale + 0.5f);
    const float new_y = (float)(int)(position.Y * _sapp.uwp.dpi.mouse_scale + 0.5f);
    // don't update dx/dy in the very first event
    if (_sapp.main_window->mouse.pos_valid) {
        _sapp.main_window->mouse.dx = new_x - _sapp.main_window->mouse.x;
        _sapp.main_window->mouse.dy = new_y - _sapp.main_window->mouse.y;
    }
    _sapp.main_window->mouse.x = new_x;
    _sapp.main_window->mouse.y = new_y;
    _sapp.main_window->mouse.pos_valid = true;
    if (!_sapp.uwp.mouse_tracked) {
        _sapp.uwp.mouse_tracked = true;
        _sapp_uwp_mouse_event(SAPP_EVENTTYPE_MOUSE_ENTER, SAPP_MOUSEBUTTON_INVALID, sender);
    }
    _sapp_uwp_mouse_event(SAPP_EVENTTYPE_MOUSE_MOVE, SAPP_MOUSEBUTTON_INVALID, sender);

    // HACK for detecting multiple mouse button presses
    _sapp_uwp_extract_mouse_button_events(sender, args);
}

void App::OnPointerWheelChanged(winrt::Windows::UI::Core::CoreWindow const& sender, winrt::Windows::UI::Core::PointerEventArgs const& args) {
    auto properties = args.CurrentPoint().Properties();
    _sapp_uwp_scroll_event((float)properties.MouseWheelDelta(), properties.IsHorizontalMouseWheel(), sender);
}

void App::OnDpiChanged(winrt::Windows::Graphics::Display::DisplayInformation const& sender, winrt::Windows::Foundation::IInspectable const& args) {
    // NOTE: UNTESTED
    _SOKOL_UNUSED(args);
    m_deviceResources->SetDpi(sender.LogicalDpi());
    _sapp_win32_uwp_app_event(_sapp.main_window, SAPP_EVENTTYPE_RESIZED);
}

void App::OnOrientationChanged(winrt::Windows::Graphics::Display::DisplayInformation const& sender, winrt::Windows::Foundation::IInspectable const& args) {
    // NOTE: UNTESTED
    _SOKOL_UNUSED(args);
    m_deviceResources->SetCurrentOrientation(sender.CurrentOrientation());
    _sapp_win32_uwp_app_event(_sapp.main_window, SAPP_EVENTTYPE_RESIZED);
}

void App::OnDisplayContentsInvalidated(winrt::Windows::Graphics::Display::DisplayInformation const& sender, winrt::Windows::Foundation::IInspectable const& args) {
    // NOTE: UNTESTED
    _SOKOL_UNUSED(args);
    _SOKOL_UNUSED(sender);
    m_deviceResources->ValidateDevice();
}

} /* End empty namespace */

_SOKOL_PRIVATE void _sapp_uwp_run(const sapp_desc* desc) {
    _sapp_init_state(desc);
    _sapp_setup_pools();
    sapp_window window_id = sapp_create_window(&_sapp.desc.window);
    _sapp.main_window = _sapp_lookup_window(window_id.id);
    SOKOL_ASSERT(_sapp.main_window);
    _sapp_win32_uwp_init_keytable();
    winrt::Windows::ApplicationModel::Core::CoreApplication::Run(winrt::make<App>());
}

#if !defined(SOKOL_NO_ENTRY)
#if defined(UNICODE)
int WINAPI wWinMain(_In_ HINSTANCE hInstance, _In_opt_ HINSTANCE hPrevInstance, _In_ LPWSTR lpCmdLine, _In_ int nCmdShow) {
#else
int WINAPI WinMain(_In_ HINSTANCE hInstance, _In_opt_ HINSTANCE hPrevInstance, _In_ LPSTR lpCmdLine, _In_ int nCmdShow) {
#endif
    _SOKOL_UNUSED(hInstance);
    _SOKOL_UNUSED(hPrevInstance);
    _SOKOL_UNUSED(lpCmdLine);
    _SOKOL_UNUSED(nCmdShow);
    sapp_desc desc = sokol_main(0, nullptr);
    _sapp_uwp_run(&desc);
    return 0;
}
#endif /* SOKOL_NO_ENTRY */
#endif /* _SAPP_UWP */

/*== Android ================================================================*/
#if defined(_SAPP_ANDROID)

/* android loop thread */
_SOKOL_PRIVATE bool _sapp_android_init_egl(void) {
    SOKOL_ASSERT(_sapp.android.display == EGL_NO_DISPLAY);
    SOKOL_ASSERT(_sapp.android.context == EGL_NO_CONTEXT);

    EGLDisplay display = eglGetDisplay(EGL_DEFAULT_DISPLAY);
    if (display == EGL_NO_DISPLAY) {
        return false;
    }
    if (eglInitialize(display, NULL, NULL) == EGL_FALSE) {
        return false;
    }

    EGLint alpha_size = _sapp.desc.window.alpha ? 8 : 0;
    const EGLint cfg_attributes[] = {
        EGL_SURFACE_TYPE, EGL_WINDOW_BIT,
        EGL_RED_SIZE, 8,
        EGL_GREEN_SIZE, 8,
        EGL_BLUE_SIZE, 8,
        EGL_ALPHA_SIZE, alpha_size,
        EGL_DEPTH_SIZE, 16,
        EGL_STENCIL_SIZE, 0,
        EGL_NONE,
    };
    EGLConfig available_cfgs[32];
    EGLint cfg_count;
    eglChooseConfig(display, cfg_attributes, available_cfgs, 32, &cfg_count);
    SOKOL_ASSERT(cfg_count > 0);
    SOKOL_ASSERT(cfg_count <= 32);

    /* find config with 8-bit rgb buffer if available, ndk sample does not trust egl spec */
    EGLConfig config;
    bool exact_cfg_found = false;
    for (int i = 0; i < cfg_count; ++i) {
        EGLConfig c = available_cfgs[i];
        EGLint r, g, b, a, d;
        if (eglGetConfigAttrib(display, c, EGL_RED_SIZE, &r) == EGL_TRUE &&
            eglGetConfigAttrib(display, c, EGL_GREEN_SIZE, &g) == EGL_TRUE &&
            eglGetConfigAttrib(display, c, EGL_BLUE_SIZE, &b) == EGL_TRUE &&
            eglGetConfigAttrib(display, c, EGL_ALPHA_SIZE, &a) == EGL_TRUE &&
            eglGetConfigAttrib(display, c, EGL_DEPTH_SIZE, &d) == EGL_TRUE &&
            r == 8 && g == 8 && b == 8 && (alpha_size == 0 || a == alpha_size) && d == 16) {
            exact_cfg_found = true;
            config = c;
            break;
        }
    }
    if (!exact_cfg_found) {
        config = available_cfgs[0];
    }

    EGLint ctx_attributes[] = {
        #if defined(SOKOL_GLES3)
            EGL_CONTEXT_CLIENT_VERSION, _sapp.desc.gl_force_gles2 ? 2 : 3,
        #else
            EGL_CONTEXT_CLIENT_VERSION, 2,
        #endif
        EGL_NONE,
    };
    EGLContext context = eglCreateContext(display, config, EGL_NO_CONTEXT, ctx_attributes);
    if (context == EGL_NO_CONTEXT) {
        return false;
    }

    _sapp.android.config = config;
    _sapp.android.display = display;
    _sapp.android.context = context;
    return true;
}

_SOKOL_PRIVATE void _sapp_android_cleanup_egl(void) {
    if (_sapp.android.display != EGL_NO_DISPLAY) {
        eglMakeCurrent(_sapp.android.display, EGL_NO_SURFACE, EGL_NO_SURFACE, EGL_NO_CONTEXT);
        if (_sapp.android.surface != EGL_NO_SURFACE) {
            SOKOL_LOG("Destroying egl surface");
            eglDestroySurface(_sapp.android.display, _sapp.android.surface);
            _sapp.android.surface = EGL_NO_SURFACE;
        }
        if (_sapp.android.context != EGL_NO_CONTEXT) {
            SOKOL_LOG("Destroying egl context");
            eglDestroyContext(_sapp.android.display, _sapp.android.context);
            _sapp.android.context = EGL_NO_CONTEXT;
        }
        SOKOL_LOG("Terminating egl display");
        eglTerminate(_sapp.android.display);
        _sapp.android.display = EGL_NO_DISPLAY;
    }
}

_SOKOL_PRIVATE bool _sapp_android_init_egl_surface(ANativeWindow* window) {
    SOKOL_ASSERT(_sapp.android.display != EGL_NO_DISPLAY);
    SOKOL_ASSERT(_sapp.android.context != EGL_NO_CONTEXT);
    SOKOL_ASSERT(_sapp.android.surface == EGL_NO_SURFACE);
    SOKOL_ASSERT(window);

    /* TODO: set window flags */
    /* ANativeActivity_setWindowFlags(activity, AWINDOW_FLAG_KEEP_SCREEN_ON, 0); */

    /* create egl surface and make it current */
    EGLSurface surface = eglCreateWindowSurface(_sapp.android.display, _sapp.android.config, window, NULL);
    if (surface == EGL_NO_SURFACE) {
        return false;
    }
    if (eglMakeCurrent(_sapp.android.display, surface, surface, _sapp.android.context) == EGL_FALSE) {
        return false;
    }
    _sapp.android.surface = surface;
    return true;
}

_SOKOL_PRIVATE void _sapp_android_cleanup_egl_surface(void) {
    if (_sapp.android.display == EGL_NO_DISPLAY) {
        return;
    }
    eglMakeCurrent(_sapp.android.display, EGL_NO_SURFACE, EGL_NO_SURFACE, EGL_NO_CONTEXT);
    if (_sapp.android.surface != EGL_NO_SURFACE) {
        eglDestroySurface(_sapp.android.display, _sapp.android.surface);
        _sapp.android.surface = EGL_NO_SURFACE;
    }
}

_SOKOL_PRIVATE void _sapp_android_app_event(sapp_event_type type) {
    if (_sapp_events_enabled()) {
        _sapp_init_event(_sapp.main_window, type);
        SOKOL_LOG("event_cb()");
        _sapp_call_event(&_sapp.event);
    }
}

_SOKOL_PRIVATE void _sapp_android_update_dimensions(ANativeWindow* window, bool force_update) {
    SOKOL_ASSERT(_sapp.android.display != EGL_NO_DISPLAY);
    SOKOL_ASSERT(_sapp.android.context != EGL_NO_CONTEXT);
    SOKOL_ASSERT(_sapp.android.surface != EGL_NO_SURFACE);
    SOKOL_ASSERT(window);

    const int32_t win_w = ANativeWindow_getWidth(window);
    const int32_t win_h = ANativeWindow_getHeight(window);
    SOKOL_ASSERT(win_w >= 0 && win_h >= 0);
    const bool win_changed = (win_w != _sapp.main_window->window_width) || (win_h != _sapp.main_window->window_height);
    _sapp.main_window->window_width = win_w;
    _sapp.main_window->window_height = win_h;
    if (win_changed || force_update) {
        if (!_sapp.desc.window.high_dpi) {
            const int32_t buf_w = win_w / 2;
            const int32_t buf_h = win_h / 2;
            EGLint format;
            EGLBoolean egl_result = eglGetConfigAttrib(_sapp.android.display, _sapp.android.config, EGL_NATIVE_VISUAL_ID, &format);
            SOKOL_ASSERT(egl_result == EGL_TRUE);
            /* NOTE: calling ANativeWindow_setBuffersGeometry() with the same dimensions
                as the ANativeWindow size results in weird display artefacts, that's
                why it's only called when the buffer geometry is different from
                the window size
            */
            int32_t result = ANativeWindow_setBuffersGeometry(window, buf_w, buf_h, format);
            SOKOL_ASSERT(result == 0);
        }
    }

    /* query surface size */
    EGLint fb_w, fb_h;
    EGLBoolean egl_result_w = eglQuerySurface(_sapp.android.display, _sapp.android.surface, EGL_WIDTH, &fb_w);
    EGLBoolean egl_result_h = eglQuerySurface(_sapp.android.display, _sapp.android.surface, EGL_HEIGHT, &fb_h);
    SOKOL_ASSERT(egl_result_w == EGL_TRUE);
    SOKOL_ASSERT(egl_result_h == EGL_TRUE);
    const bool fb_changed = (fb_w != _sapp.main_window->framebuffer_width) || (fb_h != _sapp.main_window->framebuffer_height);
    _sapp.main_window->framebuffer_width = fb_w;
    _sapp.main_window->framebuffer_height = fb_h;
    _sapp.dpi_scale = (float)_sapp.main_window->framebuffer_width / (float)_sapp.main_window->window_width;
    if (win_changed || fb_changed || force_update) {
        if (!_sapp.first_frame) {
            SOKOL_LOG("SAPP_EVENTTYPE_RESIZED");
            _sapp_android_app_event(SAPP_EVENTTYPE_RESIZED);
        }
    }
}

_SOKOL_PRIVATE void _sapp_android_cleanup(void) {
    SOKOL_LOG("Cleaning up");
    if (_sapp.android.surface != EGL_NO_SURFACE) {
        /* egl context is bound, cleanup gracefully */
        if (_sapp.init_called && !_sapp.cleanup_called) {
            SOKOL_LOG("cleanup_cb()");
            _sapp_call_cleanup();
        }
    }
    /* always try to cleanup by destroying egl context */
    _sapp_android_cleanup_egl();
}

_SOKOL_PRIVATE void _sapp_android_shutdown(void) {
    /* try to cleanup while we still have a surface and can call cleanup_cb() */
    _sapp_android_cleanup();
    /* request exit */
    ANativeActivity_finish(_sapp.android.activity);
}

_SOKOL_PRIVATE void _sapp_android_frame(void) {
    SOKOL_ASSERT(_sapp.android.display != EGL_NO_DISPLAY);
    SOKOL_ASSERT(_sapp.android.context != EGL_NO_CONTEXT);
    SOKOL_ASSERT(_sapp.android.surface != EGL_NO_SURFACE);
    _sapp_android_update_dimensions(_sapp.android.current.window, false);
    _sapp_frame();
    eglSwapBuffers(_sapp.android.display, _sapp.android.surface);
}

_SOKOL_PRIVATE bool _sapp_android_touch_event(const AInputEvent* e) {
    if (AInputEvent_getType(e) != AINPUT_EVENT_TYPE_MOTION) {
        return false;
    }
    if (!_sapp_events_enabled()) {
        return false;
    }
    int32_t action_idx = AMotionEvent_getAction(e);
    int32_t action = action_idx & AMOTION_EVENT_ACTION_MASK;
    sapp_event_type type = SAPP_EVENTTYPE_INVALID;
    switch (action) {
        case AMOTION_EVENT_ACTION_DOWN:
            SOKOL_LOG("Touch: down");
        case AMOTION_EVENT_ACTION_POINTER_DOWN:
            SOKOL_LOG("Touch: ptr down");
            type = SAPP_EVENTTYPE_TOUCHES_BEGAN;
            break;
        case AMOTION_EVENT_ACTION_MOVE:
            type = SAPP_EVENTTYPE_TOUCHES_MOVED;
            break;
        case AMOTION_EVENT_ACTION_UP:
            SOKOL_LOG("Touch: up");
        case AMOTION_EVENT_ACTION_POINTER_UP:
            SOKOL_LOG("Touch: ptr up");
            type = SAPP_EVENTTYPE_TOUCHES_ENDED;
            break;
        case AMOTION_EVENT_ACTION_CANCEL:
            SOKOL_LOG("Touch: cancel");
            type = SAPP_EVENTTYPE_TOUCHES_CANCELLED;
            break;
        default:
            break;
    }
    if (type == SAPP_EVENTTYPE_INVALID) {
        return false;
    }
    int32_t idx = action_idx >> AMOTION_EVENT_ACTION_POINTER_INDEX_SHIFT;
    _sapp_init_event(_sapp.main_window, type);
    _sapp.event.num_touches = AMotionEvent_getPointerCount(e);
    if (_sapp.event.num_touches > SAPP_MAX_TOUCHPOINTS) {
        _sapp.event.num_touches = SAPP_MAX_TOUCHPOINTS;
    }
    for (int32_t i = 0; i < _sapp.event.num_touches; i++) {
        sapp_touchpoint* dst = &_sapp.event.touches[i];
        dst->identifier = AMotionEvent_getPointerId(e, i);
        dst->pos_x = (AMotionEvent_getRawX(e, i) / _sapp.main_window->window_width) * _sapp.main_window->framebuffer_width;
        dst->pos_y = (AMotionEvent_getRawY(e, i) / _sapp.main_window->window_height) * _sapp.main_window->framebuffer_height;

        if (action == AMOTION_EVENT_ACTION_POINTER_DOWN ||
            action == AMOTION_EVENT_ACTION_POINTER_UP) {
            dst->changed = i == idx;
        } else {
            dst->changed = true;
        }
    }
    _sapp_call_event(&_sapp.event);
    return true;
}

_SOKOL_PRIVATE bool _sapp_android_key_event(const AInputEvent* e) {
    if (AInputEvent_getType(e) != AINPUT_EVENT_TYPE_KEY) {
        return false;
    }
    if (AKeyEvent_getKeyCode(e) == AKEYCODE_BACK) {
        /* FIXME: this should be hooked into a "really quit?" mechanism
           so the app can ask the user for confirmation, this is currently
           generally missing in sokol_app.h
        */
        _sapp_android_shutdown();
        return true;
    }
    return false;
}

_SOKOL_PRIVATE int _sapp_android_input_cb(int fd, int events, void* data) {
    if ((events & ALOOPER_EVENT_INPUT) == 0) {
        SOKOL_LOG("_sapp_android_input_cb() encountered unsupported event");
        return 1;
    }
    SOKOL_ASSERT(_sapp.android.current.input);
    AInputEvent* event = NULL;
    while (AInputQueue_getEvent(_sapp.android.current.input, &event) >= 0) {
        if (AInputQueue_preDispatchEvent(_sapp.android.current.input, event) != 0) {
            continue;
        }
        int32_t handled = 0;
        if (_sapp_android_touch_event(event) || _sapp_android_key_event(event)) {
            handled = 1;
        }
        AInputQueue_finishEvent(_sapp.android.current.input, event, handled);
    }
    return 1;
}

_SOKOL_PRIVATE int _sapp_android_main_cb(int fd, int events, void* data) {
    if ((events & ALOOPER_EVENT_INPUT) == 0) {
        SOKOL_LOG("_sapp_android_main_cb() encountered unsupported event");
        return 1;
    }

    _sapp_android_msg_t msg;
    if (read(fd, &msg, sizeof(msg)) != sizeof(msg)) {
        SOKOL_LOG("Could not write to read_from_main_fd");
        return 1;
    }

    pthread_mutex_lock(&_sapp.android.pt.mutex);
    switch (msg) {
        case _SOKOL_ANDROID_MSG_CREATE:
            {
                SOKOL_LOG("MSG_CREATE");
                SOKOL_ASSERT(!_sapp.valid);
                bool result = _sapp_android_init_egl();
                SOKOL_ASSERT(result);
                _sapp.valid = true;
                _sapp.android.has_created = true;
            }
            break;
        case _SOKOL_ANDROID_MSG_RESUME:
            SOKOL_LOG("MSG_RESUME");
            _sapp.android.has_resumed = true;
            _sapp_android_app_event(SAPP_EVENTTYPE_RESUMED);
            break;
        case _SOKOL_ANDROID_MSG_PAUSE:
            SOKOL_LOG("MSG_PAUSE");
            _sapp.android.has_resumed = false;
            _sapp_android_app_event(SAPP_EVENTTYPE_SUSPENDED);
            break;
        case _SOKOL_ANDROID_MSG_FOCUS:
            SOKOL_LOG("MSG_FOCUS");
            _sapp.android.has_focus = true;
            break;
        case _SOKOL_ANDROID_MSG_NO_FOCUS:
            SOKOL_LOG("MSG_NO_FOCUS");
            _sapp.android.has_focus = false;
            break;
        case _SOKOL_ANDROID_MSG_SET_NATIVE_WINDOW:
            SOKOL_LOG("MSG_SET_NATIVE_WINDOW");
            if (_sapp.android.current.window != _sapp.android.pending.window) {
                if (_sapp.android.current.window != NULL) {
                    _sapp_android_cleanup_egl_surface();
                }
                if (_sapp.android.pending.window != NULL) {
                    SOKOL_LOG("Creating egl surface ...");
                    if (_sapp_android_init_egl_surface(_sapp.android.pending.window)) {
                        SOKOL_LOG("... ok!");
                        _sapp_android_update_dimensions(_sapp.android.pending.window, true);
                    } else {
                        SOKOL_LOG("... failed!");
                        _sapp_android_shutdown();
                    }
                }
            }
            _sapp.android.current.window = _sapp.android.pending.window;
            break;
        case _SOKOL_ANDROID_MSG_SET_INPUT_QUEUE:
            SOKOL_LOG("MSG_SET_INPUT_QUEUE");
            if (_sapp.android.current.input != _sapp.android.pending.input) {
                if (_sapp.android.current.input != NULL) {
                    AInputQueue_detachLooper(_sapp.android.current.input);
                }
                if (_sapp.android.pending.input != NULL) {
                    AInputQueue_attachLooper(
                        _sapp.android.pending.input,
                        _sapp.android.looper,
                        ALOOPER_POLL_CALLBACK,
                        _sapp_android_input_cb,
                        NULL); /* data */
                }
            }
            _sapp.android.current.input = _sapp.android.pending.input;
            break;
        case _SOKOL_ANDROID_MSG_DESTROY:
            SOKOL_LOG("MSG_DESTROY");
            _sapp_android_cleanup();
            _sapp.valid = false;
            _sapp.android.is_thread_stopping = true;
            break;
        default:
            SOKOL_LOG("Unknown msg type received");
            break;
    }
    pthread_cond_broadcast(&_sapp.android.pt.cond); /* signal "received" */
    pthread_mutex_unlock(&_sapp.android.pt.mutex);
    return 1;
}

_SOKOL_PRIVATE bool _sapp_android_should_update(void) {
    bool is_in_front = _sapp.android.has_resumed && _sapp.android.has_focus;
    bool has_surface = _sapp.android.surface != EGL_NO_SURFACE;
    return is_in_front && has_surface;
}

_SOKOL_PRIVATE void _sapp_android_show_keyboard(bool shown) {
    SOKOL_ASSERT(_sapp.valid);
    /* This seems to be broken in the NDK, but there is (a very cumbersome) workaround... */
    if (shown) {
        SOKOL_LOG("Showing keyboard");
        ANativeActivity_showSoftInput(_sapp.android.activity, ANATIVEACTIVITY_SHOW_SOFT_INPUT_FORCED);
    } else {
        SOKOL_LOG("Hiding keyboard");
        ANativeActivity_hideSoftInput(_sapp.android.activity, ANATIVEACTIVITY_HIDE_SOFT_INPUT_NOT_ALWAYS);
    }
}

_SOKOL_PRIVATE void* _sapp_android_loop(void* arg) {
    _SOKOL_UNUSED(arg);
    SOKOL_LOG("Loop thread started");

    _sapp.android.looper = ALooper_prepare(0 /* or ALOOPER_PREPARE_ALLOW_NON_CALLBACKS*/);
    ALooper_addFd(_sapp.android.looper,
        _sapp.android.pt.read_from_main_fd,
        ALOOPER_POLL_CALLBACK,
        ALOOPER_EVENT_INPUT,
        _sapp_android_main_cb,
        NULL); /* data */

    /* signal start to main thread */
    pthread_mutex_lock(&_sapp.android.pt.mutex);
    _sapp.android.is_thread_started = true;
    pthread_cond_broadcast(&_sapp.android.pt.cond);
    pthread_mutex_unlock(&_sapp.android.pt.mutex);

    /* main loop */
    while (!_sapp.android.is_thread_stopping) {
        /* sokol frame */
        if (_sapp_android_should_update()) {
            _sapp_android_frame();
        }

        /* process all events (or stop early if app is requested to quit) */
        bool process_events = true;
        while (process_events && !_sapp.android.is_thread_stopping) {
            bool block_until_event = !_sapp.android.is_thread_stopping && !_sapp_android_should_update();
            process_events = ALooper_pollOnce(block_until_event ? -1 : 0, NULL, NULL, NULL) == ALOOPER_POLL_CALLBACK;
        }
    }

    /* cleanup thread */
    if (_sapp.android.current.input != NULL) {
        AInputQueue_detachLooper(_sapp.android.current.input);
    }

    /* the following causes heap corruption on exit, why??
    ALooper_removeFd(_sapp.android.looper, _sapp.android.pt.read_from_main_fd);
    ALooper_release(_sapp.android.looper);*/

    /* signal "destroyed" */
    pthread_mutex_lock(&_sapp.android.pt.mutex);
    _sapp.android.is_thread_stopped = true;
    pthread_cond_broadcast(&_sapp.android.pt.cond);
    pthread_mutex_unlock(&_sapp.android.pt.mutex);
    SOKOL_LOG("Loop thread done");
    return NULL;
}

/* android main/ui thread */
_SOKOL_PRIVATE void _sapp_android_msg(_sapp_android_msg_t msg) {
    if (write(_sapp.android.pt.write_from_main_fd, &msg, sizeof(msg)) != sizeof(msg)) {
        SOKOL_LOG("Could not write to write_from_main_fd");
    }
}

_SOKOL_PRIVATE void _sapp_android_on_start(ANativeActivity* activity) {
    SOKOL_LOG("NativeActivity onStart()");
}

_SOKOL_PRIVATE void _sapp_android_on_resume(ANativeActivity* activity) {
    SOKOL_LOG("NativeActivity onResume()");
    _sapp_android_msg(_SOKOL_ANDROID_MSG_RESUME);
}

_SOKOL_PRIVATE void* _sapp_android_on_save_instance_state(ANativeActivity* activity, size_t* out_size) {
    SOKOL_LOG("NativeActivity onSaveInstanceState()");
    *out_size = 0;
    return NULL;
}

_SOKOL_PRIVATE void _sapp_android_on_window_focus_changed(ANativeActivity* activity, int has_focus) {
    SOKOL_LOG("NativeActivity onWindowFocusChanged()");
    if (has_focus) {
        _sapp_android_msg(_SOKOL_ANDROID_MSG_FOCUS);
    } else {
        _sapp_android_msg(_SOKOL_ANDROID_MSG_NO_FOCUS);
    }
}

_SOKOL_PRIVATE void _sapp_android_on_pause(ANativeActivity* activity) {
    SOKOL_LOG("NativeActivity onPause()");
    _sapp_android_msg(_SOKOL_ANDROID_MSG_PAUSE);
}

_SOKOL_PRIVATE void _sapp_android_on_stop(ANativeActivity* activity) {
    SOKOL_LOG("NativeActivity onStop()");
}

_SOKOL_PRIVATE void _sapp_android_msg_set_native_window(ANativeWindow* window) {
    pthread_mutex_lock(&_sapp.android.pt.mutex);
    _sapp.android.pending.window = window;
    _sapp_android_msg(_SOKOL_ANDROID_MSG_SET_NATIVE_WINDOW);
    while (_sapp.android.current.window != window) {
        pthread_cond_wait(&_sapp.android.pt.cond, &_sapp.android.pt.mutex);
    }
    pthread_mutex_unlock(&_sapp.android.pt.mutex);
}

_SOKOL_PRIVATE void _sapp_android_on_native_window_created(ANativeActivity* activity, ANativeWindow* window) {
    SOKOL_LOG("NativeActivity onNativeWindowCreated()");
    _sapp_android_msg_set_native_window(window);
}

_SOKOL_PRIVATE void _sapp_android_on_native_window_destroyed(ANativeActivity* activity, ANativeWindow* window) {
    SOKOL_LOG("NativeActivity onNativeWindowDestroyed()");
    _sapp_android_msg_set_native_window(NULL);
}

_SOKOL_PRIVATE void _sapp_android_msg_set_input_queue(AInputQueue* input) {
    pthread_mutex_lock(&_sapp.android.pt.mutex);
    _sapp.android.pending.input = input;
    _sapp_android_msg(_SOKOL_ANDROID_MSG_SET_INPUT_QUEUE);
    while (_sapp.android.current.input != input) {
        pthread_cond_wait(&_sapp.android.pt.cond, &_sapp.android.pt.mutex);
    }
    pthread_mutex_unlock(&_sapp.android.pt.mutex);
}

_SOKOL_PRIVATE void _sapp_android_on_input_queue_created(ANativeActivity* activity, AInputQueue* queue) {
    SOKOL_LOG("NativeActivity onInputQueueCreated()");
    _sapp_android_msg_set_input_queue(queue);
}

_SOKOL_PRIVATE void _sapp_android_on_input_queue_destroyed(ANativeActivity* activity, AInputQueue* queue) {
    SOKOL_LOG("NativeActivity onInputQueueDestroyed()");
    _sapp_android_msg_set_input_queue(NULL);
}

_SOKOL_PRIVATE void _sapp_android_on_config_changed(ANativeActivity* activity) {
    SOKOL_LOG("NativeActivity onConfigurationChanged()");
    /* see android:configChanges in manifest */
}

_SOKOL_PRIVATE void _sapp_android_on_low_memory(ANativeActivity* activity) {
    SOKOL_LOG("NativeActivity onLowMemory()");
}

_SOKOL_PRIVATE void _sapp_android_on_destroy(ANativeActivity* activity) {
    /*
     * For some reason even an empty app using nativeactivity.h will crash (WIN DEATH)
     * on my device (Moto X 2nd gen) when the app is removed from the task view
     * (TaskStackView: onTaskViewDismissed).
     *
     * However, if ANativeActivity_finish() is explicitly called from for example
     * _sapp_android_on_stop(), the crash disappears. Is this a bug in NativeActivity?
     */
    SOKOL_LOG("NativeActivity onDestroy()");

    /* send destroy msg */
    pthread_mutex_lock(&_sapp.android.pt.mutex);
    _sapp_android_msg(_SOKOL_ANDROID_MSG_DESTROY);
    while (!_sapp.android.is_thread_stopped) {
        pthread_cond_wait(&_sapp.android.pt.cond, &_sapp.android.pt.mutex);
    }
    pthread_mutex_unlock(&_sapp.android.pt.mutex);

    /* clean up main thread */
    pthread_cond_destroy(&_sapp.android.pt.cond);
    pthread_mutex_destroy(&_sapp.android.pt.mutex);

    close(_sapp.android.pt.read_from_main_fd);
    close(_sapp.android.pt.write_from_main_fd);

    SOKOL_LOG("NativeActivity done");

    /* this is a bit naughty, but causes a clean restart of the app (static globals are reset) */
    exit(0);
}

JNIEXPORT
void ANativeActivity_onCreate(ANativeActivity* activity, void* saved_state, size_t saved_state_size) {
    SOKOL_LOG("NativeActivity onCreate()");

    sapp_desc desc = sokol_main(0, NULL);
    _sapp_init_state(&desc);

    /* start loop thread */
    _sapp.android.activity = activity;

    int pipe_fd[2];
    if (pipe(pipe_fd) != 0) {
        SOKOL_LOG("Could not create thread pipe");
        return;
    }
    _sapp.android.pt.read_from_main_fd = pipe_fd[0];
    _sapp.android.pt.write_from_main_fd = pipe_fd[1];

    pthread_mutex_init(&_sapp.android.pt.mutex, NULL);
    pthread_cond_init(&_sapp.android.pt.cond, NULL);

    pthread_attr_t attr;
    pthread_attr_init(&attr);
    pthread_attr_setdetachstate(&attr, PTHREAD_CREATE_DETACHED);
    pthread_create(&_sapp.android.pt.thread, &attr, _sapp_android_loop, 0);
    pthread_attr_destroy(&attr);

    /* wait until main loop has started */
    pthread_mutex_lock(&_sapp.android.pt.mutex);
    while (!_sapp.android.is_thread_started) {
        pthread_cond_wait(&_sapp.android.pt.cond, &_sapp.android.pt.mutex);
    }
    pthread_mutex_unlock(&_sapp.android.pt.mutex);

    /* send create msg */
    pthread_mutex_lock(&_sapp.android.pt.mutex);
    _sapp_android_msg(_SOKOL_ANDROID_MSG_CREATE);
    while (!_sapp.android.has_created) {
        pthread_cond_wait(&_sapp.android.pt.cond, &_sapp.android.pt.mutex);
    }
    pthread_mutex_unlock(&_sapp.android.pt.mutex);

    /* register for callbacks */
    activity->callbacks->onStart = _sapp_android_on_start;
    activity->callbacks->onResume = _sapp_android_on_resume;
    activity->callbacks->onSaveInstanceState = _sapp_android_on_save_instance_state;
    activity->callbacks->onWindowFocusChanged = _sapp_android_on_window_focus_changed;
    activity->callbacks->onPause = _sapp_android_on_pause;
    activity->callbacks->onStop = _sapp_android_on_stop;
    activity->callbacks->onDestroy = _sapp_android_on_destroy;
    activity->callbacks->onNativeWindowCreated = _sapp_android_on_native_window_created;
    /* activity->callbacks->onNativeWindowResized = _sapp_android_on_native_window_resized; */
    /* activity->callbacks->onNativeWindowRedrawNeeded = _sapp_android_on_native_window_redraw_needed; */
    activity->callbacks->onNativeWindowDestroyed = _sapp_android_on_native_window_destroyed;
    activity->callbacks->onInputQueueCreated = _sapp_android_on_input_queue_created;
    activity->callbacks->onInputQueueDestroyed = _sapp_android_on_input_queue_destroyed;
    /* activity->callbacks->onContentRectChanged = _sapp_android_on_content_rect_changed; */
    activity->callbacks->onConfigurationChanged = _sapp_android_on_config_changed;
    activity->callbacks->onLowMemory = _sapp_android_on_low_memory;

    SOKOL_LOG("NativeActivity successfully created");

    /* NOT A BUG: do NOT call sapp_discard_state() */
}

#endif /* _SAPP_ANDROID */

/*== LINUX ==================================================================*/
#if defined(_SAPP_LINUX)

/* see GLFW's xkb_unicode.c */
static const struct _sapp_x11_codepair {
  uint16_t keysym;
  uint16_t ucs;
} _sapp_x11_keysymtab[] = {
  { 0x01a1, 0x0104 },
  { 0x01a2, 0x02d8 },
  { 0x01a3, 0x0141 },
  { 0x01a5, 0x013d },
  { 0x01a6, 0x015a },
  { 0x01a9, 0x0160 },
  { 0x01aa, 0x015e },
  { 0x01ab, 0x0164 },
  { 0x01ac, 0x0179 },
  { 0x01ae, 0x017d },
  { 0x01af, 0x017b },
  { 0x01b1, 0x0105 },
  { 0x01b2, 0x02db },
  { 0x01b3, 0x0142 },
  { 0x01b5, 0x013e },
  { 0x01b6, 0x015b },
  { 0x01b7, 0x02c7 },
  { 0x01b9, 0x0161 },
  { 0x01ba, 0x015f },
  { 0x01bb, 0x0165 },
  { 0x01bc, 0x017a },
  { 0x01bd, 0x02dd },
  { 0x01be, 0x017e },
  { 0x01bf, 0x017c },
  { 0x01c0, 0x0154 },
  { 0x01c3, 0x0102 },
  { 0x01c5, 0x0139 },
  { 0x01c6, 0x0106 },
  { 0x01c8, 0x010c },
  { 0x01ca, 0x0118 },
  { 0x01cc, 0x011a },
  { 0x01cf, 0x010e },
  { 0x01d0, 0x0110 },
  { 0x01d1, 0x0143 },
  { 0x01d2, 0x0147 },
  { 0x01d5, 0x0150 },
  { 0x01d8, 0x0158 },
  { 0x01d9, 0x016e },
  { 0x01db, 0x0170 },
  { 0x01de, 0x0162 },
  { 0x01e0, 0x0155 },
  { 0x01e3, 0x0103 },
  { 0x01e5, 0x013a },
  { 0x01e6, 0x0107 },
  { 0x01e8, 0x010d },
  { 0x01ea, 0x0119 },
  { 0x01ec, 0x011b },
  { 0x01ef, 0x010f },
  { 0x01f0, 0x0111 },
  { 0x01f1, 0x0144 },
  { 0x01f2, 0x0148 },
  { 0x01f5, 0x0151 },
  { 0x01f8, 0x0159 },
  { 0x01f9, 0x016f },
  { 0x01fb, 0x0171 },
  { 0x01fe, 0x0163 },
  { 0x01ff, 0x02d9 },
  { 0x02a1, 0x0126 },
  { 0x02a6, 0x0124 },
  { 0x02a9, 0x0130 },
  { 0x02ab, 0x011e },
  { 0x02ac, 0x0134 },
  { 0x02b1, 0x0127 },
  { 0x02b6, 0x0125 },
  { 0x02b9, 0x0131 },
  { 0x02bb, 0x011f },
  { 0x02bc, 0x0135 },
  { 0x02c5, 0x010a },
  { 0x02c6, 0x0108 },
  { 0x02d5, 0x0120 },
  { 0x02d8, 0x011c },
  { 0x02dd, 0x016c },
  { 0x02de, 0x015c },
  { 0x02e5, 0x010b },
  { 0x02e6, 0x0109 },
  { 0x02f5, 0x0121 },
  { 0x02f8, 0x011d },
  { 0x02fd, 0x016d },
  { 0x02fe, 0x015d },
  { 0x03a2, 0x0138 },
  { 0x03a3, 0x0156 },
  { 0x03a5, 0x0128 },
  { 0x03a6, 0x013b },
  { 0x03aa, 0x0112 },
  { 0x03ab, 0x0122 },
  { 0x03ac, 0x0166 },
  { 0x03b3, 0x0157 },
  { 0x03b5, 0x0129 },
  { 0x03b6, 0x013c },
  { 0x03ba, 0x0113 },
  { 0x03bb, 0x0123 },
  { 0x03bc, 0x0167 },
  { 0x03bd, 0x014a },
  { 0x03bf, 0x014b },
  { 0x03c0, 0x0100 },
  { 0x03c7, 0x012e },
  { 0x03cc, 0x0116 },
  { 0x03cf, 0x012a },
  { 0x03d1, 0x0145 },
  { 0x03d2, 0x014c },
  { 0x03d3, 0x0136 },
  { 0x03d9, 0x0172 },
  { 0x03dd, 0x0168 },
  { 0x03de, 0x016a },
  { 0x03e0, 0x0101 },
  { 0x03e7, 0x012f },
  { 0x03ec, 0x0117 },
  { 0x03ef, 0x012b },
  { 0x03f1, 0x0146 },
  { 0x03f2, 0x014d },
  { 0x03f3, 0x0137 },
  { 0x03f9, 0x0173 },
  { 0x03fd, 0x0169 },
  { 0x03fe, 0x016b },
  { 0x047e, 0x203e },
  { 0x04a1, 0x3002 },
  { 0x04a2, 0x300c },
  { 0x04a3, 0x300d },
  { 0x04a4, 0x3001 },
  { 0x04a5, 0x30fb },
  { 0x04a6, 0x30f2 },
  { 0x04a7, 0x30a1 },
  { 0x04a8, 0x30a3 },
  { 0x04a9, 0x30a5 },
  { 0x04aa, 0x30a7 },
  { 0x04ab, 0x30a9 },
  { 0x04ac, 0x30e3 },
  { 0x04ad, 0x30e5 },
  { 0x04ae, 0x30e7 },
  { 0x04af, 0x30c3 },
  { 0x04b0, 0x30fc },
  { 0x04b1, 0x30a2 },
  { 0x04b2, 0x30a4 },
  { 0x04b3, 0x30a6 },
  { 0x04b4, 0x30a8 },
  { 0x04b5, 0x30aa },
  { 0x04b6, 0x30ab },
  { 0x04b7, 0x30ad },
  { 0x04b8, 0x30af },
  { 0x04b9, 0x30b1 },
  { 0x04ba, 0x30b3 },
  { 0x04bb, 0x30b5 },
  { 0x04bc, 0x30b7 },
  { 0x04bd, 0x30b9 },
  { 0x04be, 0x30bb },
  { 0x04bf, 0x30bd },
  { 0x04c0, 0x30bf },
  { 0x04c1, 0x30c1 },
  { 0x04c2, 0x30c4 },
  { 0x04c3, 0x30c6 },
  { 0x04c4, 0x30c8 },
  { 0x04c5, 0x30ca },
  { 0x04c6, 0x30cb },
  { 0x04c7, 0x30cc },
  { 0x04c8, 0x30cd },
  { 0x04c9, 0x30ce },
  { 0x04ca, 0x30cf },
  { 0x04cb, 0x30d2 },
  { 0x04cc, 0x30d5 },
  { 0x04cd, 0x30d8 },
  { 0x04ce, 0x30db },
  { 0x04cf, 0x30de },
  { 0x04d0, 0x30df },
  { 0x04d1, 0x30e0 },
  { 0x04d2, 0x30e1 },
  { 0x04d3, 0x30e2 },
  { 0x04d4, 0x30e4 },
  { 0x04d5, 0x30e6 },
  { 0x04d6, 0x30e8 },
  { 0x04d7, 0x30e9 },
  { 0x04d8, 0x30ea },
  { 0x04d9, 0x30eb },
  { 0x04da, 0x30ec },
  { 0x04db, 0x30ed },
  { 0x04dc, 0x30ef },
  { 0x04dd, 0x30f3 },
  { 0x04de, 0x309b },
  { 0x04df, 0x309c },
  { 0x05ac, 0x060c },
  { 0x05bb, 0x061b },
  { 0x05bf, 0x061f },
  { 0x05c1, 0x0621 },
  { 0x05c2, 0x0622 },
  { 0x05c3, 0x0623 },
  { 0x05c4, 0x0624 },
  { 0x05c5, 0x0625 },
  { 0x05c6, 0x0626 },
  { 0x05c7, 0x0627 },
  { 0x05c8, 0x0628 },
  { 0x05c9, 0x0629 },
  { 0x05ca, 0x062a },
  { 0x05cb, 0x062b },
  { 0x05cc, 0x062c },
  { 0x05cd, 0x062d },
  { 0x05ce, 0x062e },
  { 0x05cf, 0x062f },
  { 0x05d0, 0x0630 },
  { 0x05d1, 0x0631 },
  { 0x05d2, 0x0632 },
  { 0x05d3, 0x0633 },
  { 0x05d4, 0x0634 },
  { 0x05d5, 0x0635 },
  { 0x05d6, 0x0636 },
  { 0x05d7, 0x0637 },
  { 0x05d8, 0x0638 },
  { 0x05d9, 0x0639 },
  { 0x05da, 0x063a },
  { 0x05e0, 0x0640 },
  { 0x05e1, 0x0641 },
  { 0x05e2, 0x0642 },
  { 0x05e3, 0x0643 },
  { 0x05e4, 0x0644 },
  { 0x05e5, 0x0645 },
  { 0x05e6, 0x0646 },
  { 0x05e7, 0x0647 },
  { 0x05e8, 0x0648 },
  { 0x05e9, 0x0649 },
  { 0x05ea, 0x064a },
  { 0x05eb, 0x064b },
  { 0x05ec, 0x064c },
  { 0x05ed, 0x064d },
  { 0x05ee, 0x064e },
  { 0x05ef, 0x064f },
  { 0x05f0, 0x0650 },
  { 0x05f1, 0x0651 },
  { 0x05f2, 0x0652 },
  { 0x06a1, 0x0452 },
  { 0x06a2, 0x0453 },
  { 0x06a3, 0x0451 },
  { 0x06a4, 0x0454 },
  { 0x06a5, 0x0455 },
  { 0x06a6, 0x0456 },
  { 0x06a7, 0x0457 },
  { 0x06a8, 0x0458 },
  { 0x06a9, 0x0459 },
  { 0x06aa, 0x045a },
  { 0x06ab, 0x045b },
  { 0x06ac, 0x045c },
  { 0x06ae, 0x045e },
  { 0x06af, 0x045f },
  { 0x06b0, 0x2116 },
  { 0x06b1, 0x0402 },
  { 0x06b2, 0x0403 },
  { 0x06b3, 0x0401 },
  { 0x06b4, 0x0404 },
  { 0x06b5, 0x0405 },
  { 0x06b6, 0x0406 },
  { 0x06b7, 0x0407 },
  { 0x06b8, 0x0408 },
  { 0x06b9, 0x0409 },
  { 0x06ba, 0x040a },
  { 0x06bb, 0x040b },
  { 0x06bc, 0x040c },
  { 0x06be, 0x040e },
  { 0x06bf, 0x040f },
  { 0x06c0, 0x044e },
  { 0x06c1, 0x0430 },
  { 0x06c2, 0x0431 },
  { 0x06c3, 0x0446 },
  { 0x06c4, 0x0434 },
  { 0x06c5, 0x0435 },
  { 0x06c6, 0x0444 },
  { 0x06c7, 0x0433 },
  { 0x06c8, 0x0445 },
  { 0x06c9, 0x0438 },
  { 0x06ca, 0x0439 },
  { 0x06cb, 0x043a },
  { 0x06cc, 0x043b },
  { 0x06cd, 0x043c },
  { 0x06ce, 0x043d },
  { 0x06cf, 0x043e },
  { 0x06d0, 0x043f },
  { 0x06d1, 0x044f },
  { 0x06d2, 0x0440 },
  { 0x06d3, 0x0441 },
  { 0x06d4, 0x0442 },
  { 0x06d5, 0x0443 },
  { 0x06d6, 0x0436 },
  { 0x06d7, 0x0432 },
  { 0x06d8, 0x044c },
  { 0x06d9, 0x044b },
  { 0x06da, 0x0437 },
  { 0x06db, 0x0448 },
  { 0x06dc, 0x044d },
  { 0x06dd, 0x0449 },
  { 0x06de, 0x0447 },
  { 0x06df, 0x044a },
  { 0x06e0, 0x042e },
  { 0x06e1, 0x0410 },
  { 0x06e2, 0x0411 },
  { 0x06e3, 0x0426 },
  { 0x06e4, 0x0414 },
  { 0x06e5, 0x0415 },
  { 0x06e6, 0x0424 },
  { 0x06e7, 0x0413 },
  { 0x06e8, 0x0425 },
  { 0x06e9, 0x0418 },
  { 0x06ea, 0x0419 },
  { 0x06eb, 0x041a },
  { 0x06ec, 0x041b },
  { 0x06ed, 0x041c },
  { 0x06ee, 0x041d },
  { 0x06ef, 0x041e },
  { 0x06f0, 0x041f },
  { 0x06f1, 0x042f },
  { 0x06f2, 0x0420 },
  { 0x06f3, 0x0421 },
  { 0x06f4, 0x0422 },
  { 0x06f5, 0x0423 },
  { 0x06f6, 0x0416 },
  { 0x06f7, 0x0412 },
  { 0x06f8, 0x042c },
  { 0x06f9, 0x042b },
  { 0x06fa, 0x0417 },
  { 0x06fb, 0x0428 },
  { 0x06fc, 0x042d },
  { 0x06fd, 0x0429 },
  { 0x06fe, 0x0427 },
  { 0x06ff, 0x042a },
  { 0x07a1, 0x0386 },
  { 0x07a2, 0x0388 },
  { 0x07a3, 0x0389 },
  { 0x07a4, 0x038a },
  { 0x07a5, 0x03aa },
  { 0x07a7, 0x038c },
  { 0x07a8, 0x038e },
  { 0x07a9, 0x03ab },
  { 0x07ab, 0x038f },
  { 0x07ae, 0x0385 },
  { 0x07af, 0x2015 },
  { 0x07b1, 0x03ac },
  { 0x07b2, 0x03ad },
  { 0x07b3, 0x03ae },
  { 0x07b4, 0x03af },
  { 0x07b5, 0x03ca },
  { 0x07b6, 0x0390 },
  { 0x07b7, 0x03cc },
  { 0x07b8, 0x03cd },
  { 0x07b9, 0x03cb },
  { 0x07ba, 0x03b0 },
  { 0x07bb, 0x03ce },
  { 0x07c1, 0x0391 },
  { 0x07c2, 0x0392 },
  { 0x07c3, 0x0393 },
  { 0x07c4, 0x0394 },
  { 0x07c5, 0x0395 },
  { 0x07c6, 0x0396 },
  { 0x07c7, 0x0397 },
  { 0x07c8, 0x0398 },
  { 0x07c9, 0x0399 },
  { 0x07ca, 0x039a },
  { 0x07cb, 0x039b },
  { 0x07cc, 0x039c },
  { 0x07cd, 0x039d },
  { 0x07ce, 0x039e },
  { 0x07cf, 0x039f },
  { 0x07d0, 0x03a0 },
  { 0x07d1, 0x03a1 },
  { 0x07d2, 0x03a3 },
  { 0x07d4, 0x03a4 },
  { 0x07d5, 0x03a5 },
  { 0x07d6, 0x03a6 },
  { 0x07d7, 0x03a7 },
  { 0x07d8, 0x03a8 },
  { 0x07d9, 0x03a9 },
  { 0x07e1, 0x03b1 },
  { 0x07e2, 0x03b2 },
  { 0x07e3, 0x03b3 },
  { 0x07e4, 0x03b4 },
  { 0x07e5, 0x03b5 },
  { 0x07e6, 0x03b6 },
  { 0x07e7, 0x03b7 },
  { 0x07e8, 0x03b8 },
  { 0x07e9, 0x03b9 },
  { 0x07ea, 0x03ba },
  { 0x07eb, 0x03bb },
  { 0x07ec, 0x03bc },
  { 0x07ed, 0x03bd },
  { 0x07ee, 0x03be },
  { 0x07ef, 0x03bf },
  { 0x07f0, 0x03c0 },
  { 0x07f1, 0x03c1 },
  { 0x07f2, 0x03c3 },
  { 0x07f3, 0x03c2 },
  { 0x07f4, 0x03c4 },
  { 0x07f5, 0x03c5 },
  { 0x07f6, 0x03c6 },
  { 0x07f7, 0x03c7 },
  { 0x07f8, 0x03c8 },
  { 0x07f9, 0x03c9 },
  { 0x08a1, 0x23b7 },
  { 0x08a2, 0x250c },
  { 0x08a3, 0x2500 },
  { 0x08a4, 0x2320 },
  { 0x08a5, 0x2321 },
  { 0x08a6, 0x2502 },
  { 0x08a7, 0x23a1 },
  { 0x08a8, 0x23a3 },
  { 0x08a9, 0x23a4 },
  { 0x08aa, 0x23a6 },
  { 0x08ab, 0x239b },
  { 0x08ac, 0x239d },
  { 0x08ad, 0x239e },
  { 0x08ae, 0x23a0 },
  { 0x08af, 0x23a8 },
  { 0x08b0, 0x23ac },
  { 0x08bc, 0x2264 },
  { 0x08bd, 0x2260 },
  { 0x08be, 0x2265 },
  { 0x08bf, 0x222b },
  { 0x08c0, 0x2234 },
  { 0x08c1, 0x221d },
  { 0x08c2, 0x221e },
  { 0x08c5, 0x2207 },
  { 0x08c8, 0x223c },
  { 0x08c9, 0x2243 },
  { 0x08cd, 0x21d4 },
  { 0x08ce, 0x21d2 },
  { 0x08cf, 0x2261 },
  { 0x08d6, 0x221a },
  { 0x08da, 0x2282 },
  { 0x08db, 0x2283 },
  { 0x08dc, 0x2229 },
  { 0x08dd, 0x222a },
  { 0x08de, 0x2227 },
  { 0x08df, 0x2228 },
  { 0x08ef, 0x2202 },
  { 0x08f6, 0x0192 },
  { 0x08fb, 0x2190 },
  { 0x08fc, 0x2191 },
  { 0x08fd, 0x2192 },
  { 0x08fe, 0x2193 },
  { 0x09e0, 0x25c6 },
  { 0x09e1, 0x2592 },
  { 0x09e2, 0x2409 },
  { 0x09e3, 0x240c },
  { 0x09e4, 0x240d },
  { 0x09e5, 0x240a },
  { 0x09e8, 0x2424 },
  { 0x09e9, 0x240b },
  { 0x09ea, 0x2518 },
  { 0x09eb, 0x2510 },
  { 0x09ec, 0x250c },
  { 0x09ed, 0x2514 },
  { 0x09ee, 0x253c },
  { 0x09ef, 0x23ba },
  { 0x09f0, 0x23bb },
  { 0x09f1, 0x2500 },
  { 0x09f2, 0x23bc },
  { 0x09f3, 0x23bd },
  { 0x09f4, 0x251c },
  { 0x09f5, 0x2524 },
  { 0x09f6, 0x2534 },
  { 0x09f7, 0x252c },
  { 0x09f8, 0x2502 },
  { 0x0aa1, 0x2003 },
  { 0x0aa2, 0x2002 },
  { 0x0aa3, 0x2004 },
  { 0x0aa4, 0x2005 },
  { 0x0aa5, 0x2007 },
  { 0x0aa6, 0x2008 },
  { 0x0aa7, 0x2009 },
  { 0x0aa8, 0x200a },
  { 0x0aa9, 0x2014 },
  { 0x0aaa, 0x2013 },
  { 0x0aae, 0x2026 },
  { 0x0aaf, 0x2025 },
  { 0x0ab0, 0x2153 },
  { 0x0ab1, 0x2154 },
  { 0x0ab2, 0x2155 },
  { 0x0ab3, 0x2156 },
  { 0x0ab4, 0x2157 },
  { 0x0ab5, 0x2158 },
  { 0x0ab6, 0x2159 },
  { 0x0ab7, 0x215a },
  { 0x0ab8, 0x2105 },
  { 0x0abb, 0x2012 },
  { 0x0abc, 0x2329 },
  { 0x0abe, 0x232a },
  { 0x0ac3, 0x215b },
  { 0x0ac4, 0x215c },
  { 0x0ac5, 0x215d },
  { 0x0ac6, 0x215e },
  { 0x0ac9, 0x2122 },
  { 0x0aca, 0x2613 },
  { 0x0acc, 0x25c1 },
  { 0x0acd, 0x25b7 },
  { 0x0ace, 0x25cb },
  { 0x0acf, 0x25af },
  { 0x0ad0, 0x2018 },
  { 0x0ad1, 0x2019 },
  { 0x0ad2, 0x201c },
  { 0x0ad3, 0x201d },
  { 0x0ad4, 0x211e },
  { 0x0ad6, 0x2032 },
  { 0x0ad7, 0x2033 },
  { 0x0ad9, 0x271d },
  { 0x0adb, 0x25ac },
  { 0x0adc, 0x25c0 },
  { 0x0add, 0x25b6 },
  { 0x0ade, 0x25cf },
  { 0x0adf, 0x25ae },
  { 0x0ae0, 0x25e6 },
  { 0x0ae1, 0x25ab },
  { 0x0ae2, 0x25ad },
  { 0x0ae3, 0x25b3 },
  { 0x0ae4, 0x25bd },
  { 0x0ae5, 0x2606 },
  { 0x0ae6, 0x2022 },
  { 0x0ae7, 0x25aa },
  { 0x0ae8, 0x25b2 },
  { 0x0ae9, 0x25bc },
  { 0x0aea, 0x261c },
  { 0x0aeb, 0x261e },
  { 0x0aec, 0x2663 },
  { 0x0aed, 0x2666 },
  { 0x0aee, 0x2665 },
  { 0x0af0, 0x2720 },
  { 0x0af1, 0x2020 },
  { 0x0af2, 0x2021 },
  { 0x0af3, 0x2713 },
  { 0x0af4, 0x2717 },
  { 0x0af5, 0x266f },
  { 0x0af6, 0x266d },
  { 0x0af7, 0x2642 },
  { 0x0af8, 0x2640 },
  { 0x0af9, 0x260e },
  { 0x0afa, 0x2315 },
  { 0x0afb, 0x2117 },
  { 0x0afc, 0x2038 },
  { 0x0afd, 0x201a },
  { 0x0afe, 0x201e },
  { 0x0ba3, 0x003c },
  { 0x0ba6, 0x003e },
  { 0x0ba8, 0x2228 },
  { 0x0ba9, 0x2227 },
  { 0x0bc0, 0x00af },
  { 0x0bc2, 0x22a5 },
  { 0x0bc3, 0x2229 },
  { 0x0bc4, 0x230a },
  { 0x0bc6, 0x005f },
  { 0x0bca, 0x2218 },
  { 0x0bcc, 0x2395 },
  { 0x0bce, 0x22a4 },
  { 0x0bcf, 0x25cb },
  { 0x0bd3, 0x2308 },
  { 0x0bd6, 0x222a },
  { 0x0bd8, 0x2283 },
  { 0x0bda, 0x2282 },
  { 0x0bdc, 0x22a2 },
  { 0x0bfc, 0x22a3 },
  { 0x0cdf, 0x2017 },
  { 0x0ce0, 0x05d0 },
  { 0x0ce1, 0x05d1 },
  { 0x0ce2, 0x05d2 },
  { 0x0ce3, 0x05d3 },
  { 0x0ce4, 0x05d4 },
  { 0x0ce5, 0x05d5 },
  { 0x0ce6, 0x05d6 },
  { 0x0ce7, 0x05d7 },
  { 0x0ce8, 0x05d8 },
  { 0x0ce9, 0x05d9 },
  { 0x0cea, 0x05da },
  { 0x0ceb, 0x05db },
  { 0x0cec, 0x05dc },
  { 0x0ced, 0x05dd },
  { 0x0cee, 0x05de },
  { 0x0cef, 0x05df },
  { 0x0cf0, 0x05e0 },
  { 0x0cf1, 0x05e1 },
  { 0x0cf2, 0x05e2 },
  { 0x0cf3, 0x05e3 },
  { 0x0cf4, 0x05e4 },
  { 0x0cf5, 0x05e5 },
  { 0x0cf6, 0x05e6 },
  { 0x0cf7, 0x05e7 },
  { 0x0cf8, 0x05e8 },
  { 0x0cf9, 0x05e9 },
  { 0x0cfa, 0x05ea },
  { 0x0da1, 0x0e01 },
  { 0x0da2, 0x0e02 },
  { 0x0da3, 0x0e03 },
  { 0x0da4, 0x0e04 },
  { 0x0da5, 0x0e05 },
  { 0x0da6, 0x0e06 },
  { 0x0da7, 0x0e07 },
  { 0x0da8, 0x0e08 },
  { 0x0da9, 0x0e09 },
  { 0x0daa, 0x0e0a },
  { 0x0dab, 0x0e0b },
  { 0x0dac, 0x0e0c },
  { 0x0dad, 0x0e0d },
  { 0x0dae, 0x0e0e },
  { 0x0daf, 0x0e0f },
  { 0x0db0, 0x0e10 },
  { 0x0db1, 0x0e11 },
  { 0x0db2, 0x0e12 },
  { 0x0db3, 0x0e13 },
  { 0x0db4, 0x0e14 },
  { 0x0db5, 0x0e15 },
  { 0x0db6, 0x0e16 },
  { 0x0db7, 0x0e17 },
  { 0x0db8, 0x0e18 },
  { 0x0db9, 0x0e19 },
  { 0x0dba, 0x0e1a },
  { 0x0dbb, 0x0e1b },
  { 0x0dbc, 0x0e1c },
  { 0x0dbd, 0x0e1d },
  { 0x0dbe, 0x0e1e },
  { 0x0dbf, 0x0e1f },
  { 0x0dc0, 0x0e20 },
  { 0x0dc1, 0x0e21 },
  { 0x0dc2, 0x0e22 },
  { 0x0dc3, 0x0e23 },
  { 0x0dc4, 0x0e24 },
  { 0x0dc5, 0x0e25 },
  { 0x0dc6, 0x0e26 },
  { 0x0dc7, 0x0e27 },
  { 0x0dc8, 0x0e28 },
  { 0x0dc9, 0x0e29 },
  { 0x0dca, 0x0e2a },
  { 0x0dcb, 0x0e2b },
  { 0x0dcc, 0x0e2c },
  { 0x0dcd, 0x0e2d },
  { 0x0dce, 0x0e2e },
  { 0x0dcf, 0x0e2f },
  { 0x0dd0, 0x0e30 },
  { 0x0dd1, 0x0e31 },
  { 0x0dd2, 0x0e32 },
  { 0x0dd3, 0x0e33 },
  { 0x0dd4, 0x0e34 },
  { 0x0dd5, 0x0e35 },
  { 0x0dd6, 0x0e36 },
  { 0x0dd7, 0x0e37 },
  { 0x0dd8, 0x0e38 },
  { 0x0dd9, 0x0e39 },
  { 0x0dda, 0x0e3a },
  { 0x0ddf, 0x0e3f },
  { 0x0de0, 0x0e40 },
  { 0x0de1, 0x0e41 },
  { 0x0de2, 0x0e42 },
  { 0x0de3, 0x0e43 },
  { 0x0de4, 0x0e44 },
  { 0x0de5, 0x0e45 },
  { 0x0de6, 0x0e46 },
  { 0x0de7, 0x0e47 },
  { 0x0de8, 0x0e48 },
  { 0x0de9, 0x0e49 },
  { 0x0dea, 0x0e4a },
  { 0x0deb, 0x0e4b },
  { 0x0dec, 0x0e4c },
  { 0x0ded, 0x0e4d },
  { 0x0df0, 0x0e50 },
  { 0x0df1, 0x0e51 },
  { 0x0df2, 0x0e52 },
  { 0x0df3, 0x0e53 },
  { 0x0df4, 0x0e54 },
  { 0x0df5, 0x0e55 },
  { 0x0df6, 0x0e56 },
  { 0x0df7, 0x0e57 },
  { 0x0df8, 0x0e58 },
  { 0x0df9, 0x0e59 },
  { 0x0ea1, 0x3131 },
  { 0x0ea2, 0x3132 },
  { 0x0ea3, 0x3133 },
  { 0x0ea4, 0x3134 },
  { 0x0ea5, 0x3135 },
  { 0x0ea6, 0x3136 },
  { 0x0ea7, 0x3137 },
  { 0x0ea8, 0x3138 },
  { 0x0ea9, 0x3139 },
  { 0x0eaa, 0x313a },
  { 0x0eab, 0x313b },
  { 0x0eac, 0x313c },
  { 0x0ead, 0x313d },
  { 0x0eae, 0x313e },
  { 0x0eaf, 0x313f },
  { 0x0eb0, 0x3140 },
  { 0x0eb1, 0x3141 },
  { 0x0eb2, 0x3142 },
  { 0x0eb3, 0x3143 },
  { 0x0eb4, 0x3144 },
  { 0x0eb5, 0x3145 },
  { 0x0eb6, 0x3146 },
  { 0x0eb7, 0x3147 },
  { 0x0eb8, 0x3148 },
  { 0x0eb9, 0x3149 },
  { 0x0eba, 0x314a },
  { 0x0ebb, 0x314b },
  { 0x0ebc, 0x314c },
  { 0x0ebd, 0x314d },
  { 0x0ebe, 0x314e },
  { 0x0ebf, 0x314f },
  { 0x0ec0, 0x3150 },
  { 0x0ec1, 0x3151 },
  { 0x0ec2, 0x3152 },
  { 0x0ec3, 0x3153 },
  { 0x0ec4, 0x3154 },
  { 0x0ec5, 0x3155 },
  { 0x0ec6, 0x3156 },
  { 0x0ec7, 0x3157 },
  { 0x0ec8, 0x3158 },
  { 0x0ec9, 0x3159 },
  { 0x0eca, 0x315a },
  { 0x0ecb, 0x315b },
  { 0x0ecc, 0x315c },
  { 0x0ecd, 0x315d },
  { 0x0ece, 0x315e },
  { 0x0ecf, 0x315f },
  { 0x0ed0, 0x3160 },
  { 0x0ed1, 0x3161 },
  { 0x0ed2, 0x3162 },
  { 0x0ed3, 0x3163 },
  { 0x0ed4, 0x11a8 },
  { 0x0ed5, 0x11a9 },
  { 0x0ed6, 0x11aa },
  { 0x0ed7, 0x11ab },
  { 0x0ed8, 0x11ac },
  { 0x0ed9, 0x11ad },
  { 0x0eda, 0x11ae },
  { 0x0edb, 0x11af },
  { 0x0edc, 0x11b0 },
  { 0x0edd, 0x11b1 },
  { 0x0ede, 0x11b2 },
  { 0x0edf, 0x11b3 },
  { 0x0ee0, 0x11b4 },
  { 0x0ee1, 0x11b5 },
  { 0x0ee2, 0x11b6 },
  { 0x0ee3, 0x11b7 },
  { 0x0ee4, 0x11b8 },
  { 0x0ee5, 0x11b9 },
  { 0x0ee6, 0x11ba },
  { 0x0ee7, 0x11bb },
  { 0x0ee8, 0x11bc },
  { 0x0ee9, 0x11bd },
  { 0x0eea, 0x11be },
  { 0x0eeb, 0x11bf },
  { 0x0eec, 0x11c0 },
  { 0x0eed, 0x11c1 },
  { 0x0eee, 0x11c2 },
  { 0x0eef, 0x316d },
  { 0x0ef0, 0x3171 },
  { 0x0ef1, 0x3178 },
  { 0x0ef2, 0x317f },
  { 0x0ef3, 0x3181 },
  { 0x0ef4, 0x3184 },
  { 0x0ef5, 0x3186 },
  { 0x0ef6, 0x318d },
  { 0x0ef7, 0x318e },
  { 0x0ef8, 0x11eb },
  { 0x0ef9, 0x11f0 },
  { 0x0efa, 0x11f9 },
  { 0x0eff, 0x20a9 },
  { 0x13a4, 0x20ac },
  { 0x13bc, 0x0152 },
  { 0x13bd, 0x0153 },
  { 0x13be, 0x0178 },
  { 0x20ac, 0x20ac },
  { 0xfe50,    '`' },
  { 0xfe51, 0x00b4 },
  { 0xfe52,    '^' },
  { 0xfe53,    '~' },
  { 0xfe54, 0x00af },
  { 0xfe55, 0x02d8 },
  { 0xfe56, 0x02d9 },
  { 0xfe57, 0x00a8 },
  { 0xfe58, 0x02da },
  { 0xfe59, 0x02dd },
  { 0xfe5a, 0x02c7 },
  { 0xfe5b, 0x00b8 },
  { 0xfe5c, 0x02db },
  { 0xfe5d, 0x037a },
  { 0xfe5e, 0x309b },
  { 0xfe5f, 0x309c },
  { 0xfe63,    '/' },
  { 0xfe64, 0x02bc },
  { 0xfe65, 0x02bd },
  { 0xfe66, 0x02f5 },
  { 0xfe67, 0x02f3 },
  { 0xfe68, 0x02cd },
  { 0xfe69, 0xa788 },
  { 0xfe6a, 0x02f7 },
  { 0xfe6e,    ',' },
  { 0xfe6f, 0x00a4 },
  { 0xfe80,    'a' }, /* XK_dead_a */
  { 0xfe81,    'A' }, /* XK_dead_A */
  { 0xfe82,    'e' }, /* XK_dead_e */
  { 0xfe83,    'E' }, /* XK_dead_E */
  { 0xfe84,    'i' }, /* XK_dead_i */
  { 0xfe85,    'I' }, /* XK_dead_I */
  { 0xfe86,    'o' }, /* XK_dead_o */
  { 0xfe87,    'O' }, /* XK_dead_O */
  { 0xfe88,    'u' }, /* XK_dead_u */
  { 0xfe89,    'U' }, /* XK_dead_U */
  { 0xfe8a, 0x0259 },
  { 0xfe8b, 0x018f },
  { 0xfe8c, 0x00b5 },
  { 0xfe90,    '_' },
  { 0xfe91, 0x02c8 },
  { 0xfe92, 0x02cc },
  { 0xff80 /*XKB_KEY_KP_Space*/,     ' ' },
  { 0xff95 /*XKB_KEY_KP_7*/, 0x0037 },
  { 0xff96 /*XKB_KEY_KP_4*/, 0x0034 },
  { 0xff97 /*XKB_KEY_KP_8*/, 0x0038 },
  { 0xff98 /*XKB_KEY_KP_6*/, 0x0036 },
  { 0xff99 /*XKB_KEY_KP_2*/, 0x0032 },
  { 0xff9a /*XKB_KEY_KP_9*/, 0x0039 },
  { 0xff9b /*XKB_KEY_KP_3*/, 0x0033 },
  { 0xff9c /*XKB_KEY_KP_1*/, 0x0031 },
  { 0xff9d /*XKB_KEY_KP_5*/, 0x0035 },
  { 0xff9e /*XKB_KEY_KP_0*/, 0x0030 },
  { 0xffaa /*XKB_KEY_KP_Multiply*/,  '*' },
  { 0xffab /*XKB_KEY_KP_Add*/,       '+' },
  { 0xffac /*XKB_KEY_KP_Separator*/, ',' },
  { 0xffad /*XKB_KEY_KP_Subtract*/,  '-' },
  { 0xffae /*XKB_KEY_KP_Decimal*/,   '.' },
  { 0xffaf /*XKB_KEY_KP_Divide*/,    '/' },
  { 0xffb0 /*XKB_KEY_KP_0*/, 0x0030 },
  { 0xffb1 /*XKB_KEY_KP_1*/, 0x0031 },
  { 0xffb2 /*XKB_KEY_KP_2*/, 0x0032 },
  { 0xffb3 /*XKB_KEY_KP_3*/, 0x0033 },
  { 0xffb4 /*XKB_KEY_KP_4*/, 0x0034 },
  { 0xffb5 /*XKB_KEY_KP_5*/, 0x0035 },
  { 0xffb6 /*XKB_KEY_KP_6*/, 0x0036 },
  { 0xffb7 /*XKB_KEY_KP_7*/, 0x0037 },
  { 0xffb8 /*XKB_KEY_KP_8*/, 0x0038 },
  { 0xffb9 /*XKB_KEY_KP_9*/, 0x0039 },
  { 0xffbd /*XKB_KEY_KP_Equal*/,     '=' }
};

_SOKOL_PRIVATE int _sapp_x11_error_handler(Display* display, XErrorEvent* event) {
    _SOKOL_UNUSED(display);
    _sapp.x11.error_code = event->error_code;
    return 0;
}

_SOKOL_PRIVATE void _sapp_x11_grab_error_handler(void) {
    _sapp.x11.error_code = Success;
    XSetErrorHandler(_sapp_x11_error_handler);
}

_SOKOL_PRIVATE void _sapp_x11_release_error_handler(void) {
    XSync(_sapp.x11.display, False);
    XSetErrorHandler(NULL);
}

_SOKOL_PRIVATE void _sapp_x11_init_extensions(void) {
    _sapp.x11.UTF8_STRING             = XInternAtom(_sapp.x11.display, "UTF8_STRING", False);
    _sapp.x11.WM_PROTOCOLS            = XInternAtom(_sapp.x11.display, "WM_PROTOCOLS", False);
    _sapp.x11.WM_DELETE_WINDOW        = XInternAtom(_sapp.x11.display, "WM_DELETE_WINDOW", False);
    _sapp.x11.WM_STATE                = XInternAtom(_sapp.x11.display, "WM_STATE", False);
    _sapp.x11.NET_WM_NAME             = XInternAtom(_sapp.x11.display, "_NET_WM_NAME", False);
    _sapp.x11.NET_WM_ICON_NAME        = XInternAtom(_sapp.x11.display, "_NET_WM_ICON_NAME", False);
    _sapp.x11.NET_WM_STATE            = XInternAtom(_sapp.x11.display, "_NET_WM_STATE", False);
    _sapp.x11.NET_WM_STATE_FULLSCREEN = XInternAtom(_sapp.x11.display, "_NET_WM_STATE_FULLSCREEN", False);
    // Note: not optional anymore, since we can't predict whether a future window will enable drag and drop
    _sapp.x11.xdnd.XdndAware        = XInternAtom(_sapp.x11.display, "XdndAware", False);
    _sapp.x11.xdnd.XdndEnter        = XInternAtom(_sapp.x11.display, "XdndEnter", False);
    _sapp.x11.xdnd.XdndPosition     = XInternAtom(_sapp.x11.display, "XdndPosition", False);
    _sapp.x11.xdnd.XdndStatus       = XInternAtom(_sapp.x11.display, "XdndStatus", False);
    _sapp.x11.xdnd.XdndActionCopy   = XInternAtom(_sapp.x11.display, "XdndActionCopy", False);
    _sapp.x11.xdnd.XdndDrop         = XInternAtom(_sapp.x11.display, "XdndDrop", False);
    _sapp.x11.xdnd.XdndFinished     = XInternAtom(_sapp.x11.display, "XdndFinished", False);
    _sapp.x11.xdnd.XdndSelection    = XInternAtom(_sapp.x11.display, "XdndSelection", False);
    _sapp.x11.xdnd.XdndTypeList     = XInternAtom(_sapp.x11.display, "XdndTypeList", False);
    _sapp.x11.xdnd.text_uri_list    = XInternAtom(_sapp.x11.display, "text/uri-list", False);
    

    /* check Xi extension for raw mouse input */
    if (XQueryExtension(_sapp.x11.display, "XInputExtension", &_sapp.x11.xi.major_opcode, &_sapp.x11.xi.event_base, &_sapp.x11.xi.error_base)) {
        _sapp.x11.xi.major = 2;
        _sapp.x11.xi.minor = 0;
        if (XIQueryVersion(_sapp.x11.display, &_sapp.x11.xi.major, &_sapp.x11.xi.minor) == Success) {
            _sapp.x11.xi.available = true;
        }
    }
}

_SOKOL_PRIVATE void _sapp_x11_query_system_dpi(void) {
    /* from GLFW:

       NOTE: Default to the display-wide DPI as we don't currently have a policy
             for which monitor a window is considered to be on

        _sapp.x11.dpi = DisplayWidth(_sapp.x11.display, _sapp.x11.screen) *
                        25.4f / DisplayWidthMM(_sapp.x11.display, _sapp.x11.screen);

       NOTE: Basing the scale on Xft.dpi where available should provide the most
             consistent user experience (matches Qt, Gtk, etc), although not
             always the most accurate one
    */
    char* rms = XResourceManagerString(_sapp.x11.display);
    if (rms) {
        XrmDatabase db = XrmGetStringDatabase(rms);
        if (db) {
            XrmValue value;
            char* type = NULL;
            if (XrmGetResource(db, "Xft.dpi", "Xft.Dpi", &type, &value)) {
                if (type && strcmp(type, "String") == 0) {
                    _sapp.x11.dpi = atof(value.addr);
                }
            }
            XrmDestroyDatabase(db);
        }
    }
}

_SOKOL_PRIVATE bool _sapp_glx_has_ext(const char* ext, const char* extensions) {
    SOKOL_ASSERT(ext);
    const char* start = extensions;
    while (true) {
        const char* where = strstr(start, ext);
        if (!where) {
            return false;
        }
        const char* terminator = where + strlen(ext);
        if ((where == start) || (*(where - 1) == ' ')) {
            if (*terminator == ' ' || *terminator == '\0') {
                break;
            }
        }
        start = terminator;
    }
    return true;
}

_SOKOL_PRIVATE bool _sapp_glx_extsupported(const char* ext, const char* extensions) {
    if (extensions) {
        return _sapp_glx_has_ext(ext, extensions);
    }
    else {
        return false;
    }
}

_SOKOL_PRIVATE void* _sapp_glx_getprocaddr(const char* procname)
{
    if (_sapp.glx.GetProcAddress) {
        return (void*) _sapp.glx.GetProcAddress((const GLubyte*) procname);
    }
    else if (_sapp.glx.GetProcAddressARB) {
        return (void*) _sapp.glx.GetProcAddressARB((const GLubyte*) procname);
    }
    else {
        return dlsym(_sapp.glx.libgl, procname);
    }
}

_SOKOL_PRIVATE void _sapp_glx_init() {
    const char* sonames[] = { "libGL.so.1", "libGL.so", 0 };
    for (int i = 0; sonames[i]; i++) {
        _sapp.glx.libgl = dlopen(sonames[i], RTLD_LAZY|RTLD_GLOBAL);
        if (_sapp.glx.libgl) {
            break;
        }
    }
    if (!_sapp.glx.libgl) {
        _sapp_fail("GLX: failed to load libGL");
    }
    _sapp.glx.GetFBConfigs          = (PFNGLXGETFBCONFIGSPROC)          dlsym(_sapp.glx.libgl, "glXGetFBConfigs");
    _sapp.glx.GetFBConfigAttrib     = (PFNGLXGETFBCONFIGATTRIBPROC)     dlsym(_sapp.glx.libgl, "glXGetFBConfigAttrib");
    _sapp.glx.GetClientString       = (PFNGLXGETCLIENTSTRINGPROC)       dlsym(_sapp.glx.libgl, "glXGetClientString");
    _sapp.glx.QueryExtension        = (PFNGLXQUERYEXTENSIONPROC)        dlsym(_sapp.glx.libgl, "glXQueryExtension");
    _sapp.glx.QueryVersion          = (PFNGLXQUERYVERSIONPROC)          dlsym(_sapp.glx.libgl, "glXQueryVersion");
    _sapp.glx.DestroyContext        = (PFNGLXDESTROYCONTEXTPROC)        dlsym(_sapp.glx.libgl, "glXDestroyContext");
    _sapp.glx.MakeCurrent           = (PFNGLXMAKECURRENTPROC)           dlsym(_sapp.glx.libgl, "glXMakeCurrent");
    _sapp.glx.SwapBuffers           = (PFNGLXSWAPBUFFERSPROC)           dlsym(_sapp.glx.libgl, "glXSwapBuffers");
    _sapp.glx.QueryExtensionsString = (PFNGLXQUERYEXTENSIONSSTRINGPROC) dlsym(_sapp.glx.libgl, "glXQueryExtensionsString");
    _sapp.glx.CreateWindow          = (PFNGLXCREATEWINDOWPROC)          dlsym(_sapp.glx.libgl, "glXCreateWindow");
    _sapp.glx.DestroyWindow         = (PFNGLXDESTROYWINDOWPROC)         dlsym(_sapp.glx.libgl, "glXDestroyWindow");
    _sapp.glx.GetProcAddress        = (PFNGLXGETPROCADDRESSPROC)        dlsym(_sapp.glx.libgl, "glXGetProcAddress");
    _sapp.glx.GetProcAddressARB     = (PFNGLXGETPROCADDRESSPROC)        dlsym(_sapp.glx.libgl, "glXGetProcAddressARB");
    _sapp.glx.GetVisualFromFBConfig = (PFNGLXGETVISUALFROMFBCONFIGPROC) dlsym(_sapp.glx.libgl, "glXGetVisualFromFBConfig");
    if (!_sapp.glx.GetFBConfigs ||
        !_sapp.glx.GetFBConfigAttrib ||
        !_sapp.glx.GetClientString ||
        !_sapp.glx.QueryExtension ||
        !_sapp.glx.QueryVersion ||
        !_sapp.glx.DestroyContext ||
        !_sapp.glx.MakeCurrent ||
        !_sapp.glx.SwapBuffers ||
        !_sapp.glx.QueryExtensionsString ||
        !_sapp.glx.CreateWindow ||
        !_sapp.glx.DestroyWindow ||
        !_sapp.glx.GetProcAddress ||
        !_sapp.glx.GetProcAddressARB ||
        !_sapp.glx.GetVisualFromFBConfig)
    {
        _sapp_fail("GLX: failed to load required entry points");
    }

    if (!_sapp.glx.QueryExtension(_sapp.x11.display, &_sapp.glx.error_base, &_sapp.glx.event_base)) {
        _sapp_fail("GLX: GLX extension not found");
    }
    if (!_sapp.glx.QueryVersion(_sapp.x11.display, &_sapp.glx.major, &_sapp.glx.minor)) {
        _sapp_fail("GLX: Failed to query GLX version");
    }
    if (_sapp.glx.major == 1 && _sapp.glx.minor < 3) {
        _sapp_fail("GLX: GLX version 1.3 is required");
    }
    const char* exts = _sapp.glx.QueryExtensionsString(_sapp.x11.display, _sapp.x11.screen);
    if (_sapp_glx_extsupported("GLX_EXT_swap_control", exts)) {
        _sapp.glx.SwapIntervalEXT = (PFNGLXSWAPINTERVALEXTPROC) _sapp_glx_getprocaddr("glXSwapIntervalEXT");
        _sapp.glx.EXT_swap_control = 0 != _sapp.glx.SwapIntervalEXT;
    }
    if (_sapp_glx_extsupported("GLX_MESA_swap_control", exts)) {
        _sapp.glx.SwapIntervalMESA = (PFNGLXSWAPINTERVALMESAPROC) _sapp_glx_getprocaddr("glXSwapIntervalMESA");
        _sapp.glx.MESA_swap_control = 0 != _sapp.glx.SwapIntervalMESA;
    }
    _sapp.glx.ARB_multisample = _sapp_glx_extsupported("GLX_ARB_multisample", exts);
    if (_sapp_glx_extsupported("GLX_ARB_create_context", exts)) {
        _sapp.glx.CreateContextAttribsARB = (PFNGLXCREATECONTEXTATTRIBSARBPROC) _sapp_glx_getprocaddr("glXCreateContextAttribsARB");
        _sapp.glx.ARB_create_context = 0 != _sapp.glx.CreateContextAttribsARB;
    }
    _sapp.glx.ARB_create_context_profile = _sapp_glx_extsupported("GLX_ARB_create_context_profile", exts);
}

_SOKOL_PRIVATE int _sapp_glx_attrib(GLXFBConfig fbconfig, int attrib) {
    int value;
    _sapp.glx.GetFBConfigAttrib(_sapp.x11.display, fbconfig, attrib, &value);
    return value;
}

_SOKOL_PRIVATE GLXFBConfig _sapp_glx_choosefbconfig(_sapp_window_t* window) {
    GLXFBConfig* native_configs;
    _sapp_gl_fbconfig* usable_configs;
    const _sapp_gl_fbconfig* closest;
    int i, native_count, usable_count;
    const char* vendor;
    bool trust_window_bit = true;

    /* HACK: This is a (hopefully temporary) workaround for Chromium
           (VirtualBox GL) not setting the window bit on any GLXFBConfigs
    */
    vendor = _sapp.glx.GetClientString(_sapp.x11.display, GLX_VENDOR);
    if (vendor && strcmp(vendor, "Chromium") == 0) {
        trust_window_bit = false;
    }

    native_configs = _sapp.glx.GetFBConfigs(_sapp.x11.display, _sapp.x11.screen, &native_count);
    if (!native_configs || !native_count) {
        _sapp_fail("GLX: No GLXFBConfigs returned");
    }

    usable_configs = (_sapp_gl_fbconfig*) SOKOL_CALLOC(native_count, sizeof(_sapp_gl_fbconfig));
    usable_count = 0;
    for (i = 0;  i < native_count;  i++) {
        const GLXFBConfig n = native_configs[i];
        _sapp_gl_fbconfig* u = usable_configs + usable_count;
        _sapp_gl_init_fbconfig(u);

        /* Only consider RGBA GLXFBConfigs */
        if (0 == (_sapp_glx_attrib(n, GLX_RENDER_TYPE) & GLX_RGBA_BIT)) {
            continue;
        }
        /* Only consider window GLXFBConfigs */
        if (0 == (_sapp_glx_attrib(n, GLX_DRAWABLE_TYPE) & GLX_WINDOW_BIT)) {
            if (trust_window_bit) {
                continue;
            }
        }
        u->red_bits = _sapp_glx_attrib(n, GLX_RED_SIZE);
        u->green_bits = _sapp_glx_attrib(n, GLX_GREEN_SIZE);
        u->blue_bits = _sapp_glx_attrib(n, GLX_BLUE_SIZE);
        u->alpha_bits = _sapp_glx_attrib(n, GLX_ALPHA_SIZE);
        u->depth_bits = _sapp_glx_attrib(n, GLX_DEPTH_SIZE);
        u->stencil_bits = _sapp_glx_attrib(n, GLX_STENCIL_SIZE);
        if (_sapp_glx_attrib(n, GLX_DOUBLEBUFFER)) {
            u->doublebuffer = true;
        }
        if (_sapp.glx.ARB_multisample) {
            u->samples = _sapp_glx_attrib(n, GLX_SAMPLES);
        }
        u->handle = (uintptr_t) n;
        usable_count++;
    }
    _sapp_gl_fbconfig desired;
    _sapp_gl_init_fbconfig(&desired);
    desired.red_bits = 8;
    desired.green_bits = 8;
    desired.blue_bits = 8;
    desired.alpha_bits = 8;
    desired.depth_bits = 24;
    desired.stencil_bits = 8;
    desired.doublebuffer = true;
    desired.samples = window->sample_count > 1 ? window->sample_count : 0;
    closest = _sapp_gl_choose_fbconfig(&desired, usable_configs, usable_count);
    GLXFBConfig result = 0;
    if (closest) {
        result = (GLXFBConfig) closest->handle;
    }
    XFree(native_configs);
    SOKOL_FREE(usable_configs);
    return result;
}

_SOKOL_PRIVATE void _sapp_glx_choose_visual(_sapp_window_t* window, Visual** visual, int* depth) {
    GLXFBConfig native = _sapp_glx_choosefbconfig(window);
    if (0 == native) {
        _sapp_fail("GLX: Failed to find a suitable GLXFBConfig");
    }
    XVisualInfo* result = _sapp.glx.GetVisualFromFBConfig(_sapp.x11.display, native);
    if (!result) {
        _sapp_fail("GLX: Failed to retrieve Visual for GLXFBConfig");
    }
    *visual = result->visual;
    *depth = result->depth;
    XFree(result);
}

_SOKOL_PRIVATE void _sapp_glx_create_context(_sapp_window_t* window) {
    GLXFBConfig native = _sapp_glx_choosefbconfig(window);
    if (0 == native){
        _sapp_fail("GLX: Failed to find a suitable GLXFBConfig (2)");
    }
    if (!(_sapp.glx.ARB_create_context && _sapp.glx.ARB_create_context_profile)) {
        _sapp_fail("GLX: ARB_create_context and ARB_create_context_profile required");
    }
    _sapp_x11_grab_error_handler();
    const int attribs[] = {
        GLX_CONTEXT_MAJOR_VERSION_ARB, 3,
        GLX_CONTEXT_MINOR_VERSION_ARB, 3,
        GLX_CONTEXT_PROFILE_MASK_ARB, GLX_CONTEXT_CORE_PROFILE_BIT_ARB,
        GLX_CONTEXT_FLAGS_ARB, GLX_CONTEXT_FORWARD_COMPATIBLE_BIT_ARB,
        0, 0
    };
    window->glx.ctx = _sapp.glx.CreateContextAttribsARB(_sapp.x11.display, native, NULL, True, attribs);
    if (!window->glx.ctx) {
        _sapp_fail("GLX: failed to create GL context");
    }
    _sapp_x11_release_error_handler();
    window->glx.window = _sapp.glx.CreateWindow(_sapp.x11.display, native, window->x11.window, NULL);
    if (!window->glx.window) {
        _sapp_fail("GLX: failed to create window");
    }
}

_SOKOL_PRIVATE void _sapp_glx_destroy_context(_sapp_window_t* window) {
    if (window->glx.window) {
        _sapp.glx.DestroyWindow(_sapp.x11.display, window->glx.window);
        window->glx.window = 0;
    }
    if (window->glx.ctx) {
        _sapp.glx.DestroyContext(_sapp.x11.display, window->glx.ctx);
        window->glx.ctx = 0;
    }
}

_SOKOL_PRIVATE void _sapp_glx_make_current(_sapp_window_t* window) {
    if(!_sapp.glx.MakeCurrent(_sapp.x11.display, window->glx.window, window->glx.ctx)){
        SOKOL_LOG("Failed to make context current");
    }
}

_SOKOL_PRIVATE void _sapp_glx_swap_buffers(_sapp_window_t* window) {
    _sapp.glx.SwapBuffers(_sapp.x11.display, window->glx.window);
}

_SOKOL_PRIVATE void _sapp_glx_swapinterval(_sapp_window_t* window, int interval) {
    _sapp_glx_make_current(window);
    if (_sapp.glx.EXT_swap_control) {
        _sapp.glx.SwapIntervalEXT(_sapp.x11.display, window->glx.window, interval);
    }
    else if (_sapp.glx.MESA_swap_control) {
        _sapp.glx.SwapIntervalMESA(interval);
    }
}

_SOKOL_PRIVATE void _sapp_x11_send_event(_sapp_window_t* window, Atom type, int a, int b, int c, int d, int e) {
    XEvent event;
    memset(&event, 0, sizeof(event));

    event.type = ClientMessage;
    event.xclient.window = window->x11.window;
    event.xclient.format = 32;
    event.xclient.message_type = type;
    event.xclient.data.l[0] = a;
    event.xclient.data.l[1] = b;
    event.xclient.data.l[2] = c;
    event.xclient.data.l[3] = d;
    event.xclient.data.l[4] = e;

    XSendEvent(_sapp.x11.display, _sapp.x11.root,
               False,
               SubstructureNotifyMask | SubstructureRedirectMask,
               &event);
}

_SOKOL_PRIVATE void _sapp_x11_query_window_size(_sapp_window_t* window) {
    XWindowAttributes attribs;
    XGetWindowAttributes(_sapp.x11.display, window->x11.window, &attribs);
    window->window_width = attribs.width;
    window->window_height = attribs.height;
    window->framebuffer_width = window->window_width;
    window->framebuffer_height = window->window_height;
}

_SOKOL_PRIVATE void _sapp_x11_set_fullscreen(_sapp_window_t* window, bool enable) {
    /* NOTE: this function must be called after XMapWindow (which happens in _sapp_x11_show_window()) */
    if (_sapp.x11.NET_WM_STATE && _sapp.x11.NET_WM_STATE_FULLSCREEN) {
        if (enable) {
            const int _NET_WM_STATE_ADD = 1;
            _sapp_x11_send_event(window,
                                _sapp.x11.NET_WM_STATE,
                                _NET_WM_STATE_ADD,
                                _sapp.x11.NET_WM_STATE_FULLSCREEN,
                                0, 1, 0);
        }
        else {
            const int _NET_WM_STATE_REMOVE = 0;
            _sapp_x11_send_event(window,
                                _sapp.x11.NET_WM_STATE,
                                _NET_WM_STATE_REMOVE,
                                _sapp.x11.NET_WM_STATE_FULLSCREEN,
                                0, 1, 0);
        }
    }
    XFlush(_sapp.x11.display);
}

_SOKOL_PRIVATE void _sapp_x11_create_hidden_cursor(void) {
    SOKOL_ASSERT(0 == _sapp.x11.hidden_cursor);
    const int w = 16;
    const int h = 16;
    XcursorImage* img = XcursorImageCreate(w, h);
    SOKOL_ASSERT(img && (img->width == 16) && (img->height == 16) && img->pixels);
    img->xhot = 0;
    img->yhot = 0;
    const size_t num_bytes = w * h * sizeof(XcursorPixel);
    memset(img->pixels, 0, num_bytes);
    _sapp.x11.hidden_cursor = XcursorImageLoadCursor(_sapp.x11.display, img);
    XcursorImageDestroy(img);
}

_SOKOL_PRIVATE void _sapp_x11_toggle_fullscreen(_sapp_window_t* window) {
    window->fullscreen = !window->fullscreen;
    _sapp_x11_set_fullscreen(window, window->fullscreen);
    _sapp_x11_query_window_size(window);
}

_SOKOL_PRIVATE void _sapp_x11_show_mouse(_sapp_window_t* window, bool show) {
    if (show) {
        XUndefineCursor(_sapp.x11.display, window->x11.window);
    }
    else {
        XDefineCursor(_sapp.x11.display, window->x11.window, _sapp.x11.hidden_cursor);
    }
}

_SOKOL_PRIVATE void _sapp_x11_lock_mouse(_sapp_window_t* window, bool lock) {
    if (lock == window->mouse.locked) {
        return;
    }
    window->mouse.dx = 0.0f;
    window->mouse.dy = 0.0f;
    window->mouse.locked = lock;
    if (window->mouse.locked) {
        if (_sapp.x11.xi.available) {
            XIEventMask em;
            unsigned char mask[XIMaskLen(XI_RawMotion)] = { 0 }; // XIMaskLen is a macro
            em.deviceid = XIAllMasterDevices;
            em.mask_len = sizeof(mask);
            em.mask = mask;
            XISetMask(mask, XI_RawMotion);
            XISelectEvents(_sapp.x11.display, _sapp.x11.root, &em, 1);
        }
        XGrabPointer(_sapp.x11.display, // display
            window->x11.window,           // grab_window
            True,                       // owner_events
            ButtonPressMask | ButtonReleaseMask | PointerMotionMask,    // event_mask
            GrabModeAsync,              // pointer_mode
            GrabModeAsync,              // keyboard_mode
            window->x11.window,         // confine_to
            _sapp.x11.hidden_cursor,    // cursor
            CurrentTime);               // time
    }
    else {
        if (_sapp.x11.xi.available) {
            XIEventMask em;
            unsigned char mask[] = { 0 };
            em.deviceid = XIAllMasterDevices;
            em.mask_len = sizeof(mask);
            em.mask = mask;
            XISelectEvents(_sapp.x11.display, _sapp.x11.root, &em, 1);
        }
        XWarpPointer(_sapp.x11.display, None, window->x11.window, 0, 0, 0, 0, (int) window->mouse.x, window->mouse.y);
        XUngrabPointer(_sapp.x11.display, CurrentTime);
    }
    XFlush(_sapp.x11.display);
}

_SOKOL_PRIVATE void _sapp_x11_update_window_title(_sapp_window_t* window) {
    Xutf8SetWMProperties(_sapp.x11.display,
        window->x11.window,
        window->window_title, window->window_title,
        NULL, 0, NULL, NULL, NULL);
    XChangeProperty(_sapp.x11.display, window->x11.window,
        _sapp.x11.NET_WM_NAME, _sapp.x11.UTF8_STRING, 8,
        PropModeReplace,
        (unsigned char*)window->window_title,
        strlen(window->window_title));
    XChangeProperty(_sapp.x11.display, window->x11.window,
        _sapp.x11.NET_WM_ICON_NAME, _sapp.x11.UTF8_STRING, 8,
        PropModeReplace,
        (unsigned char*)window->window_title,
        strlen(window->window_title));
    XFlush(_sapp.x11.display);
}

_SOKOL_PRIVATE bool _sapp_x11_window_visible(_sapp_window_t* window) {
    XWindowAttributes wa;
    XGetWindowAttributes(_sapp.x11.display, window->x11.window, &wa);
    return wa.map_state == IsViewable;
}

_SOKOL_PRIVATE void _sapp_x11_show_window(_sapp_window_t* window) {
    if (!_sapp_x11_window_visible(window)) {
        XMapWindow(_sapp.x11.display, window->x11.window);
        XRaiseWindow(_sapp.x11.display, window->x11.window);
        XFlush(_sapp.x11.display);
    }
}

_SOKOL_PRIVATE void _sapp_x11_hide_window(_sapp_window_t* window) {
    XUnmapWindow(_sapp.x11.display, window->x11.window);
    XFlush(_sapp.x11.display);
}

_SOKOL_PRIVATE void _sapp_x11_create_window(_sapp_window_t* window, Visual* visual, int depth) {
    window->x11.window_state = NormalState;
    window->x11.colormap = XCreateColormap(_sapp.x11.display, _sapp.x11.root, visual, AllocNone);
    XSetWindowAttributes wa;
    memset(&wa, 0, sizeof(wa));
    const uint32_t wamask = CWBorderPixel | CWColormap | CWEventMask;
    wa.colormap = window->x11.colormap;
    wa.border_pixel = 0;
    wa.event_mask = StructureNotifyMask | KeyPressMask | KeyReleaseMask |
                    PointerMotionMask | ButtonPressMask | ButtonReleaseMask |
                    ExposureMask | FocusChangeMask | VisibilityChangeMask |
                    EnterWindowMask | LeaveWindowMask | PropertyChangeMask;

    _sapp_x11_grab_error_handler();
    window->x11.window = XCreateWindow(_sapp.x11.display,
                                     _sapp.x11.root,
                                     0, 0,
                                     window->window_width,
                                     window->window_height,
                                     0,     /* border width */
                                     depth, /* color depth */
                                     InputOutput,
                                     visual,
                                     wamask,
                                     &wa);
    _sapp_x11_release_error_handler();
    if (!window->x11.window) {
        _sapp_fail("X11: Failed to create window");
    }
    Atom protocols[] = {
        _sapp.x11.WM_DELETE_WINDOW
    };
    XSetWMProtocols(_sapp.x11.display, window->x11.window, protocols, 1);

    XSizeHints* hints = XAllocSizeHints();
    hints->flags |= PWinGravity;
    hints->win_gravity = StaticGravity;
    XSetWMNormalHints(_sapp.x11.display, window->x11.window, hints);
    XFree(hints);

    /* announce support for drag'n'drop */
    if (window->drop.enabled) {
        const Atom version = _SAPP_X11_XDND_VERSION;
        XChangeProperty(_sapp.x11.display, window->x11.window, _sapp.x11.xdnd.XdndAware, XA_ATOM, 32, PropModeReplace, (unsigned char*) &version, 1);
    }

    _sapp_x11_update_window_title(window);

    /* associate window XID with _sapp_window_t* for later retrieval during event processing */
    XSaveContext(_sapp.x11.display, window->x11.window,_sapp.x11.context, (XPointer) window);

    _sapp_x11_show_window(window);
    if (window->fullscreen) {
        _sapp_x11_set_fullscreen(window, true);
    }
    _sapp_x11_query_window_size(window);
    _sapp_glx_swapinterval(window, window->swap_interval);
    XFlush(_sapp.x11.display);
}

_SOKOL_PRIVATE void _sapp_x11_destroy_window(_sapp_window_t* window) {
    if (window->x11.window) {
        XUnmapWindow(_sapp.x11.display, window->x11.window);
        XDestroyWindow(_sapp.x11.display, window->x11.window);
        window->x11.window = 0;
    }
    if (window->x11.colormap) {
        XFreeColormap(_sapp.x11.display, window->x11.colormap);
        window->x11.colormap = 0;
    }
    XFlush(_sapp.x11.display);
}

_SOKOL_PRIVATE unsigned long _sapp_x11_get_window_property(Window window, Atom property, Atom type, unsigned char** value) {
    Atom actualType;
    int actualFormat;
    unsigned long itemCount, bytesAfter;
    XGetWindowProperty(_sapp.x11.display,
                       window,
                       property,
                       0,
                       LONG_MAX,
                       False,
                       type,
                       &actualType,
                       &actualFormat,
                       &itemCount,
                       &bytesAfter,
                       value);
    return itemCount;
}

_SOKOL_PRIVATE int _sapp_x11_get_window_state(_sapp_window_t* window) {
    int result = WithdrawnState;
    struct {
        CARD32 state;
        Window icon;
    } *state = NULL;

    if (_sapp_x11_get_window_property(window->x11.window, _sapp.x11.WM_STATE, _sapp.x11.WM_STATE, (unsigned char**)&state) >= 2) {
        result = state->state;
    }
    if (state) {
        XFree(state);
    }
    return result;
}

_SOKOL_PRIVATE uint32_t _sapp_x11_mod(int x11_mods) {
    uint32_t mods = 0;
    if (x11_mods & ShiftMask) {
        mods |= SAPP_MODIFIER_SHIFT;
    }
    if (x11_mods & ControlMask) {
        mods |= SAPP_MODIFIER_CTRL;
    }
    if (x11_mods & Mod1Mask) {
        mods |= SAPP_MODIFIER_ALT;
    }
    if (x11_mods & Mod4Mask) {
        mods |= SAPP_MODIFIER_SUPER;
    }
    return mods;
}

_SOKOL_PRIVATE void _sapp_x11_app_event(_sapp_window_t* window, sapp_event_type type) {
    if (_sapp_events_enabled()) {
        _sapp_init_event(window, type);
        _sapp_call_event(&_sapp.event);
    }
}

_SOKOL_PRIVATE sapp_mousebutton _sapp_x11_translate_button(const XEvent* event) {
    switch (event->xbutton.button) {
        case Button1: return SAPP_MOUSEBUTTON_LEFT;
        case Button2: return SAPP_MOUSEBUTTON_MIDDLE;
        case Button3: return SAPP_MOUSEBUTTON_RIGHT;
        default:      return SAPP_MOUSEBUTTON_INVALID;
    }
}

_SOKOL_PRIVATE void _sapp_x11_mouse_event(_sapp_window_t* window, sapp_event_type type, sapp_mousebutton btn, uint32_t mods) {
    if (_sapp_events_enabled()) {
        _sapp_init_event(window, type);
        _sapp.event.mouse_button = btn;
        _sapp.event.modifiers = mods;
        _sapp_call_event(&_sapp.event);
    }
}

_SOKOL_PRIVATE void _sapp_x11_scroll_event(_sapp_window_t* window, float x, float y, uint32_t mods) {
    if (_sapp_events_enabled()) {
        _sapp_init_event(window, SAPP_EVENTTYPE_MOUSE_SCROLL);
        _sapp.event.modifiers = mods;
        _sapp.event.scroll_x = x;
        _sapp.event.scroll_y = y;
        _sapp_call_event(&_sapp.event);
    }
}

_SOKOL_PRIVATE void _sapp_x11_key_event(_sapp_window_t* window, sapp_event_type type, sapp_keycode key, bool repeat, uint32_t mods) {
    if (_sapp_events_enabled()) {
        _sapp_init_event(window, type);
        _sapp.event.key_code = key;
        _sapp.event.key_repeat = repeat;
        _sapp.event.modifiers = mods;
        _sapp_call_event(&_sapp.event);
        /* check if a CLIPBOARD_PASTED event must be sent too */
        if (window->clipboard.enabled &&
            (type == SAPP_EVENTTYPE_KEY_DOWN) &&
            (_sapp.event.modifiers == SAPP_MODIFIER_CTRL) &&
            (_sapp.event.key_code == SAPP_KEYCODE_V))
        {
            _sapp_init_event(window, SAPP_EVENTTYPE_CLIPBOARD_PASTED);
            _sapp_call_event(&_sapp.event);
        }
    }
}

_SOKOL_PRIVATE void _sapp_x11_char_event(_sapp_window_t* window, uint32_t chr, bool repeat, uint32_t mods) {
    if (_sapp_events_enabled()) {
        _sapp_init_event(window, SAPP_EVENTTYPE_CHAR);
        _sapp.event.char_code = chr;
        _sapp.event.key_repeat = repeat;
        _sapp.event.modifiers = mods;
        _sapp_call_event(&_sapp.event);
    }
}

_SOKOL_PRIVATE sapp_keycode _sapp_x11_translate_key(int scancode) {
    int dummy;
    KeySym* keysyms = XGetKeyboardMapping(_sapp.x11.display, scancode, 1, &dummy);
    SOKOL_ASSERT(keysyms);
    KeySym keysym = keysyms[0];
    XFree(keysyms);
    switch (keysym) {
        case XK_Escape:         return SAPP_KEYCODE_ESCAPE;
        case XK_Tab:            return SAPP_KEYCODE_TAB;
        case XK_Shift_L:        return SAPP_KEYCODE_LEFT_SHIFT;
        case XK_Shift_R:        return SAPP_KEYCODE_RIGHT_SHIFT;
        case XK_Control_L:      return SAPP_KEYCODE_LEFT_CONTROL;
        case XK_Control_R:      return SAPP_KEYCODE_RIGHT_CONTROL;
        case XK_Meta_L:
        case XK_Alt_L:          return SAPP_KEYCODE_LEFT_ALT;
        case XK_Mode_switch:    /* Mapped to Alt_R on many keyboards */
        case XK_ISO_Level3_Shift: /* AltGr on at least some machines */
        case XK_Meta_R:
        case XK_Alt_R:          return SAPP_KEYCODE_RIGHT_ALT;
        case XK_Super_L:        return SAPP_KEYCODE_LEFT_SUPER;
        case XK_Super_R:        return SAPP_KEYCODE_RIGHT_SUPER;
        case XK_Menu:           return SAPP_KEYCODE_MENU;
        case XK_Num_Lock:       return SAPP_KEYCODE_NUM_LOCK;
        case XK_Caps_Lock:      return SAPP_KEYCODE_CAPS_LOCK;
        case XK_Print:          return SAPP_KEYCODE_PRINT_SCREEN;
        case XK_Scroll_Lock:    return SAPP_KEYCODE_SCROLL_LOCK;
        case XK_Pause:          return SAPP_KEYCODE_PAUSE;
        case XK_Delete:         return SAPP_KEYCODE_DELETE;
        case XK_BackSpace:      return SAPP_KEYCODE_BACKSPACE;
        case XK_Return:         return SAPP_KEYCODE_ENTER;
        case XK_Home:           return SAPP_KEYCODE_HOME;
        case XK_End:            return SAPP_KEYCODE_END;
        case XK_Page_Up:        return SAPP_KEYCODE_PAGE_UP;
        case XK_Page_Down:      return SAPP_KEYCODE_PAGE_DOWN;
        case XK_Insert:         return SAPP_KEYCODE_INSERT;
        case XK_Left:           return SAPP_KEYCODE_LEFT;
        case XK_Right:          return SAPP_KEYCODE_RIGHT;
        case XK_Down:           return SAPP_KEYCODE_DOWN;
        case XK_Up:             return SAPP_KEYCODE_UP;
        case XK_F1:             return SAPP_KEYCODE_F1;
        case XK_F2:             return SAPP_KEYCODE_F2;
        case XK_F3:             return SAPP_KEYCODE_F3;
        case XK_F4:             return SAPP_KEYCODE_F4;
        case XK_F5:             return SAPP_KEYCODE_F5;
        case XK_F6:             return SAPP_KEYCODE_F6;
        case XK_F7:             return SAPP_KEYCODE_F7;
        case XK_F8:             return SAPP_KEYCODE_F8;
        case XK_F9:             return SAPP_KEYCODE_F9;
        case XK_F10:            return SAPP_KEYCODE_F10;
        case XK_F11:            return SAPP_KEYCODE_F11;
        case XK_F12:            return SAPP_KEYCODE_F12;
        case XK_F13:            return SAPP_KEYCODE_F13;
        case XK_F14:            return SAPP_KEYCODE_F14;
        case XK_F15:            return SAPP_KEYCODE_F15;
        case XK_F16:            return SAPP_KEYCODE_F16;
        case XK_F17:            return SAPP_KEYCODE_F17;
        case XK_F18:            return SAPP_KEYCODE_F18;
        case XK_F19:            return SAPP_KEYCODE_F19;
        case XK_F20:            return SAPP_KEYCODE_F20;
        case XK_F21:            return SAPP_KEYCODE_F21;
        case XK_F22:            return SAPP_KEYCODE_F22;
        case XK_F23:            return SAPP_KEYCODE_F23;
        case XK_F24:            return SAPP_KEYCODE_F24;
        case XK_F25:            return SAPP_KEYCODE_F25;

        case XK_KP_Divide:      return SAPP_KEYCODE_KP_DIVIDE;
        case XK_KP_Multiply:    return SAPP_KEYCODE_KP_MULTIPLY;
        case XK_KP_Subtract:    return SAPP_KEYCODE_KP_SUBTRACT;
        case XK_KP_Add:         return SAPP_KEYCODE_KP_ADD;

        case XK_KP_Insert:      return SAPP_KEYCODE_KP_0;
        case XK_KP_End:         return SAPP_KEYCODE_KP_1;
        case XK_KP_Down:        return SAPP_KEYCODE_KP_2;
        case XK_KP_Page_Down:   return SAPP_KEYCODE_KP_3;
        case XK_KP_Left:        return SAPP_KEYCODE_KP_4;
        case XK_KP_Begin:       return SAPP_KEYCODE_KP_5;
        case XK_KP_Right:       return SAPP_KEYCODE_KP_6;
        case XK_KP_Home:        return SAPP_KEYCODE_KP_7;
        case XK_KP_Up:          return SAPP_KEYCODE_KP_8;
        case XK_KP_Page_Up:     return SAPP_KEYCODE_KP_9;
        case XK_KP_Delete:      return SAPP_KEYCODE_KP_DECIMAL;
        case XK_KP_Equal:       return SAPP_KEYCODE_KP_EQUAL;
        case XK_KP_Enter:       return SAPP_KEYCODE_KP_ENTER;

        case XK_a:              return SAPP_KEYCODE_A;
        case XK_b:              return SAPP_KEYCODE_B;
        case XK_c:              return SAPP_KEYCODE_C;
        case XK_d:              return SAPP_KEYCODE_D;
        case XK_e:              return SAPP_KEYCODE_E;
        case XK_f:              return SAPP_KEYCODE_F;
        case XK_g:              return SAPP_KEYCODE_G;
        case XK_h:              return SAPP_KEYCODE_H;
        case XK_i:              return SAPP_KEYCODE_I;
        case XK_j:              return SAPP_KEYCODE_J;
        case XK_k:              return SAPP_KEYCODE_K;
        case XK_l:              return SAPP_KEYCODE_L;
        case XK_m:              return SAPP_KEYCODE_M;
        case XK_n:              return SAPP_KEYCODE_N;
        case XK_o:              return SAPP_KEYCODE_O;
        case XK_p:              return SAPP_KEYCODE_P;
        case XK_q:              return SAPP_KEYCODE_Q;
        case XK_r:              return SAPP_KEYCODE_R;
        case XK_s:              return SAPP_KEYCODE_S;
        case XK_t:              return SAPP_KEYCODE_T;
        case XK_u:              return SAPP_KEYCODE_U;
        case XK_v:              return SAPP_KEYCODE_V;
        case XK_w:              return SAPP_KEYCODE_W;
        case XK_x:              return SAPP_KEYCODE_X;
        case XK_y:              return SAPP_KEYCODE_Y;
        case XK_z:              return SAPP_KEYCODE_Z;
        case XK_1:              return SAPP_KEYCODE_1;
        case XK_2:              return SAPP_KEYCODE_2;
        case XK_3:              return SAPP_KEYCODE_3;
        case XK_4:              return SAPP_KEYCODE_4;
        case XK_5:              return SAPP_KEYCODE_5;
        case XK_6:              return SAPP_KEYCODE_6;
        case XK_7:              return SAPP_KEYCODE_7;
        case XK_8:              return SAPP_KEYCODE_8;
        case XK_9:              return SAPP_KEYCODE_9;
        case XK_0:              return SAPP_KEYCODE_0;
        case XK_space:          return SAPP_KEYCODE_SPACE;
        case XK_minus:          return SAPP_KEYCODE_MINUS;
        case XK_equal:          return SAPP_KEYCODE_EQUAL;
        case XK_bracketleft:    return SAPP_KEYCODE_LEFT_BRACKET;
        case XK_bracketright:   return SAPP_KEYCODE_RIGHT_BRACKET;
        case XK_backslash:      return SAPP_KEYCODE_BACKSLASH;
        case XK_semicolon:      return SAPP_KEYCODE_SEMICOLON;
        case XK_apostrophe:     return SAPP_KEYCODE_APOSTROPHE;
        case XK_grave:          return SAPP_KEYCODE_GRAVE_ACCENT;
        case XK_comma:          return SAPP_KEYCODE_COMMA;
        case XK_period:         return SAPP_KEYCODE_PERIOD;
        case XK_slash:          return SAPP_KEYCODE_SLASH;
        case XK_less:           return SAPP_KEYCODE_WORLD_1; /* At least in some layouts... */
        default:                return SAPP_KEYCODE_INVALID;
    }
}

_SOKOL_PRIVATE int32_t _sapp_x11_keysym_to_unicode(KeySym keysym) {
    int min = 0;
    int max = sizeof(_sapp_x11_keysymtab) / sizeof(struct _sapp_x11_codepair) - 1;
    int mid;

    /* First check for Latin-1 characters (1:1 mapping) */
    if ((keysym >= 0x0020 && keysym <= 0x007e) ||
        (keysym >= 0x00a0 && keysym <= 0x00ff))
    {
        return keysym;
    }

    /* Also check for directly encoded 24-bit UCS characters */
    if ((keysym & 0xff000000) == 0x01000000) {
        return keysym & 0x00ffffff;
    }

    /* Binary search in table */
    while (max >= min) {
        mid = (min + max) / 2;
        if (_sapp_x11_keysymtab[mid].keysym < keysym) {
            min = mid + 1;
        }
        else if (_sapp_x11_keysymtab[mid].keysym > keysym) {
            max = mid - 1;
        }
        else {
            return _sapp_x11_keysymtab[mid].ucs;
        }
    }

    /* No matching Unicode value found */
    return -1;
}

_SOKOL_PRIVATE bool _sapp_x11_parse_dropped_files_list(_sapp_window_t* window, const char* src) {
    SOKOL_ASSERT(src);
    SOKOL_ASSERT(window->drop.buffer);

    _sapp_clear_drop_buffer(window);
    window->drop.num_files = 0;

    /*
        src is (potentially percent-encoded) string made of one or multiple paths
        separated by \r\n, each path starting with 'file://'
    */
    bool err = false;
    int src_count = 0;
    char src_chr = 0;
    char* dst_ptr = window->drop.buffer;
    const char* dst_end_ptr = dst_ptr + (window->drop.max_path_length - 1); // room for terminating 0
    while (0 != (src_chr = *src++)) {
        src_count++;
        char dst_chr = 0;
        /* check leading 'file://' */
        if (src_count <= 7) {
            if (((src_count == 1) && (src_chr != 'f')) ||
                ((src_count == 2) && (src_chr != 'i')) ||
                ((src_count == 3) && (src_chr != 'l')) ||
                ((src_count == 4) && (src_chr != 'e')) ||
                ((src_count == 5) && (src_chr != ':')) ||
                ((src_count == 6) && (src_chr != '/')) ||
                ((src_count == 7) && (src_chr != '/')))
            {
                SOKOL_LOG("sokol_app.h: dropped file URI doesn't start with file://");
                err = true;
                break;
            }
        }
        else if (src_chr == '\r') {
            // skip
        }
        else if (src_chr == '\n') {
            src_chr = 0;
            src_count = 0;
            window->drop.num_files++;
            // too many files is not an error
            if (window->drop.num_files >= window->drop.max_files) {
                break;
            }
            dst_ptr = window->drop.buffer + window->drop.num_files * window->drop.max_path_length;
            dst_end_ptr = dst_ptr + (window->drop.max_path_length - 1);
        }
        else if ((src_chr == '%') && src[0] && src[1]) {
            // a percent-encoded byte (most like UTF-8 multibyte sequence)
            const char digits[3] = { src[0], src[1], 0 };
            src += 2;
            dst_chr = (char) strtol(digits, 0, 16);
        }
        else {
            dst_chr = src_chr;
        }
        if (dst_chr) {
            // dst_end_ptr already has adjustment for terminating zero
            if (dst_ptr < dst_end_ptr) {
                *dst_ptr++ = dst_chr;
            }
            else {
                SOKOL_LOG("sokol_app.h: dropped file path too long (sapp_desc.max_dropped_file_path_length)");
                err = true;
                break;
            }
        }
    }
    if (err) {
        _sapp_clear_drop_buffer(window);
        window->drop.num_files = 0;
        return false;
    }
    else {
        return true;
    }
}

// XLib manual says keycodes are in the range [8, 255] inclusive.
// https://tronche.com/gui/x/xlib/input/keyboard-encoding.html
static bool _sapp_x11_keycodes[256];

_SOKOL_PRIVATE void _sapp_x11_process_event(XEvent* event) {  
    _sapp_window_t* window = NULL;
    if (XFindContext(_sapp.x11.display,
                     event->xany.window,
                     _sapp.x11.context,
                     (XPointer*) &window) != 0)
    {
        /* This is an event for a window that has already been destroyed */
        return;
    }

    Bool filtered = XFilterEvent(event, None);
    switch (event->type) {
        case GenericEvent:
            if (window->mouse.locked && _sapp.x11.xi.available) {
                if (event->xcookie.extension == _sapp.x11.xi.major_opcode) {
                    if (XGetEventData(_sapp.x11.display, &event->xcookie)) {
                        if (event->xcookie.evtype == XI_RawMotion) {
                            XIRawEvent* re = (XIRawEvent*) event->xcookie.data;
                            if (re->valuators.mask_len) {
                                const double* values = re->raw_values;
                                if (XIMaskIsSet(re->valuators.mask, 0)) {
                                    window->mouse.dx = (float) *values;
                                    values++;
                                }
                                if (XIMaskIsSet(re->valuators.mask, 1)) {
                                    window->mouse.dy = (float) *values;
                                }
                                _sapp_x11_mouse_event(window, SAPP_EVENTTYPE_MOUSE_MOVE, SAPP_MOUSEBUTTON_INVALID, _sapp_x11_mod(event->xmotion.state));
                            }
                        }
                        XFreeEventData(_sapp.x11.display, &event->xcookie);
                    }
                }
            }
            break;
        case FocusOut:
            /* if focus is lost for any reason, and we're in mouse locked mode, disable mouse lock */
            if (window->mouse.locked) {
                _sapp_x11_lock_mouse(window, false);
            }
            break;
        case KeyPress:
            {
                int keycode = event->xkey.keycode;
                const sapp_keycode key = _sapp_x11_translate_key(keycode);
                bool repeat = _sapp_x11_keycodes[keycode & 0xFF];
                _sapp_x11_keycodes[keycode & 0xFF] = true;
                const uint32_t mods = _sapp_x11_mod(event->xkey.state);
                if (key != SAPP_KEYCODE_INVALID) {
                    _sapp_x11_key_event(window, SAPP_EVENTTYPE_KEY_DOWN, key, repeat, mods);
                }
                KeySym keysym;
                XLookupString(&event->xkey, NULL, 0, &keysym, NULL);
                int32_t chr = _sapp_x11_keysym_to_unicode(keysym);
                if (chr > 0) {
                    _sapp_x11_char_event(window, (uint32_t)chr, repeat, mods);
                }
            }
            break;
        case KeyRelease:
            {
                int keycode = event->xkey.keycode;
                const sapp_keycode key = _sapp_x11_translate_key(keycode);
                _sapp_x11_keycodes[keycode & 0xFF] = false;
                if (key != SAPP_KEYCODE_INVALID) {
                    const uint32_t mods = _sapp_x11_mod(event->xkey.state);
                    _sapp_x11_key_event(window, SAPP_EVENTTYPE_KEY_UP, key, false, mods);
                }
            }
            break;
        case ButtonPress:
            {
                const sapp_mousebutton btn = _sapp_x11_translate_button(event);
                const uint32_t mods = _sapp_x11_mod(event->xbutton.state);
                if (btn != SAPP_MOUSEBUTTON_INVALID) {
                    _sapp_x11_mouse_event(window, SAPP_EVENTTYPE_MOUSE_DOWN, btn, mods);
                    _sapp.x11.mouse_buttons |= (1 << btn);
                }
                else {
                    /* might be a scroll event */
                    switch (event->xbutton.button) {
                        case 4: _sapp_x11_scroll_event(window, 0.0f, 1.0f, mods); break;
                        case 5: _sapp_x11_scroll_event(window, 0.0f, -1.0f, mods); break;
                        case 6: _sapp_x11_scroll_event(window, 1.0f, 0.0f, mods); break;
                        case 7: _sapp_x11_scroll_event(window, -1.0f, 0.0f, mods); break;
                    }
                }
            }
            break;
        case ButtonRelease:
            {
                const sapp_mousebutton btn = _sapp_x11_translate_button(event);
                if (btn != SAPP_MOUSEBUTTON_INVALID) {
                    _sapp_x11_mouse_event(window, SAPP_EVENTTYPE_MOUSE_UP, btn, _sapp_x11_mod(event->xbutton.state));
                    _sapp.x11.mouse_buttons &= ~(1 << btn);
                }
            }
            break;
        case EnterNotify:
            /* don't send enter/leave events while mouse button held down */
            if (0 == _sapp.x11.mouse_buttons) {
                _sapp_x11_mouse_event(window, SAPP_EVENTTYPE_MOUSE_ENTER, SAPP_MOUSEBUTTON_INVALID, _sapp_x11_mod(event->xcrossing.state));
            }
            break;
        case LeaveNotify:
            if (0 == _sapp.x11.mouse_buttons) {
                _sapp_x11_mouse_event(window, SAPP_EVENTTYPE_MOUSE_LEAVE, SAPP_MOUSEBUTTON_INVALID, _sapp_x11_mod(event->xcrossing.state));
            }
            break;
        case MotionNotify:
            if (!window->mouse.locked) {
                const float new_x = (float) event->xmotion.x;
                const float new_y = (float) event->xmotion.y;
                if (window->mouse.pos_valid) {
                    window->mouse.dx = new_x - window->mouse.x;
                    window->mouse.dy = new_y - window->mouse.y;
                }
                window->mouse.x = new_x;
                window->mouse.y = new_y;
                window->mouse.pos_valid = true;
                _sapp_x11_mouse_event(window, SAPP_EVENTTYPE_MOUSE_MOVE, SAPP_MOUSEBUTTON_INVALID, _sapp_x11_mod(event->xmotion.state));
            }
            break;
        case ConfigureNotify:
            if ((event->xconfigure.width != window->window_width) || (event->xconfigure.height != window->window_height)) {
                window->window_width = event->xconfigure.width;
                window->window_height = event->xconfigure.height;
                window->framebuffer_width = window->window_width;
                window->framebuffer_height = window->window_height;
                _sapp_x11_app_event(window, SAPP_EVENTTYPE_RESIZED);
            }
            break;
        case PropertyNotify:
            if (event->xproperty.state == PropertyNewValue) {
                if (event->xproperty.atom == _sapp.x11.WM_STATE) {
                    const int state = _sapp_x11_get_window_state(window);
                    if (state != window->x11.window_state) {
                        window->x11.window_state = state;
                        if (state == IconicState) {
                            _sapp_x11_app_event(window, SAPP_EVENTTYPE_ICONIFIED);
                        }
                        else if (state == NormalState) {
                            _sapp_x11_app_event(window, SAPP_EVENTTYPE_RESTORED);
                        }
                    }
                }
            }
            break;
        case ClientMessage:
            if (filtered) {
                return;
            }
            if (event->xclient.message_type == _sapp.x11.WM_PROTOCOLS) {
                /* Only quit app if main window is being closed */
                if(window == _sapp.main_window){
                    const Atom protocol = event->xclient.data.l[0];
                    if (protocol == _sapp.x11.WM_DELETE_WINDOW) {
                        _sapp.quit_requested = true;
                    }
                }
                else {
                    _sapp_x11_app_event(window, SAPP_EVENTTYPE_WINDOW_CLOSED);
                    sapp_destroy_window((sapp_window){ .id = window->id });
                }
            }
            else if (event->xclient.message_type == _sapp.x11.xdnd.XdndEnter) {
                const bool is_list = 0 != (event->xclient.data.l[1] & 1);
                _sapp.x11.xdnd.source  = event->xclient.data.l[0];
                _sapp.x11.xdnd.version = event->xclient.data.l[1] >> 24;
                _sapp.x11.xdnd.format  = None;
                if (_sapp.x11.xdnd.version > _SAPP_X11_XDND_VERSION) {
                    return;
                }
                uint32_t count = 0;
                Atom* formats = 0;
                if (is_list) {
                    count = _sapp_x11_get_window_property(_sapp.x11.xdnd.source, _sapp.x11.xdnd.XdndTypeList, XA_ATOM, (unsigned char**)&formats);
                }
                else {
                    count = 3;
                    formats = (Atom*) event->xclient.data.l + 2;
                }
                for (uint32_t i = 0; i < count; i++) {
                    if (formats[i] == _sapp.x11.xdnd.text_uri_list) {
                        _sapp.x11.xdnd.format = _sapp.x11.xdnd.text_uri_list;
                        break;
                    }
                }
                if (is_list && formats) {
                    XFree(formats);
                }
            }
            else if (event->xclient.message_type == _sapp.x11.xdnd.XdndDrop) {
                if (_sapp.x11.xdnd.version > _SAPP_X11_XDND_VERSION) {
                    return;
                }
                Time time = CurrentTime;
                if (_sapp.x11.xdnd.format) {
                    if (_sapp.x11.xdnd.version >= 1) {
                        time = event->xclient.data.l[2];
                    }
                    XConvertSelection(_sapp.x11.display,
                                      _sapp.x11.xdnd.XdndSelection,
                                      _sapp.x11.xdnd.format,
                                      _sapp.x11.xdnd.XdndSelection,
                                      window->x11.window,
                                      time);
                }
                else if (_sapp.x11.xdnd.version >= 2) {
                    XEvent reply;
                    memset(&reply, 0, sizeof(reply));
                    reply.type = ClientMessage;
                    reply.xclient.window = window->x11.window;
                    reply.xclient.message_type = _sapp.x11.xdnd.XdndFinished;
                    reply.xclient.format = 32;
                    reply.xclient.data.l[0] = window->x11.window;
                    reply.xclient.data.l[1] = 0;    // drag was rejected
                    reply.xclient.data.l[2] = None;
                    XSendEvent(_sapp.x11.display, _sapp.x11.xdnd.source, False, NoEventMask, &reply);
                    XFlush(_sapp.x11.display);
                }
            }
            else if (event->xclient.message_type == _sapp.x11.xdnd.XdndPosition) {
                /* drag operation has moved over the window
                   FIXME: we could track the mouse position here, but
                   this isn't implemented on other platforms either so far
                */
                if (_sapp.x11.xdnd.version > _SAPP_X11_XDND_VERSION) {
                    return;
                }
                XEvent reply;
                memset(&reply, 0, sizeof(reply));
                reply.type = ClientMessage;
                reply.xclient.window = _sapp.x11.xdnd.source;
                reply.xclient.message_type = _sapp.x11.xdnd.XdndStatus;
                reply.xclient.format = 32;
                reply.xclient.data.l[0] = window->x11.window;
                if (_sapp.x11.xdnd.format) {
                    /* reply that we are ready to copy the dragged data */
                    reply.xclient.data.l[1] = 1;    // accept with no rectangle
                    if (_sapp.x11.xdnd.version >= 2) {
                        reply.xclient.data.l[4] = _sapp.x11.xdnd.XdndActionCopy;
                    }
                }
                XSendEvent(_sapp.x11.display, _sapp.x11.xdnd.source, False, NoEventMask, &reply);
                XFlush(_sapp.x11.display);
            }
            break;
        case SelectionNotify:
            if (event->xselection.property == _sapp.x11.xdnd.XdndSelection) {
                char* data = 0;
                uint32_t result = _sapp_x11_get_window_property(event->xselection.requestor,
                                                                event->xselection.property,
                                                                event->xselection.target,
                                                                (unsigned char**) &data);
                if (window->drop.enabled && result) {
                    if (_sapp_x11_parse_dropped_files_list(window, data)) {
                        if (_sapp_events_enabled()) {
                            _sapp_init_event(window, SAPP_EVENTTYPE_FILES_DROPPED);
                            _sapp_call_event(&_sapp.event);
                        }
                    }
                }
                if (_sapp.x11.xdnd.version >= 2) {
                    XEvent reply;
                    memset(&reply, 0, sizeof(reply));
                    reply.type = ClientMessage;
                    reply.xclient.window = window->x11.window;
                    reply.xclient.message_type = _sapp.x11.xdnd.XdndFinished;
                    reply.xclient.format = 32;
                    reply.xclient.data.l[0] = window->x11.window;
                    reply.xclient.data.l[1] = result;
                    reply.xclient.data.l[2] = _sapp.x11.xdnd.XdndActionCopy;
                    XSendEvent(_sapp.x11.display, _sapp.x11.xdnd.source, False, NoEventMask, &reply);
                    XFlush(_sapp.x11.display);
                }
            }
            break;
        case DestroyNotify:
            break;
    }
}

_SOKOL_PRIVATE void _sapp_linux_run(const sapp_desc* desc) {
    _sapp_init_state(desc);
    _sapp_setup_pools();

    XInitThreads();
    XrmInitialize();
    _sapp.x11.display = XOpenDisplay(NULL);
    if (!_sapp.x11.display) {
        _sapp_fail("XOpenDisplay() failed!\n");
    }
    _sapp.x11.screen = DefaultScreen(_sapp.x11.display);
    _sapp.x11.root = DefaultRootWindow(_sapp.x11.display);
    XkbSetDetectableAutoRepeat(_sapp.x11.display, true, NULL);
    _sapp_x11_query_system_dpi();
    _sapp.dpi_scale = _sapp.x11.dpi / 96.0f;
    _sapp_x11_init_extensions();
    _sapp_x11_create_hidden_cursor();
    _sapp_glx_init();

    sapp_window main_window = sapp_create_window(&_sapp.desc.window);
    _sapp.main_window = _sapp_lookup_window(main_window.id);
    SOKOL_ASSERT(_sapp.main_window);
    
    _sapp.valid = true;
    while (!_sapp.quit_ordered) {
        _sapp_glx_make_current(_sapp.main_window);
        int count = XPending(_sapp.x11.display);
        while (count--) {
            XEvent event;
            XNextEvent(_sapp.x11.display, &event);
            _sapp_x11_process_event(&event);
        }
        _sapp_frame();

        // DISCUSS: Not ideal, since we're checking for valid ids, but probably still better than keeping an additional linked list?
        for (int i = 1; i < _sapp.window_pool.size; i++) {
            if(_sapp.windows[i].id != SAPP_INVALID_ID){
                _sapp_window_t* window = &_sapp.windows[i];

                _sapp_glx_swap_buffers(window);
            }
        }
        
        XFlush(_sapp.x11.display);
        /* handle quit-requested, either from window or from sapp_request_quit() */
        if (_sapp.quit_requested && !_sapp.quit_ordered) {
            /* give user code a chance to intervene */
            _sapp_x11_app_event(_sapp.main_window, SAPP_EVENTTYPE_QUIT_REQUESTED);
            /* if user code hasn't intervened, quit the app */
            if (_sapp.quit_requested) {
                _sapp.quit_ordered = true;
            }
        }
    }
    _sapp_call_cleanup();
    for (int i = 1; i < _sapp.window_pool.size; i++) {
        if(_sapp.windows[i].id != SAPP_INVALID_ID){
            // TODO: Is there a better way to handle this instead of creating a tmp object?
            sapp_destroy_window(_sapp_window(_sapp.windows[i].id));
        }
    }
    
    XCloseDisplay(_sapp.x11.display);
    _sapp_discard_state();
}

#if !defined(SOKOL_NO_ENTRY)
int main(int argc, char* argv[]) {
    sapp_desc desc = sokol_main(argc, argv);
    _sapp_linux_run(&desc);
    return 0;
}
#endif /* SOKOL_NO_ENTRY */
#endif /* _SAPP_LINUX */

/*== PUBLIC API FUNCTIONS ====================================================*/
#if defined(SOKOL_NO_ENTRY)
SOKOL_API_IMPL int sapp_run(const sapp_desc* desc) {
    SOKOL_ASSERT(desc);
    #if defined(_SAPP_MACOS)
        _sapp_macos_run(desc);
    #elif defined(_SAPP_IOS)
        _sapp_ios_run(desc);
    #elif defined(_SAPP_EMSCRIPTEN)
        _sapp_emsc_run(desc);
    #elif defined(_SAPP_WIN32)
        _sapp_win32_run(desc);
    #elif defined(_SAPP_UWP)
        _sapp_uwp_run(desc);
    #elif defined(_SAPP_LINUX)
        _sapp_linux_run(desc);
    #else
        // calling sapp_run() directly is not supported on Android)
        _sapp_fail("sapp_run() not supported on this platform!");
    #endif
    return 0;
}

/* this is just a stub so the linker doesn't complain */
sapp_desc sokol_main(int argc, char* argv[]) {
    _SOKOL_UNUSED(argc);
    _SOKOL_UNUSED(argv);
    sapp_desc desc;
    memset(&desc, 0, sizeof(desc));
    return desc;
}
#else
/* likewise, in normal mode, sapp_run() is just an empty stub */
SOKOL_API_IMPL int sapp_run(const sapp_desc* desc) {
    _SOKOL_UNUSED(desc);
    return 0;
}
#endif

SOKOL_API_DECL sapp_window sapp_main_window(){
    return _sapp_window(_sapp.main_window->id);
}

SOKOL_API_DECL sapp_window sapp_create_window(const sapp_window_desc* desc){
    SOKOL_ASSERT(desc);
    sapp_window_desc desc_def = _sapp_window_desc_defaults(desc);
    sapp_window window_id = _sapp_alloc_window();
    if(window_id.id != SAPP_INVALID_ID){
        _sapp_window_t* window = _sapp_init_window(window_id, &desc_def);

        #if defined(_SAPP_WIN32)
            _sapp_win32_uwp_utf8_to_wide(window->window_title, window->window_title_wide, sizeof(window->window_title_wide));
            _sapp_win32_create_window(window, &desc_def);

            #if defined(SOKOL_D3D11)
                _sapp_d3d11_create_swapchain(window);
                _sapp_d3d11_create_default_render_target(window);
            #elif defined(SOKOL_GLCORE33)
                _sapp_wgl_create_context(window);
            #endif
        #elif defined(_SAPP_UWP)
            _sapp_win32_uwp_utf8_to_wide(window->window_title, window->window_title_wide, sizeof(window->window_title_wide));
        #elif defined(_SAPP_LINUX)
            Visual* visual = 0;
            int depth = 0;
            _sapp_glx_choose_visual(window, &visual, &depth);
            _sapp_x11_create_window(window, visual, depth);
            _sapp_glx_create_context(window);
        #elif defined(_SAPP_MACOS)
            _sapp_macos_create_window(window, &desc_def);
        #else
            _SOKOL_UNUSED(window);
        #endif    
    }
    else {
        _sapp_fail("windows pool exhausted!");
    }
    return window_id;
}

SOKOL_API_DECL void sapp_destroy_window(sapp_window window_id){
    SOKOL_ASSERT(window_id.id != SAPP_INVALID_ID);
    _sapp_window_t* window = _sapp_lookup_window(window_id.id);
    SOKOL_ASSERT(window);

    // Destroy context
    #if defined(_SAPP_WIN32)
        #if defined(SOKOL_D3D11)
            _sapp_d3d11_destroy_default_render_target(window);
            _sapp_d3d11_destroy_swapchain(window);
        #elif defined(SOKOL_GLCORE33)
            _sapp.wgl.MakeCurrent(window->win32.dc, window->wgl.gl_ctx);
            _sapp_wgl_destroy_context(window);
        #endif

        _sapp_win32_destroy_window(window);
    #elif defined(_SAPP_LINUX)
        _sapp_glx_destroy_context(window);
        _sapp_x11_destroy_window(window);
    #elif defined(_SAPP_MACOS)
        _sapp_macos_destroy_window(window);
    #endif

    if (window->clipboard.enabled) {
        SOKOL_ASSERT(window->clipboard.buffer);
        SOKOL_FREE((void*)window->clipboard.buffer);
    }
    if (window->drop.enabled) {
        SOKOL_ASSERT(window->drop.buffer);
        SOKOL_FREE((void*)window->drop.buffer);
    }

    // Add back into pool and mark as invalid resource
    int slot_index = _sapp_slot_index(window_id.id);
    _sapp_reset_window(window);
    _sapp_pool_free_index(&_sapp.window_pool, slot_index);
}

SOKOL_API_DECL void sapp_gl_make_context_current(sapp_window window_id){
    #if defined(SOKOL_GLCORE33)
        SOKOL_ASSERT(window_id.id != SAPP_INVALID_ID);
        _sapp_window_t* window = _sapp_lookup_window(window_id.id);
        SOKOL_ASSERT(window);

        #if defined(_SAPP_WIN32)
            _sapp.wgl.MakeCurrent(window->win32.dc, window->wgl.gl_ctx);
        #elif defined(_SAPP_LINUX)
            _sapp_glx_make_current(window);
        #elif defined(_SAPP_MACOS)
            [window->macos.gl_ctx makeCurrentContext];
        #endif
    #else
        _SOKOL_UNUSED(window_id);
    #endif
}

SOKOL_API_IMPL bool sapp_isvalid(void) {
    return _sapp.valid;
}

SOKOL_API_DECL bool sapp_window_isvalid(sapp_window window) {
    bool is_valid = !(window.id == SAPP_INVALID_ID) && _sapp_lookup_window(window.id);
    return is_valid;
}

SOKOL_API_IMPL void* sapp_userdata(void) {
    return _sapp.desc.user_data;
}

SOKOL_API_IMPL sapp_desc sapp_query_desc(void) {
    return _sapp.desc;
}

SOKOL_API_IMPL uint64_t sapp_frame_count(void) {
    return _sapp.frame_count;
}

SOKOL_API_IMPL int sapp_width() {
    return sapp_window_width(sapp_main_window());
}

SOKOL_API_IMPL int sapp_window_width(sapp_window window_id) {
    SOKOL_ASSERT(window_id.id != SAPP_INVALID_ID);
    _sapp_window_t* window = _sapp_lookup_window(window_id.id);
    SOKOL_ASSERT(window);
    return (window->framebuffer_width > 0) ? window->framebuffer_width : 1;
}

SOKOL_API_IMPL int sapp_color_format(void) {
    #if defined(_SAPP_EMSCRIPTEN) && defined(SOKOL_WGPU)
        switch (_sapp.emsc.wgpu.render_format) {
            case WGPUTextureFormat_RGBA8Unorm:
                return _SAPP_PIXELFORMAT_RGBA8;
            case WGPUTextureFormat_BGRA8Unorm:
                return _SAPP_PIXELFORMAT_BGRA8;
            default:
                SOKOL_UNREACHABLE;
                return 0;
        }
    #elif defined(SOKOL_METAL) || defined(SOKOL_D3D11)
        return _SAPP_PIXELFORMAT_BGRA8;
    #else
        return _SAPP_PIXELFORMAT_RGBA8;
    #endif
}

SOKOL_API_IMPL int sapp_depth_format(void) {
    return _SAPP_PIXELFORMAT_DEPTH_STENCIL;
}

SOKOL_API_IMPL int sapp_sample_count(void) {
    return sapp_window_sample_count(sapp_main_window());
}

SOKOL_API_IMPL int sapp_window_sample_count(sapp_window window_id) {
    SOKOL_ASSERT(window_id.id != SAPP_INVALID_ID);
    _sapp_window_t* window = _sapp_lookup_window(window_id.id);
    SOKOL_ASSERT(window);
    return window->sample_count;
}

SOKOL_API_IMPL int sapp_height() {
    return sapp_window_height(sapp_main_window());
}

SOKOL_API_IMPL int sapp_window_height(sapp_window window_id) {
    SOKOL_ASSERT(window_id.id != SAPP_INVALID_ID);
    _sapp_window_t* window = _sapp_lookup_window(window_id.id);
    SOKOL_ASSERT(window);
    return (window->framebuffer_height > 0) ? window->framebuffer_height : 1;
}

SOKOL_API_IMPL bool sapp_high_dpi(void) {
    // TODO: currently uses main window high_dpi flag
    return _sapp.desc.window.high_dpi && (_sapp.dpi_scale >= 1.5f);
}

SOKOL_API_IMPL float sapp_dpi_scale(void) {
    return _sapp.dpi_scale;
}

SOKOL_API_IMPL bool sapp_gles2(void) {
    return _sapp.gles2_fallback;
}

SOKOL_API_IMPL void sapp_show_keyboard(bool show) {
    #if defined(_SAPP_IOS)
    _sapp_ios_show_keyboard(show);
    #elif defined(_SAPP_EMSCRIPTEN)
    _sapp_emsc_show_keyboard(show);
    #elif defined(_SAPP_ANDROID)
    _sapp_android_show_keyboard(show);
    #else
    _SOKOL_UNUSED(show);
    #endif
}

SOKOL_API_IMPL bool sapp_keyboard_shown(void) {
    return _sapp.onscreen_keyboard_shown;
}

<<<<<<< HEAD
SOKOL_API_DECL bool sapp_is_fullscreen() {
    return sapp_window_is_fullscreen(_sapp_window(_sapp.main_window->id));
}

SOKOL_API_DECL bool sapp_window_is_fullscreen(sapp_window window_id) {
    _sapp_window_t* window = _sapp_lookup_window(window_id.id);
    SOKOL_ASSERT(window);

    return window->fullscreen;
}

SOKOL_API_DECL void sapp_toggle_fullscreen() {
    sapp_window_toggle_fullscreen(_sapp_window(_sapp.main_window->id));
}

SOKOL_API_DECL void sapp_window_toggle_fullscreen(sapp_window window_id) {
    _sapp_window_t* window = _sapp_lookup_window(window_id.id);
    SOKOL_ASSERT(window);

=======
SOKOL_APP_API_DECL bool sapp_is_fullscreen(void) {
    return _sapp.fullscreen;
}

SOKOL_APP_API_DECL void sapp_toggle_fullscreen(void) {
>>>>>>> f047abc7
    #if defined(_SAPP_MACOS)
    _sapp_macos_toggle_fullscreen(window);
    #elif defined(_SAPP_WIN32)
    _sapp_win32_toggle_fullscreen(window);
    #elif defined(_SAPP_UWP)
    _sapp_uwp_toggle_fullscreen();
    #elif defined(_SAPP_LINUX)
    _sapp_x11_toggle_fullscreen(window);
    #else
    _SOKOL_UNUSED(window);
    #endif
}

SOKOL_API_IMPL void sapp_window_show_mouse(sapp_window window_id, bool show) {
    _sapp_window_t* window = _sapp_lookup_window(window_id.id);
    SOKOL_ASSERT(window);

    if (window->mouse.shown != show) {
        #if defined(_SAPP_MACOS)
        _sapp_macos_show_mouse(show);
        #elif defined(_SAPP_WIN32)
        _sapp_win32_show_mouse(show);
        #elif defined(_SAPP_LINUX)
        _sapp_x11_show_mouse(window, show);
        #elif defined(_SAPP_UWP)
        _sapp_uwp_show_mouse(show);
        #endif
        window->mouse.shown = show;
    }
}

/* NOTE that sapp_show_mouse() does not "stack" like the Win32 or macOS API functions! */
SOKOL_API_IMPL void sapp_show_mouse(bool show) {
    sapp_window_show_mouse(_sapp_window(_sapp.main_window->id), show);
}

SOKOL_API_IMPL bool sapp_window_mouse_shown(sapp_window window_id) {
    _sapp_window_t* window = _sapp_lookup_window(window_id.id);
    SOKOL_ASSERT(window);
 
    return window->mouse.shown;
}

SOKOL_API_IMPL bool sapp_mouse_shown(void) {
    return sapp_window_mouse_shown(_sapp_window(_sapp.main_window->id));
}

SOKOL_API_IMPL void sapp_lock_mouse(bool lock) {
    sapp_window_lock_mouse(_sapp_window(_sapp.main_window->id), lock);
}

SOKOL_API_IMPL void sapp_window_lock_mouse(sapp_window window_id, bool lock) {
    _sapp_window_t* window = _sapp_lookup_window(window_id.id);
    SOKOL_ASSERT(window);

    #if defined(_SAPP_MACOS)
    _sapp_macos_lock_mouse(window, lock);
    #elif defined(_SAPP_EMSCRIPTEN)
    _sapp_emsc_lock_mouse(lock);
    _SOKOL_UNUSED(window);
    #elif defined(_SAPP_WIN32)
    // TODO: window specific lock
    _sapp_win32_lock_mouse(_sapp.main_window, lock);
    #elif defined(_SAPP_LINUX)
    _sapp_x11_lock_mouse(window, lock);
    #else
    window->mouse.locked = lock;
    #endif
}

SOKOL_API_IMPL bool sapp_mouse_locked(void) {
    return sapp_window_mouse_locked(_sapp_window(_sapp.main_window->id));
}

SOKOL_API_IMPL bool sapp_window_mouse_locked(sapp_window window_id) {
    _sapp_window_t* window = _sapp_lookup_window(window_id.id);
    SOKOL_ASSERT(window);

    return window->mouse.locked;
}

SOKOL_API_IMPL void sapp_request_quit(void) {
    _sapp.quit_requested = true;
}

SOKOL_API_IMPL void sapp_cancel_quit(void) {
    _sapp.quit_requested = false;
}

SOKOL_API_IMPL void sapp_quit(void) {
    _sapp.quit_ordered = true;
}

SOKOL_API_IMPL void sapp_consume_event(void) {
    _sapp.event_consumed = true;
}

/* NOTE: on HTML5, sapp_set_clipboard_string() must be called from within event handler! */
SOKOL_API_IMPL void sapp_window_set_clipboard_string(sapp_window window_id, const char* str) {
    _sapp_window_t* window = _sapp_lookup_window(window_id.id);
    SOKOL_ASSERT(window);
    SOKOL_ASSERT(window->clipboard.enabled);
    if (!window->clipboard.enabled) {
        return;
    }
    SOKOL_ASSERT(str);
    #if defined(_SAPP_MACOS)
        _sapp_macos_set_clipboard_string(str);
    #elif defined(_SAPP_EMSCRIPTEN)
        _sapp_emsc_set_clipboard_string(str);
    #elif defined(_SAPP_WIN32)
        _sapp_win32_set_clipboard_string(window, str);
    #else
        /* not implemented */
    #endif
    _sapp_strcpy(str, window->clipboard.buffer, window->clipboard.buf_size);
}

SOKOL_API_IMPL void sapp_set_clipboard_string(const char* str) {
    sapp_window_set_clipboard_string(sapp_main_window(), str);
}

SOKOL_API_IMPL const char* sapp_window_get_clipboard_string(sapp_window window_id) {
    _sapp_window_t* window = _sapp_lookup_window(window_id.id);
    SOKOL_ASSERT(window);
    SOKOL_ASSERT(window->clipboard.enabled);
    if (!window->clipboard.enabled) {
        return "";
    }
    #if defined(_SAPP_MACOS)
        return _sapp_macos_get_clipboard_string(window);
    #elif defined(_SAPP_EMSCRIPTEN)
        return _sapp.main_window->clipboard.buffer;
    #elif defined(_SAPP_WIN32)
        return _sapp_win32_get_clipboard_string(window);
    #else
        /* not implemented */
        return _sapp.main_window->clipboard.buffer;
    #endif
}

SOKOL_API_IMPL const char* sapp_get_clipboard_string(void) {
    return sapp_window_get_clipboard_string(sapp_main_window());
}

SOKOL_API_IMPL void sapp_set_window_title(const char* title) {
    sapp_window_set_window_title(sapp_main_window(), title);
}

SOKOL_API_IMPL void sapp_window_set_window_title(sapp_window window_id, const char* title) {
    SOKOL_ASSERT(title);
    _sapp_window_t* window = _sapp_lookup_window(window_id.id);
    SOKOL_ASSERT(window);

    _sapp_strcpy(title, window->window_title, sizeof(window->window_title));
    #if defined(_SAPP_MACOS)
        _sapp_macos_update_window_title(window);
    #elif defined(_SAPP_WIN32)
        _sapp_win32_update_window_title(window);
    #elif defined(_SAPP_LINUX)
        _sapp_x11_update_window_title(window);
    #endif
}

SOKOL_API_IMPL int sapp_window_get_num_dropped_files(sapp_window window_id) {
    _sapp_window_t* window = _sapp_lookup_window(window_id.id);
    SOKOL_ASSERT(window);
    SOKOL_ASSERT(window->drop.enabled);
    return window->drop.num_files;
}

SOKOL_API_IMPL int sapp_get_num_dropped_files() {
    return sapp_window_get_num_dropped_files(_sapp_window(_sapp.main_window->id));
}

SOKOL_API_IMPL const char* sapp_get_dropped_file_path(int index) {
    return sapp_window_get_dropped_file_path(_sapp_window(_sapp.main_window->id), index);
}

SOKOL_API_IMPL const char* sapp_window_get_dropped_file_path(sapp_window window_id, int index) {
    _sapp_window_t* window = _sapp_lookup_window(window_id.id);
    SOKOL_ASSERT(window);
    SOKOL_ASSERT(window->drop.enabled);
    SOKOL_ASSERT((index >= 0) && (index < window->drop.num_files));
    SOKOL_ASSERT(window->drop.buffer);
    if (!window->drop.enabled) {
        return "";
    }
    if ((index < 0) || (index >= window->drop.max_files)) {
        return "";
    }
    return (const char*) _sapp_dropped_file_path_ptr(window, index);
}

SOKOL_API_IMPL uint32_t sapp_html5_get_dropped_file_size(int index) {
    SOKOL_ASSERT(_sapp.main_window->drop.enabled);
    SOKOL_ASSERT((index >= 0) && (index < _sapp.main_window->drop.num_files));
    #if defined(_SAPP_EMSCRIPTEN)
        if (!_sapp.main_window->drop.enabled) {
            return 0;
        }
        return sapp_js_dropped_file_size(index);
    #else
        (void)index;
        return 0;
    #endif
}

SOKOL_API_IMPL void sapp_html5_fetch_dropped_file(const sapp_html5_fetch_request* request) {
    SOKOL_ASSERT(_sapp.main_window->drop.enabled);
    SOKOL_ASSERT(request);
    SOKOL_ASSERT(request->callback);
    SOKOL_ASSERT(request->buffer_ptr);
    SOKOL_ASSERT(request->buffer_size > 0);
    #if defined(_SAPP_EMSCRIPTEN)
        const int index = request->dropped_file_index;
        sapp_html5_fetch_error error_code = SAPP_HTML5_FETCH_ERROR_NO_ERROR;
        if ((index < 0) || (index >= _sapp.main_window->drop.num_files)) {
            error_code = SAPP_HTML5_FETCH_ERROR_OTHER;
        }
        if (sapp_html5_get_dropped_file_size(index) > request->buffer_size) {
            error_code = SAPP_HTML5_FETCH_ERROR_BUFFER_TOO_SMALL;
        }
        if (SAPP_HTML5_FETCH_ERROR_NO_ERROR != error_code) {
            _sapp_emsc_invoke_fetch_cb(index,
                false, // success
                (int)error_code,
                request->callback,
                0, // fetched_size
                request->buffer_ptr,
                request->buffer_size,
                request->user_data);
        }
        else {
            sapp_js_fetch_dropped_file(index,
                request->callback,
                request->buffer_ptr,
                request->buffer_size,
                request->user_data);
        }
    #else
        (void)request;
    #endif
}

SOKOL_API_IMPL const void* sapp_metal_get_device(void) {
    SOKOL_ASSERT(_sapp.valid);
    #if defined(SOKOL_METAL)
        #if defined(_SAPP_MACOS)
            const void* obj = (__bridge const void*) _sapp.macos.mtl_device;
        #else
            const void* obj = (__bridge const void*) _sapp.ios.mtl_device;
        #endif
        SOKOL_ASSERT(obj);
        return obj;
    #else
        return 0;
    #endif
}

SOKOL_API_IMPL const void* sapp_metal_get_renderpass_descriptor(void) {
    return sapp_metal_window_get_renderpass_descriptor(sapp_main_window());
}

SOKOL_API_IMPL const void* sapp_metal_window_get_renderpass_descriptor(sapp_window window_id) {
    SOKOL_ASSERT(_sapp.valid);
    _sapp_window_t* window = _sapp_lookup_window(window_id.id);
    SOKOL_ASSERT(window);

    #if defined(SOKOL_METAL)
        #if defined(_SAPP_MACOS)
            const void* obj = (__bridge const void*) [window->macos.view currentRenderPassDescriptor];
        #else
            const void* obj = (__bridge const void*) [_sapp.ios.view currentRenderPassDescriptor];
        #endif
        SOKOL_ASSERT(obj);
        return obj;
    #else
        _SOKOL_UNUSED(window);
        return 0;
    #endif
}

SOKOL_API_IMPL const void* sapp_metal_get_drawable(void) {
    return sapp_metal_window_get_drawable(sapp_main_window());
}

SOKOL_API_IMPL const void* sapp_metal_window_get_drawable(sapp_window window_id) {
    SOKOL_ASSERT(_sapp.valid);
    _sapp_window_t* window = _sapp_lookup_window(window_id.id);
    SOKOL_ASSERT(window);

    #if defined(SOKOL_METAL)
        #if defined(_SAPP_MACOS)
            const void* obj = (__bridge const void*) [window->macos.view currentDrawable];
        #else
            const void* obj = (__bridge const void*) [_sapp.ios.view currentDrawable];
        #endif
        SOKOL_ASSERT(obj);
        return obj;
    #else
        _SOKOL_UNUSED(window);
        return 0;
    #endif
}

SOKOL_API_IMPL const void* sapp_macos_get_window(void) {
    return sapp_macos_window_get_window(sapp_main_window());
}

SOKOL_API_IMPL const void* sapp_macos_window_get_window(sapp_window window_id) {
    _sapp_window_t* window = _sapp_lookup_window(window_id.id);
    SOKOL_ASSERT(window);

    #if defined(_SAPP_MACOS)
        const void* obj = (__bridge const void*) window->macos.window;
        SOKOL_ASSERT(obj);
        return obj;
    #else
        return 0;
    #endif
}

SOKOL_API_IMPL const void* sapp_ios_get_window(void) {
    #if defined(_SAPP_IOS)
        const void* obj = (__bridge const void*) _sapp.ios.window;
        SOKOL_ASSERT(obj);
        return obj;
    #else
        return 0;
    #endif
}

SOKOL_API_IMPL const void* sapp_d3d11_get_device(void) {
    SOKOL_ASSERT(_sapp.valid);
    #if defined(SOKOL_D3D11)
        return _sapp.d3d11.device;
    #else
        return 0;
    #endif
}

SOKOL_API_IMPL const void* sapp_d3d11_get_device_context(void) {
    SOKOL_ASSERT(_sapp.valid);
    #if defined(SOKOL_D3D11)
        return _sapp.d3d11.device_context;
    #else
        return 0;
    #endif
}

SOKOL_API_IMPL const void* sapp_d3d11_get_render_target_view() {
    return sapp_d3d11_window_get_render_target_view(sapp_main_window());
}

SOKOL_API_IMPL const void* sapp_d3d11_window_get_render_target_view(sapp_window window_id) {
    SOKOL_ASSERT(_sapp.valid);

    _sapp_window_t* window = _sapp_lookup_window(window_id.id);
    SOKOL_ASSERT(window);

    #if defined(SOKOL_D3D11)
        if (window->d3d11.msaa_rtv) {
            return window->d3d11.msaa_rtv;
        }
        else {
            return window->d3d11.rtv;
        }
    #else
        return 0;
    #endif
}

SOKOL_API_IMPL const void* sapp_d3d11_get_depth_stencil_view() {
    return sapp_d3d11_window_get_depth_stencil_view(sapp_main_window());
}

SOKOL_API_IMPL const void* sapp_d3d11_window_get_depth_stencil_view(sapp_window window_id) {
    SOKOL_ASSERT(_sapp.valid);

    _sapp_window_t* window = _sapp_lookup_window(window_id.id);
    SOKOL_ASSERT(window);

    #if defined(SOKOL_D3D11)
        return window->d3d11.dsv;
    #else
        return 0;
    #endif
}

SOKOL_API_IMPL const void* sapp_win32_get_hwnd(void) {
    return sapp_win32_window_get_hwnd(sapp_main_window());
}

SOKOL_API_IMPL const void* sapp_win32_window_get_hwnd(sapp_window window_id) {
    SOKOL_ASSERT(_sapp.valid);
    _sapp_window_t* window = _sapp_lookup_window(window_id.id);
    SOKOL_ASSERT(window);
    #if defined(_SAPP_WIN32)
        return window->win32.hwnd;
    #else
        _SOKOL_UNUSED(window);
        return 0;
    #endif
}

SOKOL_API_IMPL const void* sapp_wgpu_get_device(void) {
    SOKOL_ASSERT(_sapp.valid);
    #if defined(_SAPP_EMSCRIPTEN) && defined(SOKOL_WGPU)
        return (const void*) _sapp.emsc.wgpu.device;
    #else
        return 0;
    #endif
}

SOKOL_API_IMPL const void* sapp_wgpu_get_render_view(void) {
    SOKOL_ASSERT(_sapp.valid);
    #if defined(_SAPP_EMSCRIPTEN) && defined(SOKOL_WGPU)
        if (_sapp.main_window->sample_count > 1) {
            return (const void*) _sapp.emsc.wgpu.msaa_view;
        }
        else {
            return (const void*) _sapp.emsc.wgpu.swapchain_view;
        }
    #else
        return 0;
    #endif
}

SOKOL_API_IMPL const void* sapp_wgpu_get_resolve_view(void) {
    SOKOL_ASSERT(_sapp.valid);
    #if defined(_SAPP_EMSCRIPTEN) && defined(SOKOL_WGPU)
        if (_sapp.main_window->sample_count > 1) {
            return (const void*) _sapp.emsc.wgpu.swapchain_view;
        }
        else {
            return 0;
        }
    #else
        return 0;
    #endif
}

SOKOL_API_IMPL const void* sapp_wgpu_get_depth_stencil_view(void) {
    SOKOL_ASSERT(_sapp.valid);
    #if defined(_SAPP_EMSCRIPTEN) && defined(SOKOL_WGPU)
        return (const void*) _sapp.emsc.wgpu.depth_stencil_view;
    #else
        return 0;
    #endif
}

SOKOL_API_IMPL const void* sapp_android_get_native_activity(void) {
    SOKOL_ASSERT(_sapp.valid);
    #if defined(_SAPP_ANDROID)
        return (void*)_sapp.android.activity;
    #else
        return 0;
    #endif
}

SOKOL_API_IMPL void sapp_html5_ask_leave_site(bool ask) {
    _sapp.html5_ask_leave_site = ask;
}

#endif /* SOKOL_APP_IMPL */<|MERGE_RESOLUTION|>--- conflicted
+++ resolved
@@ -1184,31 +1184,21 @@
 /* returns true after sokol-app has been initialized */
 SOKOL_APP_API_DECL bool sapp_isvalid(void);
 /* returns the current framebuffer width in pixels */
-<<<<<<< HEAD
-SOKOL_API_DECL int sapp_width();
+SOKOL_APP_API_DECL int sapp_width();
 /* returns the current framebuffer width in pixels for specified window */
-SOKOL_API_DECL int sapp_window_width(sapp_window window_id);
+SOKOL_APP_API_DECL int sapp_window_width(sapp_window window_id);
 /* returns the current framebuffer height in pixels */
-SOKOL_API_DECL int sapp_height();
+SOKOL_APP_API_DECL int sapp_height();
 /* returns the current framebuffer height in pixels for specified window */
-SOKOL_API_DECL int sapp_window_height(sapp_window window_id);
-=======
-SOKOL_APP_API_DECL int sapp_width(void);
-/* returns the current framebuffer height in pixels */
-SOKOL_APP_API_DECL int sapp_height(void);
->>>>>>> f047abc7
+SOKOL_APP_API_DECL int sapp_window_height(sapp_window window_id);
 /* get default framebuffer color pixel format */
 SOKOL_APP_API_DECL int sapp_color_format(void);
 /* get default framebuffer depth pixel format */
 SOKOL_APP_API_DECL int sapp_depth_format(void);
 /* get default framebuffer sample count */
-<<<<<<< HEAD
-SOKOL_API_DECL int sapp_sample_count(void);
+SOKOL_APP_API_DECL int sapp_sample_count(void);
 /* get window default framebuffer sample count */
-SOKOL_API_DECL int sapp_window_sample_count(sapp_window window_id);
-=======
-SOKOL_APP_API_DECL int sapp_sample_count(void);
->>>>>>> f047abc7
+SOKOL_APP_API_DECL int sapp_window_sample_count(sapp_window window_id);
 /* returns true when high_dpi was requested and actually running in a high-dpi scenario */
 SOKOL_APP_API_DECL bool sapp_high_dpi(void);
 /* returns the dpi scaling factor (window pixels to framebuffer pixels) */
@@ -1216,47 +1206,31 @@
 /* show or hide the mobile device onscreen keyboard */
 SOKOL_APP_API_DECL void sapp_show_keyboard(bool show);
 /* return true if the mobile device onscreen keyboard is currently shown */
-<<<<<<< HEAD
-SOKOL_API_DECL bool sapp_keyboard_shown(void);
+SOKOL_APP_API_DECL bool sapp_keyboard_shown(void);
 /* query fullscreen mode for default window */
-SOKOL_API_DECL bool sapp_is_fullscreen();
+SOKOL_APP_API_DECL bool sapp_is_fullscreen();
 /* toggle fullscreen mode for default window */
-SOKOL_API_DECL void sapp_toggle_fullscreen();
+SOKOL_APP_API_DECL void sapp_toggle_fullscreen();
 /* query fullscreen mode for a window */
-SOKOL_API_DECL bool sapp_window_is_fullscreen(sapp_window window_id);
+SOKOL_APP_API_DECL bool sapp_window_is_fullscreen(sapp_window window_id);
 /* toggle fullscreen mode for a window*/
-SOKOL_API_DECL void sapp_window_toggle_fullscreen(sapp_window window_id);
+SOKOL_APP_API_DECL void sapp_window_toggle_fullscreen(sapp_window window_id);
 /* show or hide the mouse cursor for the main window */
-SOKOL_API_DECL void sapp_show_mouse(bool show);
+SOKOL_APP_API_DECL void sapp_show_mouse(bool show);
 /* show or hide the mouse cursor for the specified window */
-SOKOL_API_DECL void sapp_window_show_mouse(sapp_window, bool show);
+SOKOL_APP_API_DECL void sapp_window_show_mouse(sapp_window, bool show);
 /* is the mouse cursor shown or hidden for the main window */
-SOKOL_API_DECL bool sapp_mouse_shown();
+SOKOL_APP_API_DECL bool sapp_mouse_shown();
 /* is the mouse cursor shown or hidden for the specified window */
-SOKOL_API_DECL bool sapp_window_mouse_shown(sapp_window window_id);
+SOKOL_APP_API_DECL bool sapp_window_mouse_shown(sapp_window window_id);
 /* enable/disable mouse-pointer-lock mode for main window */
-SOKOL_API_DECL void sapp_lock_mouse(bool lock);
+SOKOL_APP_API_DECL void sapp_lock_mouse(bool lock);
 /* enable/disable mouse-pointer-lock mode for specified window */
-SOKOL_API_DECL void sapp_window_lock_mouse(sapp_window window_id, bool lock);
+SOKOL_APP_API_DECL void sapp_window_lock_mouse(sapp_window window_id, bool lock);
 /* return true if in mouse-pointer-lock mode (this may toggle a few frames later) for main window*/
-SOKOL_API_DECL bool sapp_mouse_locked(void);
+SOKOL_APP_API_DECL bool sapp_mouse_locked(void);
 /* return true if in mouse-pointer-lock mode (this may toggle a few frames later) for specified window */
-SOKOL_API_DECL bool sapp_window_mouse_locked(sapp_window);
-=======
-SOKOL_APP_API_DECL bool sapp_keyboard_shown(void);
-/* query fullscreen mode */
-SOKOL_APP_API_DECL bool sapp_is_fullscreen(void);
-/* toggle fullscreen mode */
-SOKOL_APP_API_DECL void sapp_toggle_fullscreen(void);
-/* show or hide the mouse cursor */
-SOKOL_APP_API_DECL void sapp_show_mouse(bool show);
-/* show or hide the mouse cursor */
-SOKOL_APP_API_DECL bool sapp_mouse_shown();
-/* enable/disable mouse-pointer-lock mode */
-SOKOL_APP_API_DECL void sapp_lock_mouse(bool lock);
-/* return true if in mouse-pointer-lock mode (this may toggle a few frames later) */
-SOKOL_APP_API_DECL bool sapp_mouse_locked(void);
->>>>>>> f047abc7
+SOKOL_APP_API_DECL bool sapp_window_mouse_locked(sapp_window);
 /* return the userdata pointer optionally provided in sapp_desc */
 SOKOL_APP_API_DECL void* sapp_userdata(void);
 /* return a copy of the sapp_desc structure */
@@ -1270,63 +1244,45 @@
 /* call from inside event callback to consume the current event (don't forward to platform) */
 SOKOL_APP_API_DECL void sapp_consume_event(void);
 /* get the current frame counter (for comparison with sapp_event.frame_count) */
-<<<<<<< HEAD
-SOKOL_API_DECL uint64_t sapp_frame_count(void);
+SOKOL_APP_API_DECL uint64_t sapp_frame_count(void);
 /* write string into main window clipboard */
-SOKOL_API_DECL void sapp_set_clipboard_string(const char* str);
+SOKOL_APP_API_DECL void sapp_set_clipboard_string(const char* str);
 /* write string into window clipboard */
-SOKOL_API_DECL void sapp_window_set_clipboard_string(sapp_window window_id, const char* str);
+SOKOL_APP_API_DECL void sapp_window_set_clipboard_string(sapp_window window_id, const char* str);
 /* read string from clipboard (usually during SAPP_EVENTTYPE_CLIPBOARD_PASTED) for main window*/
-SOKOL_API_DECL const char* sapp_get_clipboard_string(void);
+SOKOL_APP_API_DECL const char* sapp_get_clipboard_string(void);
 /* read string from clipboard (usually during SAPP_EVENTTYPE_CLIPBOARD_PASTED) for specific window */
-SOKOL_API_DECL const char* sapp_window_get_clipboard_string(sapp_window window_id);
-/* gets the total number of dropped files (after an SAPP_EVENTTYPE_FILES_DROPPED event) */
-SOKOL_API_DECL int sapp_get_num_dropped_files(void);
-/* gets the total number of dropped files (after an SAPP_EVENTTYPE_FILES_DROPPED event) for a specific window */
-SOKOL_API_DECL int sapp_window_get_num_dropped_files(sapp_window window_id);
-/* gets the dropped file paths */
-SOKOL_API_DECL const char* sapp_get_dropped_file_path(int index);
-/* gets the dropped file paths for window */
-SOKOL_API_DECL const char* sapp_window_get_dropped_file_path(sapp_window window_id, int index);
-
-/* returns this applications default/main window */
-SOKOL_API_DECL sapp_window sapp_main_window();
-/* create a new child window */
-SOKOL_API_DECL sapp_window sapp_create_window(const sapp_window_desc* desc);
-/* destroy a window */
-SOKOL_API_DECL void sapp_destroy_window(sapp_window window);
-/* set the window title (only on desktop platforms) of main_window */
-SOKOL_API_DECL void sapp_set_window_title(const char* str);
-/* set the window title (only on desktop platforms) of specified window */
-SOKOL_API_DECL void sapp_window_set_window_title(sapp_window window, const char* str);
-/* returns true if window is still valid */
-SOKOL_API_DECL bool sapp_window_isvalid(sapp_window window);
-
-=======
-SOKOL_APP_API_DECL uint64_t sapp_frame_count(void);
-/* write string into clipboard */
-SOKOL_APP_API_DECL void sapp_set_clipboard_string(const char* str);
-/* read string from clipboard (usually during SAPP_EVENTTYPE_CLIPBOARD_PASTED) */
-SOKOL_APP_API_DECL const char* sapp_get_clipboard_string(void);
-/* set the window title (only on desktop platforms) */
-SOKOL_APP_API_DECL void sapp_set_window_title(const char* str);
+SOKOL_APP_API_DECL const char* sapp_window_get_clipboard_string(sapp_window window_id);
 /* gets the total number of dropped files (after an SAPP_EVENTTYPE_FILES_DROPPED event) */
 SOKOL_APP_API_DECL int sapp_get_num_dropped_files(void);
+/* gets the total number of dropped files (after an SAPP_EVENTTYPE_FILES_DROPPED event) for a specific window */
+SOKOL_APP_API_DECL int sapp_window_get_num_dropped_files(sapp_window window_id);
 /* gets the dropped file paths */
 SOKOL_APP_API_DECL const char* sapp_get_dropped_file_path(int index);
->>>>>>> f047abc7
+/* gets the dropped file paths for window */
+SOKOL_APP_API_DECL const char* sapp_window_get_dropped_file_path(sapp_window window_id, int index);
+
+/* returns this applications default/main window */
+SOKOL_APP_API_DECL sapp_window sapp_main_window();
+/* create a new child window */
+SOKOL_APP_API_DECL sapp_window sapp_create_window(const sapp_window_desc* desc);
+/* destroy a window */
+SOKOL_APP_API_DECL void sapp_destroy_window(sapp_window window);
+/* set the window title (only on desktop platforms) of main_window */
+SOKOL_APP_API_DECL void sapp_set_window_title(const char* str);
+/* set the window title (only on desktop platforms) of specified window */
+SOKOL_APP_API_DECL void sapp_window_set_window_title(sapp_window window, const char* str);
+/* returns true if window is still valid */
+SOKOL_APP_API_DECL bool sapp_window_isvalid(sapp_window window);
+
 
 /* special run-function for SOKOL_NO_ENTRY (in standard mode this is an empty stub) */
 SOKOL_APP_API_DECL int sapp_run(const sapp_desc* desc);
 
 /* GL: return true when GLES2 fallback is active (to detect fallback from GLES3) */
-<<<<<<< HEAD
-SOKOL_API_DECL bool sapp_gles2(void);
+SOKOL_APP_API_DECL bool sapp_gles2(void);
 /* GL: make window gl context current */
-SOKOL_API_DECL void sapp_gl_make_context_current(sapp_window window);
-=======
-SOKOL_APP_API_DECL bool sapp_gles2(void);
->>>>>>> f047abc7
+SOKOL_APP_API_DECL void sapp_gl_make_context_current(sapp_window window);
 
 /* HTML5: enable or disable the hardwired "Leave Site?" dialog box */
 SOKOL_APP_API_DECL void sapp_html5_ask_leave_site(bool ask);
@@ -1338,52 +1294,36 @@
 /* Metal: get bridged pointer to Metal device object */
 SOKOL_APP_API_DECL const void* sapp_metal_get_device(void);
 /* Metal: get bridged pointer to this frame's renderpass descriptor */
-<<<<<<< HEAD
-SOKOL_API_DECL const void* sapp_metal_get_renderpass_descriptor(void);
+SOKOL_APP_API_DECL const void* sapp_metal_get_renderpass_descriptor(void);
 /* Metal: get bridged pointer to this frame's renderpass descriptor of specified window */
-SOKOL_API_DECL const void* sapp_metal_window_get_renderpass_descriptor(sapp_window window);
-/* Metal: get bridged pointer to current drawable */
-SOKOL_API_DECL const void* sapp_metal_get_drawable(void);
-/* Metal: get bridged pointer for drawable of specified window */
-SOKOL_API_DECL const void* sapp_metal_window_get_drawable(sapp_window window);
-/* macOS: get bridged pointer to macOS NSWindow for the main window */
-SOKOL_API_DECL const void* sapp_macos_get_window(void);
-/* macOS: get bridged pointer to macOS NSWindow for specified window */
-SOKOL_API_DECL const void* sapp_macos_window_get_window(sapp_window window_id);
-=======
-SOKOL_APP_API_DECL const void* sapp_metal_get_renderpass_descriptor(void);
+SOKOL_APP_API_DECL const void* sapp_metal_window_get_renderpass_descriptor(sapp_window window);
 /* Metal: get bridged pointer to current drawable */
 SOKOL_APP_API_DECL const void* sapp_metal_get_drawable(void);
-/* macOS: get bridged pointer to macOS NSWindow */
+/* Metal: get bridged pointer for drawable of specified window */
+SOKOL_APP_API_DECL const void* sapp_metal_window_get_drawable(sapp_window window);
+/* macOS: get bridged pointer to macOS NSWindow for the main window */
 SOKOL_APP_API_DECL const void* sapp_macos_get_window(void);
->>>>>>> f047abc7
+/* macOS: get bridged pointer to macOS NSWindow for specified window */
+SOKOL_APP_API_DECL const void* sapp_macos_window_get_window(sapp_window window_id);
 /* iOS: get bridged pointer to iOS UIWindow */
-SOKOL_APP_API_DECL const void* sapp_ios_get_window(void);
+SOKOL_APP_APP_API_DECL const void* sapp_ios_get_window(void);
 
 /* D3D11: get pointer to ID3D11Device object */
 SOKOL_APP_API_DECL const void* sapp_d3d11_get_device(void);
 /* D3D11: get pointer to ID3D11DeviceContext object */
 SOKOL_APP_API_DECL const void* sapp_d3d11_get_device_context(void);
 /* D3D11: get pointer to ID3D11RenderTargetView object */
-<<<<<<< HEAD
-SOKOL_API_DECL const void* sapp_d3d11_get_render_target_view(void);
+SOKOL_APP_API_DECL const void* sapp_d3d11_get_render_target_view(void);
 /* D3D11: get pointer to ID3D11RenderTargetView object */
-SOKOL_API_DECL const void* sapp_d3d11_window_get_render_target_view(sapp_window window_id);
-/* D3D11: get pointer to ID3D11DepthStencilView */
-SOKOL_API_DECL const void* sapp_d3d11_get_depth_stencil_view(void);
-/* D3D11: get pointer to ID3D11DepthStencilView */
-SOKOL_API_DECL const void* sapp_d3d11_window_get_depth_stencil_view(sapp_window window_id);
-/* Win32: get the HWND window handle of the main window */
-SOKOL_API_DECL const void* sapp_win32_get_hwnd(void);
-/* Win32: get the HWND window handle of the specified window */
-SOKOL_API_DECL const void* sapp_win32_window_get_hwnd(sapp_window window_id);
-=======
-SOKOL_APP_API_DECL const void* sapp_d3d11_get_render_target_view(void);
+SOKOL_APP_API_DECL const void* sapp_d3d11_window_get_render_target_view(sapp_window window_id);
 /* D3D11: get pointer to ID3D11DepthStencilView */
 SOKOL_APP_API_DECL const void* sapp_d3d11_get_depth_stencil_view(void);
-/* Win32: get the HWND window handle */
+/* D3D11: get pointer to ID3D11DepthStencilView */
+SOKOL_APP_API_DECL const void* sapp_d3d11_window_get_depth_stencil_view(sapp_window window_id);
+/* Win32: get the HWND window handle of the main window */
 SOKOL_APP_API_DECL const void* sapp_win32_get_hwnd(void);
->>>>>>> f047abc7
+/* Win32: get the HWND window handle of the specified window */
+SOKOL_APP_API_DECL const void* sapp_win32_window_get_hwnd(sapp_window window_id);
 
 /* WebGPU: get WGPUDevice handle */
 SOKOL_APP_API_DECL const void* sapp_wgpu_get_device(void);
@@ -10997,33 +10937,25 @@
     return _sapp.onscreen_keyboard_shown;
 }
 
-<<<<<<< HEAD
-SOKOL_API_DECL bool sapp_is_fullscreen() {
+SOKOL_APP_API_DECL bool sapp_is_fullscreen() {
     return sapp_window_is_fullscreen(_sapp_window(_sapp.main_window->id));
 }
 
-SOKOL_API_DECL bool sapp_window_is_fullscreen(sapp_window window_id) {
+SOKOL_APP_API_DECL bool sapp_window_is_fullscreen(sapp_window window_id) {
     _sapp_window_t* window = _sapp_lookup_window(window_id.id);
     SOKOL_ASSERT(window);
 
     return window->fullscreen;
 }
 
-SOKOL_API_DECL void sapp_toggle_fullscreen() {
+SOKOL_APP_API_DECL void sapp_toggle_fullscreen() {
     sapp_window_toggle_fullscreen(_sapp_window(_sapp.main_window->id));
 }
 
-SOKOL_API_DECL void sapp_window_toggle_fullscreen(sapp_window window_id) {
+SOKOL_APP_API_DECL void sapp_window_toggle_fullscreen(sapp_window window_id) {
     _sapp_window_t* window = _sapp_lookup_window(window_id.id);
     SOKOL_ASSERT(window);
 
-=======
-SOKOL_APP_API_DECL bool sapp_is_fullscreen(void) {
-    return _sapp.fullscreen;
-}
-
-SOKOL_APP_API_DECL void sapp_toggle_fullscreen(void) {
->>>>>>> f047abc7
     #if defined(_SAPP_MACOS)
     _sapp_macos_toggle_fullscreen(window);
     #elif defined(_SAPP_WIN32)
