## Updates

<<<<<<< HEAD
=======
- **03-Jul-2022**: A new sokol_gfx.h function ```bool sg_query_buffer_will_overflow(sg_buffer buf, size_t size)```
which allows to check if a call to ```sg_append_buffer()``` would overflow the buffer. This
is an alternative to the ```sg_query_buffer_overflow()``` function which only reports
the overflow after the fact. Many thanks to @RandyGaul for the PR!

>>>>>>> c5290f53
- **29-Jun-2022**: In sokol_app.h with the D3D11 backend, if SOKOL_DEBUG is
defined, and the D3D11 device creation fails, there's now a fallback code
path which tries to create the device again without the D3D11_CREATE_DEVICE_DEBUG
flag. Turns out the D3D11 debug support may suddenly stop working (just happened
to me, indicated by the Win10 "Graphics Tool" feature being silently uninstalled
and failing to install when asked to do so). This fix at least allows sokol_app.h
applications compiled in debug mode to run, even if the D3D11 debug layer doesn't
work.

- **29-May-2022**: The code generation scripts for the
[sokol-nim](https://github.com/floooh/sokol-nim) language bindings have been
revised and updated, many thanks to Gustav Olsson for the PR! (I'm planning to
spend a few more days integrating the bindings generation with Github Actions,
so that it's easier to publish new bindings after updates to the sokol headers).

- **26-May-2022**: The GL backend in sokol_app.h now allows to override the GL
  context version via two new items in the ```sapp_desc``` struct:
  ```sapp_desc.gl_major_version``` and ```sapp_desc.gl_minor_version```. The
  default GL context version remains at 3.2. Overriding the GL version might make
  sense if you're not using sokol_app.h together with sokol_gfx.h, or otherwise
  want to call GL functions directly. Note that this only works for the
  'desktop GL' backends (Windows, Linux and macOS), but not for the GLES backends
  (Android, iOS, web). Furthermore, on macOS only the GL versions 3.2 and 4.1
  are available (plus the special config major=1 minor=0 creates an
  NSOpenGLProfileVersionLegacy context). In general: use at your risk :) Many
  thanks to Github user @pplux for the PR!

- **15-May-2022**: The way internal memory allocation can be overridden with
  your own functions has been changed from global macros to callbacks
  provided in the API setup call. For instance in sokol_gfx.h:

  ```c
  void* my_malloc(size_t size, void* userdata) {
    (void)userdata; // unused
    return malloc(size);
  }

  void my_free(void* ptr, void* userdata) {
    (void)userdata; // unused
    free(ptr);
  }

  //...
    sg_setup(&(sg_desc){
      //...
      .allocator = {
        .alloc = my_malloc,
        .free = my_free,
        .user_data = ...,
      }
    });
  ```

  sokol_gfx.h will now call ```my_malloc()``` and ```my_free()``` whenever it needs
  to allocate or free memory (note however that allocations inside OS
  functions or 3rd party libraries are not affected).

  If no override functions are provided, the standard library functions ```malloc()``` and ```free()```
  will be used, just as before.

  This change breaks source compatibility in the following headers:

    - **sokol_fontstash.h**: the function signature of ```sfons_create()``` has changed,
      this now takes a pointer to a new ```sfons_desc_t``` struct instead of
      individual parameters.
    - **sokol_gfx_imgui.h** (NOT sokol_imgui.h!): likewise, the function signature of
      ```sg_imgui_init()``` has changed, this now takes an additional parameter
      which is a pointer to a new ```sg_imgui_desc_t``` struct.

  All affected headers also have a preprocessor check for the outdated
  macros ```SOKOL_MALLOC```, ```SOKOL_CALLOC``` and ```SOKOL_FREE``` and throw
  a compilation error if those macros are detected.

  (if configuration through macros is still desired this could be added back in
  the future, but I figured that the new way is more flexible in most situations).

  The header sokol_memtrack.h and the sample [restart-sapp](https://floooh.github.io/sokol-html5/restart-sapp.html) have been updated accordingly.

  Also search for ```MEMORY ALLOCATION OVERRIDE``` in the header documentation block
  for more details.

- **14-May-2022**: added a helper function ```simgui_map_keycode()``` to
  sokol_imgui.h to map sokol_app.h keycodes (```sapp_keycode```,
  ```SAPP_KEYCODE_*```) to Dear ImGui keycodes (```ImGuiKey```, ```ImGuiKey_*```).
  If you're using Dear ImGui function to check for key input, you'll need to
  update the code like this:

  - Old:
    ```cpp
    ImGui::IsKeyPressed(SAPP_KEYCODE_A);
    ```
  - New:
    ```cpp
    ImGui::IsKeyPressed(simgui_map_keycode(SAPP_KEYCODE_A));
    ```

  This was basically 'fallout' from rewriting the input system in sokol_imgui.h
  to the new evented IO system in Dear ImGui.

- **08-Feb-2022**: sokol_imgui.h has been updated for Dear ImGui 1.87:
  - sokol_imgui.h's input code has been rewritten to use the new evented IO
    system and extended virtual key codes in Dear ImGui
  - on non-Emscripten platforms, mouse buttons are no longer "cancelled" when
    the mouse leaves the window (since the native desktop platforms
    automatically capture the mouse when mouse buttons are pressed, but mouse
    capture is not supported in the sokol_app.h Emscripten backend)

- **28-Jan-2022**: some window size behaviour changes in sokol_app.h.
  - Asking for a default-sized window (via sapp_desc.width/height = 0) now
    behaves a bit differently on desktop platforms. Previously this set the
    window size to 640x480, now a default window covers more screen area:
      - on Windows CW_USEDEFAULT will be used for the size
      - on macOS and Linux, the window size will be 4/5 of the
        display size
      - no behaviour changes on other platforms
  - On Windows and Linux, the window is now centered (in a later update,
    more control over the initial window position, and new functions for
    positioning and sizing might be provided)
  - On Windows, when toggling between windowed and fullscreen, the
    window position and size will now be restored (on other platforms
    this already happened automatically through the window system)
  - On all desktop platforms if an application starts in fullscreen and
    then is toggled back to windowed, the window will now be of the
    expected size (provided in sapp_desc.width/height)

- **20-Jan-2022**:
  - sokol_audio.h: A compatibility fix in the sokol_audio.h WASAPI backend (Windows): On
    some configs the IAudioClient::Initialize() call could fail because
    of a mismatch between the requested number of channels and speaker config.
    See [#614](https://github.com/floooh/sokol/issues/614) for details.
  - sokol_app.h D3D11/DXGI: Fix an (uncritical) COM interface leak warning for IDXGIAdapter and
    IDXGIFactory at shutdown, introduced with the recent disabling of Alt-Enter.

- **18-Jan-2022**:
  - sokol_app.h now has per-monitor DPI support on Windows and macOS: when
    the application window is moved to a monitor with different DPI, the values
    returned by sapp_dpi_scale(), sapp_width() and sapp_height() will update
    accordingly (only if the application requested high-dpi rendering with
    ```sapp_desc.high_dpi=true```, otherwise the dpi scale value remains
    fixed at 1.0f). The application will receive an SAPP_EVENTTYPE_RESIZED event
    if the default framebuffer size has changed because of a DPI change.
    On Windows this feature requires Win10 version 1703 or later (aka the
    'Creators Update'), older Windows version simply behave as before.
    Many thank to @tjachmann for the initial PR with the Windows implementation!
  - sokol_app.h: DPI scale computation on macOS is now more robust using the
    NSScreen.backingScaleFactor value
  - sokol_app.h: the new frame timing code in sokol_app.h now detects if the display
    refresh rate changes and adjusts itself accordingly (for instance if the
    window is moved between displays with different refresh rate)
  - sokol_app.h D3D11/DXGI: during window movement and resize, the frame is now
    presented with DXGI_PRESENT_DO_NOT_WAIT, this fixes some window system
    stuttering issues on Win10 configs with recent NVIDIA drivers.
  - sokol_app.h D3D11/DXGI: the application will no longer appear to freeze for
    0.5 seconds when the title bar is grabbed with the mouse for movement, but
    then not moving the mouse.
  - sokol_app.h D3D11/DXGI: DXGI's automatic windowed/fullscreen switching via
    Alt-Enter has been disabled, because this switched to 'real' fullscreen mode,
    while sokol_app.h's fullscreen mode uses a borderless window. Use the
    programmatic fullscreen/window switching via ```sapp_toggle_fullscreen()```
    instead.
  - **BREAKING CHANGE** in sokol_imgui.h: because the applications' DPI scale
    can now change at any time, the DPI scale value is now communicated to
    sokol_imgui.h in the ```simgui_new_frame()``` function. This has been
    changed to accept a pointer to a new ```simgui_frame_desc_t``` struct.
    With C99, change the simgui_new_frame() call as follows (if also using
    sokol_app.h):
    ```c
    simgui_new_frame(&(simgui_frame_desc_t){
        .width = sapp_width(),
        .height = sapp_height(),
        .delta_time = sapp_frame_duration(),
        .dpi_scale = sapp_dpi_scale()
    });
    ```
    On C++ this works:
    ```c++
    simgui_new_frame({ sapp_width(), sapp_height(), sapp_frame_duration(), sapp_dpi_scale() });
    ```
    ...or in C++20:
    ```c++
    simgui_new_frame({
        .width = sapp_width(),
        .height = sapp_height(),
        .delta_time = sapp_frame_duration(),
        .dpi_scale = sapp_dpi_scale()
    });
    ```
  - **KNOWN ISSUE**: the recent change in sokol-audio's WASAPI backend to directly consume
    float samples doesn't appear to work on some configs (see [#614](https://github.com/floooh/sokol/issues/614)),
    investigation is underway

- **15-Jan-2022**:
  - A bugfix in the GL backend for uniform arrays using the 'native' uniform block layout.
    The bug was a regression in the recent 'uniform data handling' update. See
    [PR #611](https://github.com/floooh/sokol/pull/611) for details, and this [new sample/test](https://github.com/floooh/sokol-samples/blob/master/glfw/uniformarrays-glfw.c).
    Many thanks to @nmr8acme for the PR!

- **08-Jan-2022**: some enhancements and cleanup to uniform data handling in sokol_gfx.h
  and the sokol-shdc shader compiler:
    - *IMPORTANT*: when updating sokol_gfx.h (and you're using the sokol-shdc shader compiler),
      don't forget to update the sokol-shdc binaries too!
    - The GLSL uniform types int, ivec2, ivec3 and
      ivec4 can now be used in shader code, those are exposed to the GL
      backends with the new ```sg_uniform_type``` items
      ```SG_UNIFORM_TYPE_INT[2,3,4]```.
    - A new enum ```sg_uniform_layout```, currently with the values SG_UNIFORMLAYOUT_NATIVE
      and SG_UNIFORMLAYOUT_STD140. The enum is used in ```sg_shader_uniform_block_desc```
      as a 'packing rule hint', so that the GL backend can properly locate the offset
      of uniform block members. The default (SG_UNIFORMLAYOUT_NATIVE) keeps the same
      behaviour, so existing code shouldn't need to be changed. With the packing
      rule SG_UNIFORMLAYOUT_STD140 the uniform block interior is expected to be
      layed out according to the OpenGL std140 packing rule.
    - Note that the SG_UNIFORMLAYOUT_STD140 only allows a subset of the actual std140
      packing rule: arrays are only allowed for the types vec4, int4 and mat4.
      This is because the uniform data must still be compatible with
      ```glUniform()``` calls in the GL backends (which have different
      'interior alignment' for arrays).
    - The sokol-shdc compiler supports the new uniform types and will annotate the
      code-generated sg_shader_desc structs with SG_UNIFORMLAYOUT_STD140,
      and there are new errors to make sure that uniform blocks are compatible
      with all sokol_gfx.h backends.
    - Likewise, sokol_gfx.h has tighter validation for the ```sg_shader_uniform_block```
      desc struct, but only when the GL backend is used (in general, the interior
      layout of uniform blocks is only relevant for GL backends, on all other backends
      sokol_gfx.h just passes the uniform data as an opaque block to the shader)
  For more details see:
    - [new sections in the sokol_gfx.h documentation](https://github.com/floooh/sokol/blob/ba64add0b67cac16fc86fb6b64d1da5f67e80c0f/sokol_gfx.h#L343-L450)
    - [documentation of ```sg_uniform_layout```](https://github.com/floooh/sokol/blob/ba64add0b67cac16fc86fb6b64d1da5f67e80c0f/sokol_gfx.h#L1322-L1355)
    - [enhanced sokol-shdc documentation](https://github.com/floooh/sokol-tools/blob/master/docs/sokol-shdc.md#glsl-uniform-blocks-and-c-structs)
    - [a new sample 'uniformtypes-sapp'](https://floooh.github.io/sokol-html5/uniformtypes-sapp.html)

  PS: and an unrelated change: the frame latency on Win32+D3D11 has been slightly improved
  via IDXGIDevice1::SetMaximumFrameLatency()

- **27-Dec-2021**: sokol_app.h frame timing improvements:
  - A new function ```double sapp_frame_duration(void)``` which returns the frame
    duration in seconds, averaged over the last 256 frames to smooth out
    jittering spikes. If available, this uses platform/backend specific
    functions of the swapchain API:
      - On Windows: DXGI's GetFrameStatistics().SyncQPCTime.
      - On Emscripten: the timestamp provided by the RAF callback, this will
        still be clamped and jittered on some browsers, but averaged over
        a number of frames yields a pretty accurate approximation
        of the actual frame duration.
      - On Metal, ```MTLDrawable addPresentedHandler + presentedTime```
        doesn't appear to function correctly on macOS Monterey and/or M1 Macs, so
        instead mach_absolute_time() is called at the start of the MTKView
        frame callback.
      - In all other situations, the same timing method is used as
        in sokol_time.h.
  - On macOS and iOS, sokol_app.h now queries the maximum display refresh rate
    of the main display and uses this as base to compute the preferred frame
    rate (by multiplying with ```sapp_desc.swap_interval```), previously the
    preferred frame rate was hardwired to ```60 * swap_interval```. This means
    that native macOS and iOS applications may now run at 120Hz instead of
    60Hz depending on the device (I realize that this isn't ideal, there
    will probably be a different way to hint the preferred interval at
    which the frame callback is called, which would also support disabling
    vsync and probably also adaptive vsync).

- **19-Dec-2021**: some sokol_audio.h changes:
  - on Windows, sokol_audio.h no longer converts audio samples
    from float to int16_t, but instead configures WASAPI to directly accept
    float samples. Many thanks to github user iOrange for the PR!
  - sokol_audio.h has a new public function ```saudio_suspended()``` which
    returns true if the audio device/context is currently in suspended mode.
    On all backends except WebAudio this always returns false. This allows
    to show a visual hint to the user that audio is muted until the first
    input event is received.

- **18-Dec-2021**: the sokol_gfx.h ```sg_draw()``` function now uses the currently applied
  pipeline object to decide if the GL or D3D11 backend's instanced drawing function
  should be called instead of the ```num_instances``` argument. This fixes a
  bug on some WebGL configs when instanced rendering is configured
  but ```sg_draw()``` is called with an instance count of 1.

- **18-Nov-2021**: sokol_gl.h has a new function to control the point size for
  point list rendering: ```void sgl_point_size(float size)```. Note that on D3D11
  the point size is currently ignored (since D3D11 doesn't support a point size at
  all, the feature will need to be emulated in sokol_gl.h when the D3D11 backend is active).
  Also note that points cannot currently be textured, only colored.

- **08-Oct-2021**: texture compression support in sokol_gfx.h has been revisited:
    - tighter validation checks on texture creation:
        - content data validation now also happens in ```sg_make_image()``` (previously only in ```sg_update_image()```)
        - validate that compressed textures are immutable
        - separate "no data" validation checks for immutable vs dynamic/stream textures
        - provided data size for creating or updating textures must match the expected surface sizes exactly
    - fix PVRTC row and surface pitch computation according to the GL PVRTC extension spec
    - better adhere to Metal documentation for the ```MTLTexture.replaceRegion``` parameters (when bytesPerImage is expected to be zero or not)

- **02-Sep-2021**: some minor non-breaking additions:
    - sokol_app.h: new events FOCUSED and UNFOCUSED to indicate that the
      window has gained or lost the focused state (Win32: WM_SETFOCUS/WM_KILLFOCUS,
      macOS: windowDidBecomeKey/windowDidResignKey, X11: FocusIn/FocusOut,
      HTML5: focus/blur).
    - sokol_app.h Emscripten backend: the input event keycode is now extracted
      from the HTML5 code string which yields the actual unmapped virtual key code.

- **21-Aug-2021**: some minor API tweaks in sokol_gl.h and sokol_debugtext.h,
  one of them breaking (still minor though):
    - sokol_gl.h has a new function ```sgl_default_context()``` which returns the
      default context handle, it's the same as the global constant SGL_DEFAULT_CONTEXT,
      but wrapping this in a function is better for language bindings
    - ...and a similar function in sokol_debugtext.h: ```sdtx_default_context()```
    - The sokol_gl.h function ```sgl_default_pipeline()``` has been renamed to
      ```sgl_load_default_pipeline()```. This fits better with the related
      function ```sgl_load_pipeline()``` and doesn't 'semantically clash'
      with the new function sgl_default_context(). The sgl_default_pipeline()
      function is rarely used, so it's quite unlikely that this change breaks
      your code.

- **19-Aug-2021**: sokol_gl.h gained rendering context support, this allows
  sokol-gl to render into different sokol-gfx render passes. No changes are
  needed for existing sokol-gl code. Check the updated
  [header documentation](https://github.com/floooh/sokol/blob/master/util/sokol_gl.h)
  and the new sample
  [sgl-context-sapp](https://floooh.github.io/sokol-html5/sgl-context-sapp.html)
  for details!

- **21-Jun-2021**: A new utility header sokol_color.h has been added, which adds
  sokol_gfx.h-compatible named color constants and a handful initial utility
  functions. See the [header documentation](https://github.com/floooh/sokol/blob/master/util/sokol_color.h)
  for details. Many thanks to Stuart Adams (@nyalloc) for contributing the header!

- **12-Apr-2021**: Minor new feature in sokol_app.h: mouse buttons are now
  also reported as modifier flags in most input events (similar to the
  Ctrl-, Alt-, Shift- and Super-key modifiers). This lets you quickly check
  what mouse buttons are currently pressed in any input event without having
  to keep track of pressed mouse buttons yourself. This is implemented in the following
  sokol_app.h backends: Win32, UWP, Emscripten, X11 and macOS. Example
  code is in the [events-sapp.cc](https://floooh.github.io/sokol-html5/events-sapp.html) sample

- **10-Apr-2021**: followup fixes from yesterday: custom icon support on macOS
  has been added (since macOS has no regular window icons, the dock icon is
  updated instead), and a bugfix in the internal helper which select the
  best matching candidate image (this actually always selected the first
  candidate image)

- **09-Apr-2021**: sokol_app.h now allows to programmatically set the window
  icon in the Win32, X11 and HTML5 backends. Search for "WINDOW ICON SUPPORT"
  in sokol_app.h for documentation, and see the new
  [icon sample](https://floooh.github.io/sokol-html5/icon-sapp.html) for example code.

- **01-Apr-2021**: some fixes in sokol_app.h's iOS backend:
    - In the iOS Metal backend, high-dpi vs low-dpi works again. Some time
    ago (around iOS 12.x) MTKView started to ignore the contentScaleFactor
    property, which lead to sokol_app.h always setting up a HighDPI
    framebuffer even when sapp_desc.high_dpi wasn't set. The fix is to set
    the MTKView's drawableSize explicitely now.
    - The iOS GL backend didn't support MSAA multisampling so far, this has
    been fixed now, but only one MSAA mode (4x) is available, which will be
    selected when sapp_desc.sample_count is greater than 1.

- **31-Mar-2021**: sokol_audio.h on macOS no longer includes system framework
  headers (AudioToolbox/AudioToolbox.h), instead the necessary declarations
  are embedded directly in sokol_audio.h (to get the old behaviour and
  force inclusion of AudioToolbox/AudioToolbox.h, define
  ```SAUDIO_OSX_USE_SYSTEM_HEADERS``` before including the sokol_audio.h
  implementation). This "fix" is both an experiment and an immediate workaround
  for a current issue in Zig's HEAD version (what will eventually become
  zig 0.8.0). See this issue for details: https://github.com/ziglang/zig/issues/8360).
  The experiment is basically to see whether this approach generally makes sense
  (replacing system headers with embedded declarations, so that the sokol headers
  only depend on C standard library headers). This approach might
  simplify cross-compilation and integration with other languages than C and C++.

- **20-Mar-2021**: The Windows-specific OpenGL loader, and the platform-specific
GL header includes have been moved from sokol_app.h to sokol_gfx.h. This means:
  - In general, the sokol_gfx.h implementation can now simply be included
    without having to include other headers which provide the GL API declarations
    first (e.g. when sokol_gfx.h is used without sokol_app.h, you don't need to
    use a GL loader, or include the system-specific GL headers yourself).
  - When sokol_gfx.h is used together with sokol_app.h, the include order
    for the implementations doesn't matter anymore (until now, the sokol_app.h
    implementation had to be included before the sokol_gfx.h implementation).
  - The only "downside" (not really a downside) is that sokol_gfx.h now has
    platform detection ifdefs to include the correct GL headers for a given
    platform. Until now this problem was "delegated" to the library user.
  - The old macro **SOKOL_WIN32_NO_GL_LOADER** has been removed, and replaced
    with a more general **SOKOL_EXTERNAL_GL_LOADER**. Define this before
    including the sokol_gfx.h implementation if you are using your own GL
    loader or provide the GL API declarations in any other way. In this case,
    sokol_gfx.h will not include any platform GL headers, and the embedded
    Win32 GL loader will be disabled.

- **22-Feb-2021**: Mouse input latency in sokol_app.h's macOS backend has been
  quite significantly reduced, please see the detailed explanation [in this
  PR](https://github.com/floooh/sokol/pull/483). Many thanks to @randrew for
  the PR!

- **19-Feb-2021**: sokol_app.h learned some Windows-specific config options
to redirect stdout/stderr to the parent terminal or a separate console
window, and allow outputting UTF-8 encoded text. For details, search for
"WINDOWS CONSOLE OUTPUT" in
[sokol_app.h](https://github.com/floooh/sokol/blob/master/sokol_app.h). Many
thanks to @garettbass for the initial PR!

- **17-Feb-2021**: When compiled for iOS, the sokol_audio.h CoreAudio backend now
uses the **AVAudioSession** class to activate and deactivate audio output as needed.
This fixes sokol_audio.h for iPhones (so far, sokol_audio.h accidentally only worked
for iPads). Please see [this issue](https://github.com/floooh/sokol/issues/431) for details.
A somewhat unfortunate side effect of this fix is that sokol_audio.h must now be compiled
as Objective-C when targetting iOS, also note that a new framework must be linked: ```AVFoundation```.
Many thanks to @oviano for providing the PR!

- **14-Feb-2021**: The Dear ImGui rendering backend in [sokol_imgui.h](https://github.com/floooh/sokol/blob/master/util/sokol_imgui.h) has been rewritten to only do a single
buffer-update per frame each for vertex- and index-data. This addresses performance-problems
with sg_append_buffer() in the GL backend on some platforms (see [this issue](https://github.com/floooh/sokol/issues/399) for details.

- **13-Feb-2021**: A new utility header [sokol_nuklear.h](https://github.com/floooh/sokol/blob/master/util/sokol_nuklear.h)
has been added which implements a rendering backend for [Nuklear](https://github.com/Immediate-Mode-UI/Nuklear)
on top of sokol_gfx.h. Also see the new sample [nuklear-sapp](https://floooh.github.io/sokol-html5/nuklear-sapp.html).
Many thanks to **@wmerrifield** for the PR!

- **10-Feb-2021**: The breaking API-update has been merged (mainly sokol_gfx.h).
Please see [this blogpost](https://floooh.github.io/2021/02/07/sokol-api-overhaul.html)
and the updates [sokol samples](https://floooh.github.io/sokol-html5/) for details.
I also created a git tag named 'pre-feb2021-api-changes' which captures the previous
state in all related projects. Please also update the [sokol-tools-bin](https://github.com/floooh/sokol-tools-bin) if you're using the sokol-shdc shader compiler.

- **07-Feb-2021**: A PSA about upcoming breaking changes in (mainly) sokol_gfx.h: https://floooh.github.io/2021/02/07/sokol-api-overhaul.html

- **20-Dec-2020**: A couple of minor breaking changes in the sokol_gfx.h and
sokol_app.h APIs as preparation for the upcoming automatic language binding
generation:
    - in **sokol_gfx.h** nested unions have been removed:
        - **sg_image_desc.depth/.layers** has been renamed to **.num_slices**
        - **sg_attachment_desc.face/.layer/.slice** has been unified to **.slice**
    - in **sokol_app.h** the return value of **sapp_run()** has been changed from
      **int** to **void** (the function always returned zero anyway)

    Non-breaking (or at most potentially breaking) changes:
    - expressions in enums have been replaced with integer literals (e.g. (1<<2) becomes 4)
    - the value of **SAPP_MOUSEBUTTON_INVALID** has been changed from -1 to 0x100

    For more information about the upcoming automatic language-bindings generation [see this bog post](https://floooh.github.io/2020/08/23/sokol-bindgen.html)

- **02-Dec-2020**: sokol_gfx.h has a couple new public API functions for
destroying resources in two steps:
    - sg_uninit_buffer + sg_dealloc_buffer
    - sg_uninit_image + sg_dealloc_image
    - sg_uninit_shader + sg_dealloc_shader
    - sg_uninit_pipeline + sg_dealloc_pipeline
    - sg_uninit_pass + sg_dealloc_pass

    Calling both functions in this order is identical with calling the
    traditional sg_destroy_xxx() functions. See this PR for more details:
    https://github.com/floooh/sokol/pull/435. Many thanks to @oviano for the
    PR!

- **28-Nov-2020**: In addition to the generic SOKOL_API_DECL and SOKOL_IMPL
defines there are now header-specific versions SOKOL_xxx_API_DECL and
SOKOL_xxx_IMPL (for instance SOKOL_GFX_API_DECL and SOKOL_GFX_IMPL). The
original motivation for splitting the SOKOL_API_DECL defines up is described
here: https://github.com/floooh/sokol/issues/428). The same change for
SOKOL_IMPL also finally unifies the approach used in the utility headers (in
the ```util``` subdirectory), which exclusively used the SOKOL_xxx_IMPL
pattern with the core headers which exclusively used SOKOL_IMPL before (all
headers accept both patterns now). Many thanks to @iboB for providing the
API_DECL PR!

- **17-Nov-2020**: A new utility header **sokol_shape.h** to generate
  vertices+indices for simple shapes (plane, box, sphere, cylinder and torus),
  which seamlessly plug into the sokol_gfx.h resource creation functions. As
  with most new utility headers, the initial functionality is a bit bare bones
  and the public API shouldn't be considered stable yet. Check the sokol-samples
  webpage for new and updates samples: https://floooh.github.io/sokol-html5/

- **08-Nov-2020** PSA: It appears that RenderDoc v1.10 chokes on the new
  D3D11/DXGI swapchain code from 10-Oct-2020 in sokol_app.h. The current
  RenderDoc Nightly Build works, so I guess in v1.11 everything will be fine.

- **03-Nov-2020**: sokol_app.h: the missing drag'n'drop support for HTML5/WASM
  has been added. This adds two platform-specific functions
  ```sapp_html5_get_dropped_file_size()``` and
  ```sapp_html5_fetch_dropped_file()```. Please read the documentation
  section in sokol_app.h under 'DRAG AND DROP SUPPORT' for additional
  details and example code. Also consult the source code of the new
  ```droptest-sapp``` sample for an example of how to load the content
  of dropped files on the web and native platforms:

  https://floooh.github.io/sokol-html5/droptest-sapp.html


- **27-Oct-2020**: I committed a bugfix for a longstanding WebGL canvas id versus
  css-selector confusion in the emscripten/WASM backend code in sokol_app.h.
  I think the fix should not require any changes in your code (because if
  you'd be using a canvas name different from the default "canvas" it wouldn't
  have worked before anyway). See this bug for details: https://github.com/floooh/sokol/issues/407

- **22-Oct-2020**: sokol_app.h now has file drag'n'drop support on Win32,
  macOS and Linux. WASM/HTML5 support will be added soon-ish. This will
  work a bit differently because of security-related restrictions in the
  HTML5 drag'n'drop API, but more on that later. For documentation,
  search for 'DRAG AND DROP SUPPORT' in [sokol_app.h](https://github.com/floooh/sokol/blob/master/sokol_app.h).

  Check out [events-sapp.c](https://github.com/floooh/sokol-samples/blob/master/sapp/events-sapp.cc)
  for a simple usage example (I will also add a more real-world example to my
  chips emulators once the WASM/HTML5 implementation is ready).

  Many thanks for @prime31 and @hb3p8 for the initial PRs and valuable feature
  discussions!

- **10-Oct-2020**: Improvements to the sokol_app.h Win32+D3D11 and UWP+D3D11 swapchain code:
  - In the Win32+D3D11 backend and when running on Win10,
    ```DXGI_SWAP_EFFECT_FLIP_DISCARD``` is now used.  This gets rid of a
    deprecation warning in the debugger console and also should allow slightly
    more efficient swaps in some situations. When running on Win7 or Win8, the
    traditional ```DXGI_SWAP_EFFECT_DISCARD``` is used.
  - The UWP backend now supports MSAA multisampling (the required fixes for
    this are the same as in the Win32 backend with the new swap effect: a
    separate MSAA texture and render-target-view is created where
    rendering goes into, and this MSAA texture is resolved into the actual
    swapchain surface before presentation).

- **07-Oct-2020**:
    A fix in the ALSA/Linux backend initialization in sokol_audio.h: Previously,
    initialization would fail if ALSA can't allocate the exact requested
    buffer size. Instead sokol_audio.h let's now pick ALSA a suitable buffer
    size. Also better log messages in the ALSA initialization code if something
    goes wrong. Unfortunately I'm not able to reproduce the buffer allocation
    problem on my Linux machine. Details are in this issue: https://github.com/floooh/sokol/issues/400

    **NARRATOR**: the fix didn't work.

- **02-Oct-2020**:
    The sokol_app.h Win32 backend can now render while moving and resizing
    the window. NOTE that resizing the swapchain buffers (and receiving
    SAPP_EVENTTYPE_RESIZED events) is deferred until the resizing finished.
    Resizing the swapchain buffers each frame created a substantial temporary
    memory spike of up to several hundred MBytes. I need to figure out a better
    swapchain resizing strategy.

- **30-Sep-2020**:
    sokol_audio.h now works on UWP, thanks again to Alberto Fustinoni
    (@albertofustinoni) for the PR!

- **26-Sep-2020**:
    sokol_app.h gained a new function sapp_set_window_title() to change
    the window title on Windows, macOS and Linux. Many thanks to
    @medvednikov for the initial PR!

- **23-Sep-2020**:
    sokol_app.h now has initial UWP support using the C++/WinRT set of APIs.
    Currently this requires "bleeding edge" tools: A recent VS2019 version,
    and a very recent Windows SDK version (at least version 10.0.19041.0).
    Furthermore the sokol_app.h implementation must be compiled as C++17
    (this is a requirement of the C++/WinRT headers). Note that the Win32
    backend will remain the primary and recommended backend on Windows. The UWP
    backend should only be used when the Win32 backend is not an option.
    The [sokol-samples](https://github.com/floooh/sokol-samples) project
    has two new build configs ```sapp-uwp-vstudio-debug``` and
    ```sapp-uwp-vstudio-release``` to build the sokol-app samples for UWP.

    Many thanks to Alberto Fustinoni (@albertofustinoni) for providing
    the initial PR!

    (also NOTE: UWP-related fixes in other sokol headers will follow)

- **22-Sep-2020**:
    A small fix in sokol_app.h's Win32 backend: when a mouse button is pressed,
    mouse input is now 'captured' by calling SetCapture(), and when the last
    mouse button is released, ReleaseCapture() is called. This also provides
    mouse events outside the window area as long as a mouse button is pressed,
    which is useful for windowed UI applicactions (this is not the same as the
    more 'rigorous' and explicit pointer-lock feature which is more useful for
    camera-controls)

- **31-Aug-2020**:
    Internal change: The D3D11/DXGI backend code in sokol_gfx.h and sokol_app.h
    now use the D3D11 and DXGI C++-APIs when the implementation is compiled as
    C++, and the C-APIs when the implementation is compiled as C (before, the C
    API was also used when the implementation is compiled as C++). The new
    behaviour is useful when another header *must* use the D3D11/DXGI C++ APIs
    but should be included in the same compilation unit as sokol_gfx.h an
    sokol_app.h (for example see this PR:
    https://github.com/floooh/sokol/pull/351).

- **24-Aug-2020**:
    The backend-specific callback functions that are provided to sokol_gfx.h
    in the ```sg_setup()``` initialization call now have alternative
    versions which accept a userdata-pointer argument. The userdata-free functions
    still exist, so no changes are required for existing code.

- **02-Aug-2020**:
    - sokol_app.h now has a mouse-lock feature (aka pointer-lock) via two
      new functions ```void sapp_lock_mouse(bool lock)``` and ```bool sapp_mouse_locked(void)```.
      For documentation, please search for 'MOUSE LOCK' in sokol_app.h.
      The sokol-app samples [events-sapp](https://floooh.github.io/sokol-html5/events-sapp.html)
      and [cgltf-sapp](https://floooh.github.io/sokol-html5/cgltf-sapp.html) have been
      updated to demonstrate the feature.
    - sokol_app.h Linux: mouse pointer visibility (via ```void sapp_show_mouse(bool show)```)
      has been implemented for Linux/X11
    - sokol_app.h WASM: mouse wheel scroll deltas are now 'normalized' between
      the different scroll modes (pixels, lines, pages). See this issue:
      https://github.com/floooh/sokol/issues/339. Many thanks to @bqqbarbhg for
      investigating the issue and providing a solution!
    - sokol_app.h now has [better documentation](https://github.com/floooh/sokol/blob/89a3bb8da0a2df843d6cc60a270ddc69f9aa69d6/sokol_app.h#L70)
      what system libraries must be linked on the various platforms (and on Linux two additional libraries must be
      linked now: Xcursor and Xi)

- **22-Jul-2020**: **PLEASE NOTE** cmake 3.18 breaks some of sokol samples when
  compiling with the Visual Studio toolchain because some C files now actually
  compile as C++ for some reason (see:
  https://twitter.com/FlohOfWoe/status/1285996526117040128).  Until this is
  fixed, or I have come up with a workaround, please use an older cmake version
  to build the sokol samples with the Visual Studio compiler.

  (Update: I have added a workaround to fips: https://github.com/floooh/fips/commit/89997b8ebdca6fc9455a5cfe6145eecaa017df49
  which fixes the issue at least for fips projects)

- **14-Jul-2020**:
    - sapp_mouse_shown() has been implemented for macOS (thanks to @slmjkdbtl for
      providing the initial PR!)
    - On macOS, the lower-level functions CGDisplayShowCursor and CGDisplayHideCursor
      are now used instead of the NSCursor class. This is in preparation for the
      'pointer lock' feature which will also use CGDisplay* functions.
    - Calling ```sapp_show_mouse(bool visible)``` no longer 'stacks' (e.g. there's
      no 'hidden counter' underneath anymore, instead calling ```sapp_show_mouse(true)```
      will always show the cursor and ```sapp_show_mouse(false)``` will always
      hide it. This is a different behaviour than the underlying Win32 and
      macOS functions ShowCursor() and CGDisplaShow/HideCursor()
    - The mouse show/hide behaviour can now be tested in the ```events-sapp``` sample
      (so far this only works on Windows and macOS).

- **13-Jul-2020**:
    - On macOS and iOS, sokol_app.h and sokol_gfx.h can now be compiled with
      ARC (Automatic Reference Counting) **disabled** (previously ARC had to be
      enabled).
    - Compiling with ARC enabled is still supported but with a little caveat:
      if you're compiling sokol_app.h or sokol_gfx.h in ObjC mode (not ObjC++
      mode) *AND* ARC is enabled, then the Xcode version must be more recent
      than before (the language feature ```__has_feature(objc_arc_fields)```
      must be supported, which I think has been added in Xcode 10.2, I couldn't
      find this mentioned in any Xcode release notes though). Compiling with
      ARC disabled should also work on older Xcode versions though.
    - Various internal code cleanup things:
        - sokol_app.h had the same 'structural cleanup' as sokol_gfx.h in
          January, all internal state (including ObjC id's) has been merged into
          a single big state structure. Backend specific struct declarations
          have been moved closer together in the header, and
          backend-specific structures and functions have been named more
          consistently for better 'searchability'
        - The 'mini GL' loader in the sokol_app.h Win32+WGL backend has been
          rewritten to use X-Macros (less redundant lines of code)
        - All macOS and iOS code has been revised and cleaned up
        - On macOS a workaround for a (what looks like) post-Catalina
          NSOpenGLView issue has been added: if the sokol_app.h window doesn't
          fit on screen (and was thus 'clamped' by Cocoa) *AND* the
          content-size was not set to native Retina resolution, the initial
          content size was reported as if it was in Retina resolution. This
          caused an empty screen to be rendered in the imgui-sapp demo. The
          workaround is to hook into the NSOpenGLView reshape event at which
          point the reported content size is correct.
        - On macOS and iOS, the various 'view delegate' objects have been
          removed, and rendering happens instead in the subclasses of MTKView,
          GLKView and NSOpenGLView.
        - On macOS and iOS, there's now proper cleanup code in the
          applicationWillTerminate callback (although note that on iOS this
          function isn't guaranteed to be called, because an application can
          also simply be killed by the operating system.

- **22-Jun-2020**: The X11/GLX backend in sokol_app.h now has (soft-)fullscreen
support, bringing the feature on par with Windows and macOS. Many thanks to
@medvednikov for the PR!

- **20-Jun-2020**: Some work to better support older DX10-level GPUs in the
sokol_gfx.h D3D11 backend:
    - sg_make_shader() now by default compiles HLSL shader code as shader model 4.0
      (previously shader model 5.0 which caused problems with some older
      Intel GPUs still in use, see this issue: https://github.com/floooh/sokol/issues/179)
    - A new string item ```const char* d3d11_target``` in ```sg_shader_stage_desc``` now allows
      to pass in the D3D shader model for compiling shaders. This defaults to
      "vs_4_0" for the vertex shader stage and "ps_4_0" for the fragment shader stage.
      The minimal DX shader model for use with the sokol_gfx.h D3D11 backend is
      shader model 4.0, because that's the first shader model supporting
      constant buffers.
    - The *sokol-shdc* shader compiler tool has a new output option ```hlsl4```
      to generate HLSL4 source code and shader model 4.0 byte code.
    - All embedded D3D shader byte code in the sokol utility headers has been
      changed from shader model 5.0 to 4.0

    If you are using sokol_gfx.h with sokol-shdc, please update both at the same time
    to avoid compilation errors caused by the new ```sg_shader_stage_desc.d3d11_target```
    item. The sg_shader_desc initialization code in sokol-shdc has now been made more
    robust to prevent similar problems in the future.

- **14-Jun-2020**: I have added a very simple utility header ```sokol_memtrack.h```
which allows to track memory allocations in sokol headers (number and overall
size of allocations) by overriding the macros SOKOL_MALLOC, SOKOL_CALLOC and
SOKOL_FREE. Simply include ```sokol_memtrack.h``` before the other sokol
header implementation includes to enable memory tracking in those headers
(but remember that the sokol_memtrack.h implementation must only be included
once in the whole project, so this only works when all other sokol header
implementations are included in the same compilation unit).

- **06-Jun-2020**: Some optimizations in the sokol_gfx.h GL backend to avoid
  redundant GL calls in two areas: in the sg_begin_pass() calls when not
  clearing the color- and depth-stencil-attachments, and in sg_apply_bindings()
  when binding textures.  Everything should behave exactly as before, but if
  you notice any problems in those areas, please file a bug. Many thanks to
  @edubart for the PRs!

- **01-Jun-2020**: sokol_app.h now allows to toggle to and from fullscreen
programmatically and to query the current fullscreen state via 2 new
functions: ```sapp_toggle_fullscreen()``` and ```sapp_is_fullscreen()```.
Currently this is only implemented for Windows and macOS (not Linux).
Thanks to @mattiasljungstrom for getting the feature started and providing
the Win32 implementation!

- **28-May-2020**: a small quality-of-life improvement for C++ coders: when the
sokol headers are included into C++, all public API functions which take a
pointer to a struct now have a C++ overload which instead takes a const-ref.
This allows to move the struct initialization right into the function call
just like in C99. For instance, in C99 one can write:
    ```c
    sg_buffer buf = sg_make_buffer(&(sg_buffer_desc){
        .size = sizeof(vertices),
        .type = SG_BUFFERTYPE_VERTEXBUFFER,
        .content = vertices
    });
    ```
    In C++ it isn't possible to take the address of an 'adhoc-initialized'
    struct like this, but with the new reference-wrapper functions (and C++20
    designated initialization) this should work now:
    ```cpp
    sg_buffer buf = sg_make_buffer({
        .size = sizeof(vertices),
        .type = SG_BUFFERTYPE_VERTEXBUFFER,
        .content = vertices
    });
    ```
    Many thanks to @garettbass for providing the PR!


- **27-May-2020**: a new utility header [sokol_debugtext.h](https://github.com/floooh/sokol/blob/master/util/sokol_debugtext.h)
for rendering simple ASCII text using vintage home computer fonts via sokol_gfx.h

- **13-May-2020**: a new function in sokol_time.h to round a measured frame time
to common display refresh rates: ```stm_round_to_common_refresh_rate()```.
See the header documentation for the motivation behind this function.

- **02-May-2020**: sokol_app.h: the 'programmatic quit' behaviour on the
web-platform is now more in line with other platforms: calling
```sapp_quit()``` will invoke the cleanup callback function, perform
platform-specific cleanup (like unregistering JS event handlers), and finally
exit the frame loop. In typical scenarios this isn't very useful (because
usually the user will simply close the tab, which doesn't allow to run
cleanup code), but it's useful for situations where the same
code needs to run repeatedly on a web page. Many thanks to @caiiiycuk
for providing the PR!

- **30-Apr-2020**: experimental WebGPU backend and a minor breaking change:
    - sokol_gfx.h: a new WebGPU backend, expect frequent breakage for a while
      because the WebGPU API is still in flux
    - a new header sokol_glue.h, with interop helper functions when specific combinations
      of sokol headers are used together
    - changes in the way sokol_gfx.h is initialized via a new layout of the
      sg_desc structure
    - sokol_gfx.h: a new ```sg_sampler_type``` enum which is required for
      shader creation to tell the WebGPU backend about the sampler data types
      (float, signed int, or unsigned int) used in the shader
    - sokol_app.h: a handful new functions to query default framebuffer attributes (color- and
      depth-buffer pixel formats, and MSAA sample count)
    - sokol_app.h: WebGPU device and swapchain initialization (currently only
      in the emscripten code path)
    - [sokol-shdc](https://github.com/floooh/sokol-tools/blob/master/docs/sokol-shdc.md) has
      been updated with WebGPU support (currently outputs SPIRV bytecode), and to output the new
      ```sg_sampler_type``` enum in ```sg_shader_image_desc```
    - [sokol-samples](https://github.com/floooh/sokol-samples/) has a new set of
      backend-specific WebGPU samples, and the other samples have been updated
      for the new sokol-gfx initialization
    - ```pre-webgpu``` tags have been added to the [sokol](https://github.com/floooh/sokol/releases/tag/pre-webgpu), [sokol-samples](https://github.com/floooh/sokol-samples/releases/tag/pre-webgpu), [sokol-tools](https://github.com/floooh/sokol-tools/releases/tag/pre-webgpu)
      and [sokol-tools-bin](https://github.com/floooh/sokol-tools-bin/releases/tag/pre-webgpu) github repositories (in case you need to continue working with
      the older versions)
    - please see this [blog post](https://floooh.github.io/2020/04/26/sokol-spring-2020-update.html)
      for more details

- **05-Apr-2020**: A bugfix in sokol_gl.h, the (fairly recent) optimization for
    merging draw calls contained a bug that could be triggered in an "empty"
    sgl_begin/sgl_end pair (with no vertices recorded inbetween). This could
    lead to the following draw call being rendered with the wrong uniform data.

- **30-Jan-2020**: Some cleanup in sokol_gfx.h in the backend implementation code,
    internal data structures and documentation comments. The public
    API hasn't changed, so the change should be completely invisible
    from the outside.

- **02-Dec-2019**: Initial clipboard support in sokol_app.h for Windows, macOS
    and HTML5. This allows to read and write UTF-8 encoded strings from and
    to the target platform's shared clipboard.

    A 'real-world' example usage is in the [Visual6502 Remix project](https://github.com/floooh/v6502r).

    Unfortunately clipboard support on the HTML5 platform comes with a lot of
    platform-specific caveats which can't be solved in sokol_app.h alone
    because of the restrictions the web platform puts on clipboard access and
    different behaviours and support levels of the various HTML5 clipboard
    APIs. I'm not really happy with the current HTML5 clipboard
    implementation. It sorta works, but it sure ain't pretty :)

    Maybe the situation will improve in a few years when all browsers agree
    on and support the new [permission-based clipboard
    API](https://developer.mozilla.org/en-US/docs/Web/API/Clipboard_API).

    For documentation of the clipboard feature, search for CLIPBOARD SUPPORT
    in sokol_app.h

- **08-Sep-2019**: sokol_gfx.h now supports clamp-to-border texture sampling:
    - the enum ```sg_wrap``` has a new member ```SG_WRAP_CLAMP_TO_BORDER```
    - there's a new enum ```sg_border_color```
    - the struct ```sg_image_desc``` has a new member ```sg_border_color border_color```
    - new feature flag in ```sg_features```: ```image_clamp_to_border```

  Note the following caveats:

    - clamp-to-border is only supported on a subset of platforms, support can
    be checked at runtime via ```sg_query_features().image_clamp_to_border```
    (D3D11, desktop-GL and macOS-Metal support clamp-to-border,
    all other platforms don't)
    - there are three hardwired border colors: transparent-black,
    opaque-black and opaque-white (modern 3D APIs have moved away from
    a freely programmable border color)
    - if clamp-to-border is not supported, sampling will fall back to
    clamp-to-edge without a validation warning

  Many thanks to @martincohen for suggesting the feature and providing the initial
D3D11 implementation!

- **31-Aug-2019**: The header **sokol_gfx_cimgui.h** has been merged into
[**sokol_gfx_imgui.h**](https://github.com/floooh/sokol/blob/master/util/sokol_gfx_imgui.h).
Same idea as merging sokol_cimgui.h into sokol_imgui.h, the implementation
is now "bilingual", and can either be included into a C++ file or into a C file.
When included into a C++ file, the Dear ImGui C++ API will be called directly,
otherwise the C API bindings via cimgui.h

- **28-Aug-2019**: The header **sokol_cimgui.h** has been merged into
[**sokol_imgui.h**](https://github.com/floooh/sokol/blob/master/util/sokol_imgui.h).
The sokol_cimgui.h header had been created to implement Dear ImGui UIs from
pure C applications, instead of having to fall back to C++ just for the UI
code. However, there was a lot of code duplication between sokol_imgui.h and
sokol_cimgui.h, so that it made more sense to merge the two headers. The C vs
C++ code path will be selected automatically: When the implementation of
sokol_imgui.h is included into a C++ source file, the Dear ImGui C++ API will
be used. Otherwise, when the implementation is included into a C source file,
the C API via cimgui.h

- **27-Aug-2019**: [**sokol_audio.h**](https://github.com/floooh/sokol/blob/master/sokol_audio.h)
  now has an OpenSLES backend for Android. Many thanks to Sepehr Taghdisian (@septag)
  for the PR!

- **26-Aug-2019**: new utility header for text rendering, and fixes in sokol_gl.h:
    - a new utility header [**sokol_fontstash.h**](https://github.com/floooh/sokol/blob/master/util/sokol_fontstash.h)
      which implements a renderer for [fontstash.h](https://github.com/memononen/fontstash)
      on top of sokol_gl.h
    - **sokol_gl.h** updates:
        - Optimization: If no relevant state between two begin/end pairs has
        changed, draw commands will be merged into a single sokol-gfx draw
        call. This is especially useful for text- and sprite-rendering (previously,
        each begin/end pair would always result in one draw call).
        - Bugfix: When calling sgl_disable_texture() the previously active
        texture would still remain active which could lead to rendering
        artefacts. This has been fixed.
        - Feature: It's now possible to provide a custom shader in the
        'desc' argument of *sgl_make_pipeline()*, as long as the shader
        is "compatible" with sokol_gl.h, see the sokol_fontstash.h
        header for an example. This feature isn't "advertised" in the
        sokol_gl.h documentation because it's a bit brittle (for instance
        if sokol_gl.h updates uniform block structures, custom shaders
        would break), but it may still come in handy in some situations.

- **20-Aug-2019**: sokol_gfx.h has a couple new query functions to inspect the
  default values of resource-creation desc structures:

    ```c
    sg_buffer_desc sg_query_buffer_defaults(const sg_buffer_desc* desc);
    sg_image_desc sg_query_image_defaults(const sg_image_desc* desc);
    sg_shader_desc sg_query_shader_defaults(const sg_shader_desc* desc);
    sg_pipeline_desc sg_query_pipeline_defaults(const sg_pipeline_desc* desc);
    sg_pass_desc sg_query_pass_defaults(const sg_pass_desc* desc);
    ```
  These functions take a pointer to a resource creation desc struct that
  may contain zero-initialized values (to indicate default values) and
  return a new struct where the zero-init values have been replaced with
  concrete values. This is useful to inspect the actual creation attributes
  of a resource.

- **18-Aug-2019**:
    - Pixelformat and runtime capabilities modernization in sokol_gfx.h (breaking changes):
        - The list of pixel formats supported in sokol_gfx.h has been modernized,
          many new formats are available, and some formats have been removed. The
          supported pixel formats are now identical with what WebGPU provides,
          minus the SRGB formats (if SRGB conversion is needed it should be done
          in the pixel shader)
        - The pixel format list is now more "orthogonal":
            - one, two or four color components (R, RG, RGBA)
            - 8-, 16- or 32-bit component width
            - unsigned-normalized (no postfix), signed-normalized (SN postfix),
              unsigned-integer (UI postfix) and signed-integer (SI postfix)
              and float (F postfix) component types.
            - special pixel formats BGRA8 (default render target format on
              Metal and D3D11), RGB10A2 and RG11B10F
            - DXT compressed formats replaced with BC1 to BC7 (BC1 to BC3
              are identical to the old DXT pixel formats)
            - packed 16-bit formats (like RGBA4) have been removed
            - packed 24-bit formats (RGB8) have been removed
        - Use the new function ```sg_query_pixelformat()``` to get detailed
          runtime capability information about a pixelformat (for instance
          whether it is supported at all, can be used as render target etc...).
        - Use the new function ```sg_query_limits()``` to query "numeric limits"
          like maximum texture dimensions for different texture types.
        - The enumeration ```sg_feature``` and the function ```sg_query_feature()```
          has been replaced with the new function ```sg_query_features()```, which
          returns a struct ```sg_features``` (this contains a bool for each
          optional feature).
        - The default pixelformat for render target images and pipeline objects
          now depends on the backend:
            - for GL backends, the default pixelformat stays the same: RGBA8
            - for the Metal and D3D11 backends, the default pixelformat for
            render target images is now BGRA8 (the reason is because
            MTKView's pixelformat was always BGRA8 but this was "hidden"
            through an internal hack, and a BGRA swapchain is more efficient
            than RGBA in D3D11/DXGI)
        - Because of the above RGBA/BGRA change, you may see pixelformat validation
          errors in existing code if the code assumes that a render target image is
          always created with a default pixelformat of RGBA8.
    - Changes in sokol_app.h:
        - The D3D11 backend now creates the DXGI swapchain with BGRA8 pixelformat
          (previously: RGBA8), this allows more efficient presentation in some
          situations since no format-conversion-blit needs to happen.

- **18-Jul-2019**:
    - sokol_fetch.h has been fixed and can be used again :)

- **11-Jul-2019**:
    - Don't use sokol_fetch.h for now, the current version assumes that
      it is possible to obtain the content size of a file from the
      HTTP server without downloading the entire file first. Turns out
      that's not possible with vanilla HTTP when the web server serves
      files compressed (in that case the Content-Length is the _compressed_
      size, yet JS/WASM only has access to the uncompressed data).
      Long story short, I need to go back to the drawing board :)

- **06-Jul-2019**:
    - new header [sokol_fetch.h](https://github.com/floooh/sokol/blob/master/sokol_fetch.h) for asynchronously loading data.
        - make sure to carefully read the embedded documentation
        for making the best use of the header
        - two new samples: [simple PNG file loadng with stb_image.h](https://floooh.github.io/sokol-html5/loadpng-sapp.html) and  [MPEG1 streaming with pl_mpeg.h](https://floooh.github.io/sokol-html5/plmpeg-sapp.html)
    - sokol_gfx.h: increased SG_MAX_SHADERSTAGE_BUFFERS configuration
    constant from 4 to 8.

- **10-Jun-2019**: sokol_app.h now has proper "application quit handling":
    - a pending quit can be intercepted, for instance to show a "Really Quit?" dialog box
    - application code can now initiate a "soft quit" (interceptable) or
      "hard quit" (not interceptable)
    - on the web platform, the standard "Leave Site?" dialog box implemented
      by browsers can be shown when the user leaves the site
    - Android and iOS currently don't have any of those features (since the
      operating system may decide to terminate mobile applications at any time
      anyway, if similar features are added they will most likely have
      similar limitations as the web platform)
  For details, search for 'APPLICATION QUIT' in the sokol_app.h documentation
  header: https://github.com/floooh/sokol/blob/master/sokol_app.h

  The [imgui-highdpi-sapp](https://github.com/floooh/sokol-samples/tree/master/sapp)
  contains sample code for all new quit-related features.

- **08-Jun-2019**: some new stuff in sokol_app.h:
    - the ```sapp_event``` struct has a new field ```bool key_repeat```
    which is true when a keyboard event is a key-repeat (for the
    event types ```SAPP_EVENTTYPE_KEY_DOWN``` and ```SAPP_EVENTTYPE_CHAR```).
    Many thanks to [Scott Lembcke](https://github.com/slembcke) for
    the pull request!
    - a new function to poll the internal frame counter:
    ```uint64_t sapp_frame_count(void)```, previously the frame counter
    was only available via ```sapp_event```.
    - also check out the new [event-inspector sample](https://floooh.github.io/sokol-html5/wasm/events-sapp.html)

- **04-Jun-2019**: All sokol headers now recognize a config-define ```SOKOL_DLL```
  if sokol should be compiled into a DLL (when used with ```SOKOL_IMPL```)
  or used as a DLL. On Windows, this will prepend the public function declarations
  with ```__declspec(dllexport)``` or ```__declspec(dllimport)```.

- **31-May-2019**: if you're working with emscripten and fips, please note the
  following changes:

    https://github.com/floooh/fips#public-service-announcements

- **27-May-2019**: some D3D11 updates:
    - The shader-cross-compiler can now generate D3D bytecode when
    running on Windows, see the [sokol-shdc docs](https://github.com/floooh/sokol-tools/blob/master/docs/sokol-shdc.md) for more
details.
    - sokol_gfx.h no longer needs to be compiled with a
    SOKOL_D3D11_SHADER_COMPILER define to enable shader compilation in the
    D3D11 backend. Instead, the D3D shader compiler DLL (d3dcompiler_47.dll)
    will be loaded on-demand when the first HLSL shader needs to be compiled.
    If an application only uses D3D shader byte code, the compiler DLL won't
    be loaded into the process.

- **24-May-2019** The shader-cross-compiler can now generate Metal byte code
for macOS or iOS when the build is running on macOS. This is enabled
automatically with the fips-integration files in [sokol-tools-bin](https://github.com/floooh/sokol-tools-bin),
see the [sokol-shdc docs](https://github.com/floooh/sokol-tools/blob/master/docs/sokol-shdc.md) for more
details.

- **16-May-2019** two new utility headers: *sokol_cimgui.h* and *sokol_gfx_cimgui.h*,
those are the same as their counterparts sokol_imgui.h and sokol_gfx_imgui.h, but
use the [cimgui](https://github.com/cimgui/cimgui) C-API for Dear ImGui. This
is useful if you don't want to - or cannot - use C++ for creating Dear ImGui UIs.

    Many thanks to @prime31 for contributing those!

    sokol_cimgui.h [is used
here](https://floooh.github.io/sokol-html5/wasm/cimgui-sapp.html), and
sokol_gfx_cimgui.h is used for the [debugging UI
here](https://floooh.github.io/sokol-html5/wasm/sgl-microui-sapp-ui.html)

- **15-May-2019** there's now an optional shader-cross-compiler solution for
sokol_gfx.h: [see here for details](https://github.com/floooh/sokol-tools/blob/master/docs/sokol-shdc.md).
This is "V1.0" with two notable features missing:

    - an include-file feature for GLSL shaders
    - compilation to Metal- and D3D-bytecode (currently
      only source-code generation is supported)

    The [sokol-app samples](https://floooh.github.io/sokol-html5/) have been
    ported to the new shader-cross-compilation, follow the ```src``` and
    ```glsl``` links on the specific sample webpages to see the C- and GLSL-
    source-code.

- **02-May-2019** sokol_gfx.h has a new function ```sg_query_backend()```, this
will return an enum ```sg_backend``` identifying the backend sokol-gfx is
currently running on, which is one of the following values:

    - SG_BACKEND_GLCORE33
    - SG_BACKEND_GLES2
    - SG_BACKEND_GLES3
    - SG_BACKEND_D3D11
    - SG_BACKEND_METAL_MACOS
    - SG_BACKEND_METAL_IOS

    When compiled with SOKOL_GLES3, sg_query_backend() may return SG_BACKEND_GLES2
    when the runtime platform doesn't support GLES3/WebGL2 and had to fallback
    to GLES2/WebGL2.

    When compiled with SOKOL_METAL, sg_query_backend() will return SG_BACKEND_METAL_MACOS
    when the compile target is macOS, and SG_BACKEND_METAL_IOS when the target is iOS.

- **26-Apr-2019** Small but breaking change in **sokol_gfx.h** how the vertex
layout definition in sg_pipeline_desc works:

    Vertex component names and semantics (needed by the GLES2 and D3D11 backends) have moved from ```sg_pipeline_desc``` into ```sg_shader_desc```.

    This may seem like a rather pointless small detail to change, especially
    for breaking existing code, but the whole thing will make a bit more
    sense when the new shader-cross-compiler will be integrated which I'm
    currently working on (here: https://github.com/floooh/sokol-tools).

    While working on getting reflection data out of the shaders (e.g. what
    uniform blocks and textures the shader uses), it occurred to me that
    vertex-attribute-names and -semantics are actually part of the reflection
    info and belong to the shader, not to the vertex layout in the pipeline
    object (which only describes how the incoming vertex data maps to
    vertex-component **slots**. Instead of (optionally) mapping this
    association through a name, the pipeline's vertex layout is now always
    strictly defined in terms of numeric 'bind slots' for **all** sokol_gfx.h
    backends. For 3D APIs where the vertex component slot isn't explicitly
    defined in the shader language (GLES2/WebGL, D3D11, and optionally
    GLES3/GL), the shader merely offers a lookup table how vertex-layout
    slot-indices map to names/semantics (and the underlying 3D API than maps
    those names back to slot indices, which shows that Metal and GL made the
    right choice defining the slots right in the shader).

    Here's how the code changes (taken from the triangle-sapp.c sample):

    **OLD**:
    ```c
    /* create a shader */
    sg_shader shd = sg_make_shader(&(sg_shader_desc){
        .vs.source = vs_src,
        .fs.source = fs_src,
    });

    /* create a pipeline object (default render states are fine for triangle) */
    pip = sg_make_pipeline(&(sg_pipeline_desc){
        /* if the vertex layout doesn't have gaps, don't need to provide strides and offsets */
        .shader = shd,
        .layout = {
            .attrs = {
                [0] = { .name="position", .sem_name="POS", .format=SG_VERTEXFORMAT_FLOAT3 },
                [1] = { .name="color0", .sem_name="COLOR", .format=SG_VERTEXFORMAT_FLOAT4 }
            }
        },
    });
    ```

    **NEW**:
    ```c
        /* create a shader */
        sg_shader shd = sg_make_shader(&(sg_shader_desc){
            .attrs = {
                [0] = { .name="position", .sem_name="POS" },
                [1] = { .name="color0", .sem_name="COLOR" }
            },
            .vs.source = vs_src,
            .fs.source = fs_src,
        });

        /* create a pipeline object (default render states are fine for triangle) */
        pip = sg_make_pipeline(&(sg_pipeline_desc){
            /* if the vertex layout doesn't have gaps, don't need to provide strides and offsets */
            .shader = shd,
            .layout = {
                .attrs = {
                    [0].format=SG_VERTEXFORMAT_FLOAT3,
                    [1].format=SG_VERTEXFORMAT_FLOAT4
                }
            },
        });
    ```

    ```sg_shader_desc``` has a new embedded struct ```attrs``` which
    contains a vertex attribute _name_ (for GLES2/WebGL) and
    _sem_name/sem_index_ (for D3D11). For the Metal backend this struct is
    ignored completely, and for GLES3/GL it is optional, and not required
    when the vertex shader inputs are annotated with ```layout(location=N)```.

    The remaining attribute description members in ```sg_pipeline_desc``` are:
    - **.format**: the format of input vertex data (this can be different
          from the vertex shader's inputs when data is extended during
          vertex fetch (e.g. input can be vec3 while the vertex shader
          expects vec4)
    - **.offset**: optional offset of the vertex component data (not needed
          when the input vertex has no gaps between the components)
    - **.buffer**: the vertex buffer bind slot if the vertex data is coming
          from different buffers

    Also check out the various samples:

    - for GLSL (explicit slots via ```layout(location=N)```): https://github.com/floooh/sokol-samples/tree/master/glfw
    - for D3D11 (semantic names/indices): https://github.com/floooh/sokol-samples/tree/master/d3d11
    - for GLES2: (vertex attribute names): https://github.com/floooh/sokol-samples/tree/master/html5
    - for Metal: (explicit slots): https://github.com/floooh/sokol-samples/tree/master/metal
    - ...and all of the above combined: https://github.com/floooh/sokol-samples/tree/master/sapp

- **19-Apr-2019** I have replaced the rather inflexible render-state handling
in **sokol_gl.h** with a *pipeline stack* (like the GL matrix stack, but with
pipeline-state-objects), along with a couple of other minor API tweaks.

    These are the new pipeline-stack functions:
    ```c
    sgl_pipeline sgl_make_pipeline(const sg_pipeline_desc* desc);
    void sgl_destroy_pipeline(sgl_pipeline pip);
    void sgl_default_pipeline(void);
    void sgl_load_pipeline(sgl_pipeline pip);
    void sgl_push_pipeline(void);
    void sgl_pop_pipeline(void);
    ```

    A pipeline object is created just like in sokol_gfx.h, but without shaders,
    vertex layout, pixel formats, primitive-type and sample count (these details
    are filled in by the ```sgl_make_pipeline()``` wrapper function. For instance
    to create a pipeline object for additive transparency:

    ```c
    sgl_pipeline additive_pip = sgl_make_pipeline(&(sg_pipeline_desc){
        .blend = {
            .enabled = true,
            .src_factor_rgb = SG_BLENDFACTOR_ONE,
            .dst_factor_rgb = SG_BLENDFACTOR_ONE
        }
    });
    ```

    And to render with this, simply call ```sgl_load_pipeline()```:

    ```c
    sgl_load_pipeline(additive_pip);
    sgl_begin_triangles();
    ...
    sgl_end();
    ```

    Or to preserve and restore the previously active pipeline state:

    ```c
    sgl_push_pipeline();
    sgl_load_pipeline(additive_pip);
    sgl_begin_quads();
    ...
    sgl_end();
    sgl_pop_pipeline();
    ```

    You can also load the 'default pipeline' explicitly on the top of the
    pipeline stack with ```sgl_default_pipeline()```.

    The other API change is:

    - ```sgl_state_texture(bool b)``` has been replaced with ```sgl_enable_texture()```
      and ```sgl_disable_texture()```

    The code samples have been updated accordingly:

    - [sgl-sapp.c](https://github.com/floooh/sokol-samples/blob/master/sapp/sgl-sapp.c)
    - [sgl-lines-sapp.c](https://github.com/floooh/sokol-samples/blob/master/sapp/sgl-lines-sapp.c)
    - [sgl-microui-sapp.c](https://github.com/floooh/sokol-samples/blob/master/sapp/sgl-microui-sapp.c)

- **01-Apr-2019** (not an April Fool's joke): There's a new **sokol_gl.h**
util header which implements an 'OpenGL-1.x-in-spirit' rendering API on top
of sokol_gfx.h (vertex specification via begin/end, and a matrix stack). This is
only a small subset of OpenGL 1.x, mainly intended for debug-visualization or
simple tasks like 2D UI rendering. As always, sample code is in the
[sokol-samples](https://github.com/floooh/sokol-samples) project.

- **15-Mar-2019**: various Dear ImGui related changes:
    - there's a new utility header sokol_imgui.h with a simple drop-in
      renderer for Dear ImGui on top of sokol_gfx.h and sokol_app.h
      (sokol_app.h is optional, and only used for input handling)
    - the sokol_gfx_imgui.h debug inspection header no longer
      depends on internal data structures and functions of sokol_gfx.h, as such
      it is now a normal *utility header* and has been moved to the *utils*
      directory
    - the implementation macro for sokol_gfx_imgui.h has been changed
      from SOKOL_IMPL to SOKOL_GFX_IMGUI_IMPL (so when you suddenly get
      unresolved linker errors, that's the reason)
    - all headers now have two preprocessor defines for the declaration
      and implementation (for instance in sokol_gfx.h: SOKOL_GFX_INCLUDED
      and SOKOL_GFX_IMPL_INCLUDED) these are checked in the utility-headers
      to provide useful error message when dependent headers are missing

- **05-Mar-2019**: sokol_gfx.h now has a 'trace hook' API, and I have started
implementing optional debug-inspection-UI headers on top of Dear ImGui:
    - sokol_gfx.h has a new function *sg_install_trace_hooks()*, this allows
      you to install a callback function for each public sokol_gfx.h function
      (and a couple of error callbacks). For more details, search for "TRACE HOOKS"
      in sokol_gfx.h
    - when creating sokol_gfx.h resources, you can now set a 'debug label'
      in the desc structure, this is ignored by sokol_gfx.h itself, but is
      useful for debuggers or profilers hooking in via the new trace hooks
    - likewise, two new functions *sg_push_debug_group()* and *sg_pop_debug_group()*
      can be used to group related drawing functions under a name, this
      is also ignored by sokol_gfx.h itself and only useful when hooking
      into the API calls
    - I have started a new 'subproject' in the 'imgui' directory, this will
      contain a slowly growing set of optional debug-inspection-UI headers
      which allow to peek under the hood of the Sokol headers. The UIs are
      implemented with [Dear ImGui](https://github.com/ocornut/imgui). Again,
      see the README in the 'imgui' directory and the headers in there
      for details, and check out the live demos on the [Sokol Sample Webpage](https://floooh.github.io/sokol-html5/)
      (click on the little UI buttons in the top right corner of each thumbnail)

- **21-Feb-2019**: sokol_app.h and sokol_audio.h now have an alternative
set of callbacks with user_data arguments. This is useful if you don't
want or cannot store your own application state in global variables.
See the header documentation in sokol_app.h and sokol_audio.h for details,
and check out the samples *sapp/noentry-sapp.c* and *sapp/modplay-sapp.c*
in https://github.com/floooh/sokol-samples

- **19-Feb-2019**: sokol_app.h now has an alternative mode where it doesn't
"hijack" the platform's main() function. Search for SOKOL_NO_ENTRY in
sokol_app.h for details and documentation.

- **26-Jan-2019**: sokol_app.h now has an Android backend contributed by
  [Gustav Olsson](https://github.com/gustavolsson)!
  See the [sokol-samples readme](https://github.com/floooh/sokol-samples/blob/master/README.md)
  for build instructions.

- **21-Jan-2019**: sokol_gfx.h - pool-slot-generation-counters and a dummy backend:
    - Resource pool slots now have a generation-counter for the resource-id
      unique-tag, instead of a single counter for the whole pool. This allows
      to create many more unique handles.
    - sokol_gfx.h now has a dummy backend, activated by defining SOKOL_DUMMY_BACKEND
      (instead of SOKOL_METAL, SOKOL_D3D11, ...), this allows to write
      'headless' tests (and there's now a sokol-gfx-test in the sokol-samples
      repository which mainly tests the resource pool system)

- **12-Jan-2019**: sokol_gfx.h - setting the pipeline state and resource
bindings now happens in separate calls, specifically:
    - *sg_apply_draw_state()* has been replaced with *sg_apply_pipeline()* and
    *sg_apply_bindings()*
    - the *sg_draw_state* struct has been replaced with *sg_bindings*
    - *sg_apply_uniform_block()* has been renamed to *sg_apply_uniforms()*

All existing code will still work. See [this blog
post](https://floooh.github.io/2019/01/12/sokol-apply-pipeline.html) for
details.

- **29-Oct-2018**:
    - sokol_gfx.h has a new function **sg_append_buffer()** which allows to
    append new data to a buffer multiple times per frame and interleave this
    with draw calls. This basically implements the
    D3D11_MAP_WRITE_NO_OVERWRITE update strategy for buffer objects. For
    example usage, see the updated Dear ImGui samples in the [sokol_samples
    repo](https://github.com/floooh/sokol-samples)
    - the GL state cache in sokol_gfx.h handles buffers bindings in a
    more robust way, previously it might have happened that the
    buffer binding gets confused when creating buffers or updating
    buffer contents in the render loop

- **17-Oct-2018**: sokol_args.h added

- **26-Sep-2018**: sokol_audio.h ready for prime time :)

- **11-May-2018**: sokol_gfx.h now autodetects iOS vs MacOS in the Metal
backend during compilation using the standard define TARGET_OS_IPHONE defined
in the TargetConditionals.h system header, please replace the old
backend-selection defines SOKOL_METAL_MACOS and SOKOL_METAL_IOS with
**SOKOL_METAL**

- **20-Apr-2018**: 3 new context-switching functions have been added
to make it possible to use sokol together with applications that
use multiple GL contexts. On D3D11 and Metal, the functions are currently
empty. See the new section ```WORKING WITH CONTEXTS``` in the sokol_gfx.h
header documentation, and the new sample [multiwindow-glfw](https://github.com/floooh/sokol-samples/blob/master/glfw/multiwindow-glfw.c)

- **31-Jan-2018**: The vertex layout declaration in sg\_pipeline\_desc had
some fairly subtle flaws and has been changed to work like Metal or Vulkan.
The gist is that the vertex-buffer-layout properties (vertex stride,
vertex-step-rate and -step-function for instancing) is now defined in a
separate array from the vertex attributes. This removes some brittle backend
code which tries to guess the right vertex attribute slot if no attribute
names are given, and which was wrong for shader-code-generation pipelines
which reorder the vertex attributes (I stumbled over this when porting the
Oryol Gfx module over to sokol-gfx). Some code samples:

```c
// a complete vertex layout declaration with a single input buffer
// with two vertex attributes
sg_pipeline pip = sg_make_pipeline(&(sg_pipeline_desc){
    .layout = {
        .buffers = {
            [0] = {
                .stride = 20,
                .step_func = SG_VERTEXSTEP_PER_VERTEX,
                .step_rate = 1
            }
        },
        .attrs = {
            [0] = {
                .name = "pos",
                .offset = 0,
                .format = SG_VERTEXFORMAT_FLOAT3,
                .buffer_index = 0
            },
            [1] = {
                .name = "uv",
                .offset = 12,
                .format = SG_VERTEXFORMAT_FLOAT2,
                .buffer_index = 0
            }
        }
    },
    ...
});

// if the vertex layout has no gaps, we can get rid of the strides and offsets:
sg_pipeline pip = sg_make_pipeline(&(sg_pipeline_desc){
    .layout = {
        .buffers = {
            [0] = {
                .step_func = SG_VERTEXSTEP_PER_VERTEX,
                .step_rate=1
            }
        },
        .attrs = {
            [0] = {
                .name = "pos",
                .format = SG_VERTEXFORMAT_FLOAT3,
                .buffer_index = 0
            },
            [1] = {
                .name = "uv",
                .format = SG_VERTEXFORMAT_FLOAT2,
                .buffer_index = 0
            }
        }
    },
    ...
});

// we can also get rid of the other default-values, which leaves buffers[0]
// as all-defaults, so it can disappear completely:
sg_pipeline pip = sg_make_pipeline(&(sg_pipeline_desc){
    .layout = {
        .attrs = {
            [0] = { .name = "pos", .format = SG_VERTEXFORMAT_FLOAT3 },
            [1] = { .name = "uv", .format = SG_VERTEXFORMAT_FLOAT2 }
        }
    },
    ...
});

// and finally on GL3.3 and Metal and we don't need the attribute names
// (on D3D11, a semantic name and index must be provided though)
sg_pipeline pip = sg_make_pipeline(&(sg_pipeline_desc){
    .layout = {
        .attrs = {
            [0] = { .format = SG_VERTEXFORMAT_FLOAT3 },
            [1] = { .format = SG_VERTEXFORMAT_FLOAT2 }
        }
    },
    ...
});
```

Please check the sample code in https://github.com/floooh/sokol-samples for
more examples!

Enjoy!<|MERGE_RESOLUTION|>--- conflicted
+++ resolved
@@ -1,13 +1,10 @@
 ## Updates
 
-<<<<<<< HEAD
-=======
 - **03-Jul-2022**: A new sokol_gfx.h function ```bool sg_query_buffer_will_overflow(sg_buffer buf, size_t size)```
 which allows to check if a call to ```sg_append_buffer()``` would overflow the buffer. This
 is an alternative to the ```sg_query_buffer_overflow()``` function which only reports
 the overflow after the fact. Many thanks to @RandyGaul for the PR!
 
->>>>>>> c5290f53
 - **29-Jun-2022**: In sokol_app.h with the D3D11 backend, if SOKOL_DEBUG is
 defined, and the D3D11 device creation fails, there's now a fallback code
 path which tries to create the device again without the D3D11_CREATE_DEVICE_DEBUG
